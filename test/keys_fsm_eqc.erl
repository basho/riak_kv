--- conflicted
+++ resolved
@@ -159,12 +159,8 @@
     application:set_env(riak_kv, storage_backend, riak_kv_memory_backend),
     application:set_env(riak_kv, test, true),
     application:set_env(riak_kv, vnode_vclocks, true),
-<<<<<<< HEAD
-    application:set_env(riak_kv, delete_mode, immediate);
-=======
     Out = application:set_env(riak_kv, delete_mode, immediate),
     Out;
->>>>>>> 07797883
 configure(_) ->
     ok.
 
