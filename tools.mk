#  -------------------------------------------------------------------
#
#  Copyright (c) 2014 Basho Technologies, Inc.
#
#  This file is provided to you under the Apache License,
#  Version 2.0 (the "License"); you may not use this file
#  except in compliance with the License.  You may obtain
#  a copy of the License at
#
#    http://www.apache.org/licenses/LICENSE-2.0
#
#  Unless required by applicable law or agreed to in writing,
#  software distributed under the License is distributed on an
#  "AS IS" BASIS, WITHOUT WARRANTIES OR CONDITIONS OF ANY
#  KIND, either express or implied.  See the License for the
#  specific language governing permissions and limitations
#  under the License.
#
#  -------------------------------------------------------------------

#  -------------------------------------------------------------------
#  NOTE: This file is is from https://github.com/basho/tools.mk.
#  It should not be edited in a project. It should simply be updated
#  wholesale when a new version of tools.mk is released.
#  -------------------------------------------------------------------

REBAR ?= ./rebar
REVISION ?= $(shell git rev-parse --short HEAD)
PROJECT ?= $(shell basename `find src -name "*.app.src"` .app.src)

<<<<<<< HEAD
=======
.PHONY: compile-no-deps test docs xref dialyzer-run dialyzer-quick dialyzer \
		cleanplt upload-docs

>>>>>>> 7ca2c90c
compile-no-deps:
	${REBAR} compile skip_deps=true

test: compile
	${REBAR} eunit skip_deps=true

upload-docs: docs
	@if [ -z "${BUCKET}" -o -z "${PROJECT}" -o -z "${REVISION}" ]; then \
		echo "Set BUCKET, PROJECT, and REVISION env vars to upload docs"; \
	        exit 1; fi
	@cd doc; s3cmd put -P * "s3://${BUCKET}/${PROJECT}/${REVISION}/" > /dev/null
	@echo "Docs built at: http://${BUCKET}.s3-website-us-east-1.amazonaws.com/${PROJECT}/${REVISION}"

docs:
	${REBAR} doc skip_deps=true

xref: compile
	${REBAR} xref skip_deps=true

PLT ?= $(HOME)/.combo_dialyzer_plt
LOCAL_PLT = .local_dialyzer_plt
DIALYZER_FLAGS ?= -Wunmatched_returns

${PLT}: compile
	@if [ -f $(PLT) ]; then \
		dialyzer --check_plt --plt $(PLT) --apps $(DIALYZER_APPS) && \
		dialyzer --add_to_plt --plt $(PLT) --output_plt $(PLT) --apps $(DIALYZER_APPS) ; test $$? -ne 1; \
	else \
		dialyzer --build_plt --output_plt $(PLT) --apps $(DIALYZER_APPS); test $$? -ne 1; \
	fi

${LOCAL_PLT}: compile
	@if [ -d deps ]; then \
		if [ -f $(LOCAL_PLT) ]; then \
			dialyzer --check_plt --plt $(LOCAL_PLT) deps/*/ebin  && \
			dialyzer --add_to_plt --plt $(LOCAL_PLT) --output_plt $(LOCAL_PLT) deps/*/ebin ; test $$? -ne 1; \
		else \
			dialyzer --build_plt --output_plt $(LOCAL_PLT) deps/*/ebin ; test $$? -ne 1; \
		fi \
	fi

dialyzer-run:
	@echo "==> $(shell basename $(shell pwd)) (dialyzer)"
	@if [ -f $(LOCAL_PLT) ]; then \
		PLTS="$(PLT) $(LOCAL_PLT)"; \
	else \
		PLTS=$(PLT); \
	fi; \
	if [ -f dialyzer.ignore-warnings ]; then \
		if [ $$(grep -cvE '[^[:space:]]' dialyzer.ignore-warnings) -ne 0 ]; then \
			echo "ERROR: dialyzer.ignore-warnings contains a blank/empty line, this will match all messages!"; \
			exit 1; \
		fi; \
		dialyzer $(DIALYZER_FLAGS) --plts $${PLTS} -c ebin > dialyzer_warnings ; \
<<<<<<< HEAD
		egrep -v "^\s*(done|Checking|Proceeding|Compiling)" dialyzer_warnings | grep -F -f dialyzer.ignore-warnings -v > dialyzer_unhandled_warnings ; \
		cat dialyzer_unhandled_warnings ; \
		[ $$(cat dialyzer_unhandled_warnings | wc -l) -eq 0 ] ; \
=======
		cat dialyzer.ignore-warnings \
		| sed -E 's/^([^:]+:)[^:]+:/\1/' \
		| sort \
		| uniq -c \
		| sed -E '/.*\.erl: /!s/^[[:space:]]*[0-9]+[[:space:]]*//' \
		> dialyzer.ignore-warnings.tmp ; \
		egrep -v "^[[:space:]]*(done|Checking|Proceeding|Compiling)" dialyzer_warnings \
		| sed -E 's/^([^:]+:)[^:]+:/\1/' \
		| sort \
		| uniq -c \
		| sed -E '/.*\.erl: /!s/^[[:space:]]*[0-9]+[[:space:]]*//' \
		| grep -F -f dialyzer.ignore-warnings.tmp -v \
		| sed -E 's/^[[:space:]]*[0-9]+[[:space:]]*//' \
		| sed -E 's/([]\^:+?|()*.$${}\[])/\\\1/g' \
		| sed -E 's/(\\\.erl\\\:)/\1\\d+:/g' \
		| sed -E 's/^(.*)$$/^[[:space:]]*\1$$/g' \
		> dialyzer_unhandled_warnings ; \
		rm dialyzer.ignore-warnings.tmp; \
		if [ $$(cat dialyzer_unhandled_warnings | wc -l) -gt 0 ]; then \
		    egrep -f dialyzer_unhandled_warnings dialyzer_warnings ; \
			found_warnings=1; \
	    fi; \
		[ "$$found_warnings" != 1 ] ; \
>>>>>>> 7ca2c90c
	else \
		dialyzer $(DIALYZER_FLAGS) --plts $${PLTS} -c ebin; \
	fi

dialyzer-quick: compile-no-deps dialyzer-run

dialyzer: ${PLT} ${LOCAL_PLT} dialyzer-run

cleanplt:
	@echo
	@echo "Are you sure?  It takes several minutes to re-build."
	@echo Deleting $(PLT) and $(LOCAL_PLT) in 5 seconds.
	@echo
	sleep 5
	rm $(PLT)
	rm $(LOCAL_PLT)<|MERGE_RESOLUTION|>--- conflicted
+++ resolved
@@ -28,12 +28,9 @@
 REVISION ?= $(shell git rev-parse --short HEAD)
 PROJECT ?= $(shell basename `find src -name "*.app.src"` .app.src)
 
-<<<<<<< HEAD
-=======
 .PHONY: compile-no-deps test docs xref dialyzer-run dialyzer-quick dialyzer \
 		cleanplt upload-docs
 
->>>>>>> 7ca2c90c
 compile-no-deps:
 	${REBAR} compile skip_deps=true
 
@@ -88,11 +85,6 @@
 			exit 1; \
 		fi; \
 		dialyzer $(DIALYZER_FLAGS) --plts $${PLTS} -c ebin > dialyzer_warnings ; \
-<<<<<<< HEAD
-		egrep -v "^\s*(done|Checking|Proceeding|Compiling)" dialyzer_warnings | grep -F -f dialyzer.ignore-warnings -v > dialyzer_unhandled_warnings ; \
-		cat dialyzer_unhandled_warnings ; \
-		[ $$(cat dialyzer_unhandled_warnings | wc -l) -eq 0 ] ; \
-=======
 		cat dialyzer.ignore-warnings \
 		| sed -E 's/^([^:]+:)[^:]+:/\1/' \
 		| sort \
@@ -116,7 +108,6 @@
 			found_warnings=1; \
 	    fi; \
 		[ "$$found_warnings" != 1 ] ; \
->>>>>>> 7ca2c90c
 	else \
 		dialyzer $(DIALYZER_FLAGS) --plts $${PLTS} -c ebin; \
 	fi
