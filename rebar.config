--- conflicted
+++ resolved
@@ -46,35 +46,19 @@
 ]}.
 
 {deps, [
-<<<<<<< HEAD
 	gen_fsm_compat,
-        {riak_core, ".*", {git, "git://github.com/basho/riak_core.git", {branch, "develop-3.0-292"}}},
-        {sidejob, ".*", {git, "git://github.com/basho/sidejob.git", {branch, "develop-3.0"}}},
-        {bitcask, ".*", {git, "git://github.com/basho/bitcask.git", {branch, "develop-3.0"}}},
-        {redbug, ".*", {git, "https://github.com/massemanet/redbug", {tag, "1.2.1"}}},
-        {recon, ".*", {git, "https://github.com/ferd/recon", {tag, "2.4.0"}}},
-        {sext, ".*", {git, "git://github.com/uwiger/sext.git", {tag, "1.4.1"}}},
-        {riak_pipe, ".*", {git, "git://github.com/basho/riak_pipe.git", {branch, "develop-3.0"}}},
-        {riak_dt, ".*", {git, "git://github.com/basho/riak_dt.git", {branch, "develop-3.0"}}},
-        {riak_api, ".*", {git, "git://github.com/basho/riak_api.git", {branch, "develop-3.0-292"}}},
-        {hyper, ".*", {git, "git://github.com/basho/hyper", {branch, "develop-3.0"}}},
-        {leveled, ".*", {git, "https://github.com/martinsumner/leveled.git", {branch, "develop-3.0"}}},
-	{kv_index_tictactree, ".*", {git, "https://github.com/martinsumner/kv_index_tictactree.git", {branch, "develop-3.0"}}}
-=======
-        {sidejob, ".*", {git, "git://github.com/basho/sidejob.git", {tag, "2.0.2"}}},
-        {erlang_js, ".*", {git, "git://github.com/basho/erlang_js.git", {tag, "riak_kv-2.9.1"}}},
-        {bitcask, ".*", {git, "git://github.com/basho/bitcask.git", {tag, "2.0.8"}}},
-        {redbug, ".*", {git, "https://github.com/massemanet/redbug", {tag, "1.1.2"}}},
-        {recon, ".*", {git, "https://github.com/ferd/recon", {tag, "2.1.2"}}},
-        {sext, ".*", {git, "git://github.com/basho/sext.git", {tag, "1.1p3"}}},
-        {riak_pipe, ".*", {git, "git://github.com/basho/riak_pipe.git", {tag, "riak_kv-2.9.1"}}},
-        {riak_dt, ".*", {git, "git://github.com/basho/riak_dt.git", {tag, "riak_kv-2.9.1"}}},
-        {eunit_formatters, ".*", {git, "git://github.com/seancribbs/eunit_formatters", {tag, "0.1.2"}}},
-        {leveled, ".*", {git, "https://github.com/martinsumner/leveled.git", {tag, "0.9.21"}}},
-        {kv_index_tictactree, ".*", {git, "https://github.com/martinsumner/kv_index_tictactree.git", {tag, "0.9.12"}}},
-        {riak_core, ".*", {git, "https://github.com/basho/riak_core.git", {tag, "riak_kv-2.9.2"}}},
-        {riak_api, ".*", {git, "git://github.com/basho/riak_api.git", {tag, "riak_kv-2.9.2"}}},
-        {hyper, ".*", {git, "git://github.com/basho/hyper", {tag, "1.0.1"}}},
-        {riakhttpc, ".*", {git, "git://github.com/basho/riak-erlang-http-client", {tag, "riak_kv-2.9.2"}}}
->>>>>>> 7fd5297e
+        {riak_core, {git, "git://github.com/basho/riak_core.git", {branch, "develop-3.0-292"}}},
+        {sidejob, {git, "git://github.com/basho/sidejob.git", {branch, "develop-3.0"}}},
+        {bitcask, {git, "git://github.com/basho/bitcask.git", {branch, "develop-3.0-292"}}},
+        {redbug, {git, "https://github.com/massemanet/redbug", {tag, "1.2.1"}}},
+        {recon, {git, "https://github.com/ferd/recon", {tag, "2.4.0"}}},
+        {sext, {git, "git://github.com/uwiger/sext.git", {tag, "1.4.1"}}},
+        {riak_pipe, {git, "git://github.com/basho/riak_pipe.git", {branch, "develop-3.0"}}},
+        {riak_dt, {git, "git://github.com/basho/riak_dt.git", {branch, "develop-3.0"}}},
+        {riak_api, {git, "git://github.com/basho/riak_api.git", {branch, "develop-3.0-292"}}},
+        {hyper, {git, "git://github.com/basho/hyper", {branch, "develop-3.0"}}},
+        {leveled, {git, "https://github.com/martinsumner/leveled.git", {branch, "develop-3.0"}}},
+	{kv_index_tictactree, {git, "https://github.com/martinsumner/kv_index_tictactree.git", {branch, "develop-3.0"}}},
+        {riak_api, {git, "git://github.com/basho/riak_api.git", {branch, "develop-3.0-292"}}},
+        {riakhttpc, {git, "git://github.com/basho/riak-erlang-http-client", {branch, "develop-3.0-292"}}}
        ]}.