--- conflicted
+++ resolved
@@ -30,19 +30,11 @@
         {bitcask,          ".*", {git, "https://github.com/basho/bitcask.git",        {tag,    "2.0.6"}}},
         {eper,             ".*", {git, "https://github.com/basho/eper.git",           {tag,    "0.97.5p1"}}},
         {sext,             ".*", {git, "https://github.com/basho/sext.git",           {tag,    "1.1p6"}}},
-<<<<<<< HEAD
-        {riak_pipe,        ".*", {git, "https://github.com/basho/riak_pipe.git",      {branch, "riak_ts-develop-1.5"}}},
-        {riak_api,         ".*", {git, "https://github.com/basho/riak_api.git",       {branch, "riak_ts-develop-1.5"}}},
-        {riak_dt,          ".*", {git, "https://github.com/basho/riak_dt.git",        {tag,    "2.1.3"}}},
-        {msgpack,          ".*", {git, "https://github.com/basho/msgpack-erlang.git", {tag,    "0.3.5"}}},
-        {riak_ql,          ".*", {git, "https://github.com/basho/riak_ql.git",        {branch, "develop-1.5"}}},
-=======
         {riak_pipe,        ".*", {git, "https://github.com/basho/riak_pipe.git",      {branch, "riak_ts-develop"}}},
         {riak_api,         ".*", {git, "https://github.com/basho/riak_api.git",       {branch, "riak_ts-develop"}}},
         {riak_dt,          ".*", {git, "https://github.com/basho/riak_dt.git",        {tag,    "2.1.3"}}},
         {msgpack,          ".*", {git, "https://github.com/basho/msgpack-erlang.git", {tag,    "0.3.5"}}},
         {riak_ql,          ".*", {git, "https://github.com/basho/riak_ql.git",        {branch, "develop"}}},
->>>>>>> b20de1ca
         {jam,              ".*", {git, "https://github.com/basho/jam.git",            {tag,    "1.0.0"}}},
         {eunit_formatters, ".*", {git, "https://github.com/basho/eunit_formatters",   {tag,    "0.1.2"}}},
         {hyper,            ".*", {git, "https://github.com/basho/hyper",              {tag,    "1.0.0"}}}
