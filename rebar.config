{minimum_otp_vsn, "22.0"}.

{src_dirs, ["./priv/tracers", "./src"]}.
{cover_enabled, false}.
{edoc_opts, [{preprocess, true}]}.
{erl_opts, [warnings_as_errors,
            {src_dirs, ["src", "priv/tracers"]},
            {platform_define, "^[0-9]+", namespaced_types},
            {platform_define, "^[0-9]+", set_env_options},
            {platform_define, "^R15", "old_hash"},
            {i, "./_build/default/plugins/gpb/include"},
            {d, 'TEST_FS2_BACKEND_IN_RIAK_KV'}]}.

{eunit_opts, [verbose]}.

{xref_checks,[undefined_function_calls,undefined_functions]}.

%% XXX yz_kv is here becase Ryan has not yet made a generic hook interface for object modification
%% XXX yz_stat is here for similar reasons -- we do not yet support dynamic stat hooks
%% XXX object is here because it's a new Lager sync
{xref_queries, [{"(XC - UC) || (XU - X - B - \"(cluster_info|dtrace|yz_kv|yz_stat|object)\" : Mod)", []}]}.

{erl_first_files, [
                   "src/riak_kv_backend.erl"
                  ]}.

{plugins, [{rebar3_gpb_plugin, {git, "https://github.com/basho/rebar3_gpb_plugin", {tag, "2.15.1+riak.3.0.4"}}},
           {eqc_rebar, {git, "https://github.com/Quviq/eqc-rebar", {branch, "master"}}}]}.

{gpb_opts, [{module_name_suffix, "_pb"},
            {i, "src"}]}.

{dialyzer, [{plt_apps, all_deps}]}.

{provider_hooks, [
                  {pre, [{compile, {protobuf, compile}}]}
                 ]}.

{profiles, [
    {test, [{deps, [meck]}]},
    {gha, [{erl_opts, [{d, 'GITHUBEXCLUDE'}]}]}
]}.

{deps, [
<<<<<<< HEAD
    {riak_core, {git, "https://github.com/basho/riak_core.git", {branch, "develop"}}},
    {sidejob, {git, "https://github.com/basho/sidejob.git", {branch, "develop"}}},
    {bitcask, {git, "https://github.com/basho/bitcask.git", {branch, "develop"}}},
    {redbug, {git, "https://github.com/shiguredo/redbug", {branch, "otp-25"}}},
    {recon, {git, "https://github.com/ferd/recon", {tag, "2.5.2"}}},
    {sext, {git, "https://github.com/uwiger/sext.git", {tag, "1.8.0"}}},
    {riak_pipe, {git, "https://github.com/basho/riak_pipe.git", {branch, "develop"}}},
    {riak_dt, {git, "https://github.com/basho/riak_dt.git", {branch, "develop"}}},
    {riak_api, {git, "https://github.com/basho/riak_api.git", {branch, "develop"}}},
    {hyper, {git, "https://github.com/basho/hyper", {tag, "1.1.0"}}},
    {kv_index_tictactree, {git, "https://github.com/basho/kv_index_tictactree.git", {branch, "develop-3.1"}}},
    {riakhttpc, {git, "https://github.com/basho/riak-erlang-http-client", {tag, "3.0.8"}}}
]}.
=======
    {riak_core, {git, "https://github.com/basho/riak_core.git", {tag, "riak_kv-3.0.10"}}},
    {sidejob, {git, "https://github.com/basho/sidejob.git", {tag, "2.1.0"}}},
    {bitcask, {git, "https://github.com/basho/bitcask.git", {tag, "2.1.0"}}},
    {redbug, {git, "https://github.com/massemanet/redbug", {tag, "1.2.2"}}},
    {recon, {git, "https://github.com/ferd/recon", {tag, "2.5.2"}}},
    {sext, {git, "https://github.com/uwiger/sext.git", {tag, "1.4.1"}}},
    {riak_pipe, {git, "https://github.com/basho/riak_pipe.git", {tag, "riak_kv-3.0.9"}}},
    {riak_dt, {git, "https://github.com/basho/riak_dt.git", {tag, "riak_kv-3.0.0"}}},
    {riak_api, {git, "https://github.com/basho/riak_api.git", {tag, "riak_kv-3.0.10"}}},
    {hyper, {git, "https://github.com/basho/hyper", {tag, "1.1.0"}}},
    {kv_index_tictactree, {git, "https://github.com/martinsumner/kv_index_tictactree.git", {tag, "1.0.2"}}},
    {riakhttpc, {git, "https://github.com/basho/riak-erlang-http-client", {tag, "3.0.10"}}}
       ]}.
>>>>>>> c656fb47
<|MERGE_RESOLUTION|>--- conflicted
+++ resolved
@@ -42,7 +42,6 @@
 ]}.
 
 {deps, [
-<<<<<<< HEAD
     {riak_core, {git, "https://github.com/basho/riak_core.git", {branch, "develop"}}},
     {sidejob, {git, "https://github.com/basho/sidejob.git", {branch, "develop"}}},
     {bitcask, {git, "https://github.com/basho/bitcask.git", {branch, "develop"}}},
@@ -54,20 +53,5 @@
     {riak_api, {git, "https://github.com/basho/riak_api.git", {branch, "develop"}}},
     {hyper, {git, "https://github.com/basho/hyper", {tag, "1.1.0"}}},
     {kv_index_tictactree, {git, "https://github.com/basho/kv_index_tictactree.git", {branch, "develop-3.1"}}},
-    {riakhttpc, {git, "https://github.com/basho/riak-erlang-http-client", {tag, "3.0.8"}}}
-]}.
-=======
-    {riak_core, {git, "https://github.com/basho/riak_core.git", {tag, "riak_kv-3.0.10"}}},
-    {sidejob, {git, "https://github.com/basho/sidejob.git", {tag, "2.1.0"}}},
-    {bitcask, {git, "https://github.com/basho/bitcask.git", {tag, "2.1.0"}}},
-    {redbug, {git, "https://github.com/massemanet/redbug", {tag, "1.2.2"}}},
-    {recon, {git, "https://github.com/ferd/recon", {tag, "2.5.2"}}},
-    {sext, {git, "https://github.com/uwiger/sext.git", {tag, "1.4.1"}}},
-    {riak_pipe, {git, "https://github.com/basho/riak_pipe.git", {tag, "riak_kv-3.0.9"}}},
-    {riak_dt, {git, "https://github.com/basho/riak_dt.git", {tag, "riak_kv-3.0.0"}}},
-    {riak_api, {git, "https://github.com/basho/riak_api.git", {tag, "riak_kv-3.0.10"}}},
-    {hyper, {git, "https://github.com/basho/hyper", {tag, "1.1.0"}}},
-    {kv_index_tictactree, {git, "https://github.com/martinsumner/kv_index_tictactree.git", {tag, "1.0.2"}}},
-    {riakhttpc, {git, "https://github.com/basho/riak-erlang-http-client", {tag, "3.0.10"}}}
-       ]}.
->>>>>>> c656fb47
+    {riakhttpc, {git, "https://github.com/basho/riak-erlang-http-client", {branch, "develop-3.2-otp24"}}}
+]}.