--- conflicted
+++ resolved
@@ -19,11 +19,8 @@
                                 {branch, "master"}}},
         {eper, ".*", {git, "git://github.com/basho/eper.git",
                         {branch, "master"}}},
-<<<<<<< HEAD
         {eleveldb, ".*", {git, "git://github.com/basho/eleveldb.git", "HEAD"}},
-        {sext, ".*", {git, "git://github.com/esl/sext", "HEAD"}}
-=======
-        {riak_pipe, ".*", {git, "git@github.com:basho/riak_pipe.git",
+        {sext, ".*", {git, "git://github.com/esl/sext", "HEAD"}},
+        {riak_pipe, ".*", {git, "git://github.com/basho/riak_pipe.git",
                                 {branch, "master"}}}
->>>>>>> 83e28a47
        ]}.