{src_dirs, ["./priv/tracers", "./src"]}.
{cover_enabled, false}.
{edoc_opts, [{preprocess, true}]}.
{erl_opts, [warnings_as_errors,
            {parse_transform, lager_transform},
            {lager_extra_sinks, [object]},
            {src_dirs, ["src", "priv/tracers"]},
            {platform_define, "^[0-9]+", namespaced_types},
            {platform_define, "^[0-9]+", set_env_options},
            {platform_define, "^R15", "old_hash"},
            {d, 'TEST_FS2_BACKEND_IN_RIAK_KV'}]}.

{eunit_opts, [
     no_tty,  %% This turns off the default output, MUST HAVE
     {report, {eunit_progress, [colored, profile]}} %% Use `profile' to see test timing information
     %% Uses the progress formatter with ANSI-colored output
     ]}.

{xref_checks, []}.
%% XXX yz_kv is here becase Ryan has not yet made a generic hook interface for object modification
%% XXX yz_stat is here for similar reasons -- we do not yet support dynamic stat hooks
%% XXX object is here because it's a new Lager sync
{xref_queries, [{"(XC - UC) || (XU - X - B - \"(cluster_info|dtrace|yz_kv|yz_stat|object)\" : Mod)", []}]}.

{erl_first_files, [
                   "src/riak_kv_backend.erl"
                  ]}.

{deps, [
        {sidejob, ".*", {git, "git://github.com/basho/sidejob.git", {branch, "2.0"}}},
        {erlang_js, ".*", {git, "git://github.com/basho/erlang_js.git", {tag, "1.3.0"}}},
        {bitcask, ".*", {git, "git://github.com/basho/bitcask.git", {tag, "2.0.8"}}},
        {eper, ".*", {git, "git://github.com/basho/eper.git", {tag, "0.78"}}},
        {sext, ".*", {git, "git://github.com/basho/sext.git", {tag, "1.1p3"}}},
        {riak_pipe, ".*", {git, "git://github.com/basho/riak_pipe.git", {branch, "develop-2.2"}}},
        {riak_dt, ".*", {git, "git://github.com/basho/riak_dt.git", {branch, "develop-2.2"}}},
        {eunit_formatters, ".*", {git, "git://github.com/seancribbs/eunit_formatters", {tag, "0.1.2"}}},
        {riak_api, ".*", {git, "git://github.com/basho/riak_api.git", {branch, "develop-2.2"}}},
<<<<<<< HEAD
        {hyper, ".*", {git, "git://github.com/basho/hyper", {branch, "basho"}}}
=======
        {hyper, ".*", {git, "git://github.com/basho/hyper", {branch, "basho"}}},
        {leveled, ".*", {git, "https://github.com/martinsumner/leveled.git", {branch, "master"}}},
        {riak_core, ".*", {git, "https://github.com/martinsumner/riak_core.git", {branch, "mas-nodeworkerpool"}}},
        {eleveldb, ".*", {git, "https://github.com/martinsumner/eleveldb.git", {branch, "mas-leveled-2.0.34"}}}
>>>>>>> cdab65b4
       ]}.<|MERGE_RESOLUTION|>--- conflicted
+++ resolved
@@ -36,12 +36,8 @@
         {riak_dt, ".*", {git, "git://github.com/basho/riak_dt.git", {branch, "develop-2.2"}}},
         {eunit_formatters, ".*", {git, "git://github.com/seancribbs/eunit_formatters", {tag, "0.1.2"}}},
         {riak_api, ".*", {git, "git://github.com/basho/riak_api.git", {branch, "develop-2.2"}}},
-<<<<<<< HEAD
-        {hyper, ".*", {git, "git://github.com/basho/hyper", {branch, "basho"}}}
-=======
         {hyper, ".*", {git, "git://github.com/basho/hyper", {branch, "basho"}}},
         {leveled, ".*", {git, "https://github.com/martinsumner/leveled.git", {branch, "master"}}},
         {riak_core, ".*", {git, "https://github.com/martinsumner/riak_core.git", {branch, "mas-nodeworkerpool"}}},
         {eleveldb, ".*", {git, "https://github.com/martinsumner/eleveldb.git", {branch, "mas-leveled-2.0.34"}}}
->>>>>>> cdab65b4
        ]}.