%% -------------------------------------------------------------------
%%
%% riak_clusteraae_fsm: Manage folds over tictacaae controllers
%%
%% This file is provided to you under the Apache License,
%% Version 2.0 (the "License"); you may not use this file
%% except in compliance with the License.  You may obtain
%% a copy of the License at
%%
%%   http://www.apache.org/licenses/LICENSE-2.0
%%
%% Unless required by applicable law or agreed to in writing,
%% software distributed under the License is distributed on an
%% "AS IS" BASIS, WITHOUT WARRANTIES OR CONDITIONS OF ANY
%% KIND, either express or implied.  See the License for the
%% specific language governing permissions and limitations
%% under the License.
%%
%% -------------------------------------------------------------------

%% @doc The AAE fold FSM allows for coverage folds acrosss Tictac AAE 
%% Controllers

-module(riak_kv_clusteraae_fsm).

-behaviour(riak_core_coverage_fsm).

-include_lib("riak_kv_vnode.hrl").
-include_lib("riak_pb/include/riak_kv_pb.hrl").

-export([init/2,
         process_results/2,
         finish/2]).

-export([json_encode_results/2,
            pb_encode_results/3,
            hash_function/1,
            convert_fold/1,
            is_valid_fold/1]).

<<<<<<< HEAD
-export([repair_fun/1]).

-include_lib("kernel/include/logger.hrl").

=======
>>>>>>> c656fb47
-define(EMPTY, <<>>).

-define(NVAL_QUERIES, 
            [merge_root_nval, merge_branch_nval, fetch_clocks_nval,
                list_buckets]).
-define(RANGE_QUERIES, 
            [merge_tree_range, fetch_clocks_range,
                repl_keys_range, repair_keys_range,
                find_keys, object_stats,
                find_tombs, reap_tombs, erase_keys]).
-define(LIST_ACCUMULATE_QUERIES,
            [fetch_clocks_nval, fetch_clocks_range, find_keys, find_tombs,
                list_buckets]).

-record(state, {from :: from(),
                acc :: query_return(),
                query_type :: query_types(),
                start_time :: erlang:timestamp()}).

-define(REPL_BATCH_SIZE, 128).
-define(REPAIR_BATCH_SIZE, 128).
-define(DELETE_BATCH_SIZE, 1024).

-type from() :: {atom(), req_id(), pid()}.
-type req_id() :: non_neg_integer().

%% Building blocks for supported aae fold query definitions
-type segment_filter() :: list(integer()).
-type tree_size() :: leveled_tictac:tree_size().
-type branch_filter() :: list(integer()).
-type key_range() :: {riak_object:key(), riak_object:key()}|all.
-type bucket() :: riak_object:bucket().
-type n_val() :: pos_integer().
-type modified_range() :: {date, non_neg_integer(), non_neg_integer()}.
    %% dates in modified_range are 32bit integer timestamp of seconds
    %% since unix epoch
-type hash_method() :: pre_hash|{rehash, non_neg_integer()}.
    %% clocks are pre-hashed before storage to reduce CPU load for hash
    %% comparisons.  However, there maye be hash collisions, and in this case
    %% it may be periodically required to use an alternate hash.  For this
    %% {rehash, non_neg_integer()} is used whereby the integer concatenated
    %% with the hash
-type change_method() :: {job, pos_integer()}|local|count.
    %% When reaping tombstones (or erasing keys) the reap/erase can either
    %% be actioned only by a job-specific riak_kv_reaper/eraser process started
    %% by this FSM.  Or each fold can send reap/delete requests direct to the
    %% local node's riak_kv_reaper/riak_kv_eraser to distribute the load across
    %% the cluster and increase parallelistaion of the process.
    %% The count change_method() will perform no reaps/deletes - but will
    %% simply count the matching keys - this is cheaper than runnning
    %% find_tombs/find_keys to accumulate/sort a large list for counting. 
-type query_types() :: 
    merge_root_nval|merge_branch_nval|fetch_clocks_nval|
    merge_tree_range|fetch_clocks_range|repl_keys_range|repair_keys_range|
    find_keys|object_stats|
    find_tombs|reap_tombs|erase_keys|
    list_buckets.

-type query_definition() ::
    % Use of these folds depends on the Tictac AAE being enabled in either
    % native mode, or in parallel mode with key_order being used.  

    % N-val AAE (using cached trees)
    {merge_root_nval, n_val()}|
        % Merge the roots of cached Tictac trees for the given n-val to give
        % a single root for the cluster.  This should be a fast, low-overhead
        % operation
    {merge_branch_nval, n_val(), branch_filter()}|
        % Merge a selection of branches of cached Tictac trees for the given
        % n-val to give a combined view of those branches across the cluster.
        % This should be a fast, low-overhead operation
    {fetch_clocks_nval, n_val(), segment_filter()}|
    {fetch_clocks_nval, n_val(), segment_filter(), modified_range()}|
        % Scan over all the keys for a given n_val in the tictac AAE key store
        % (which for native stores will be the actual key store), skipping 
        % those blocks of the store not containing keys in the segment filter,
        % returning a list of keys and clocks for that n_val within the
        % cluster.  This is a background operation, but will have lower 
        % overheads than traditional store folds, subject to the size of the
        % segment filter being small - ideally o(10) or smaller
        % Variant supported with a modified range, which will be converted into
        % a fetch_clocks_range

    % Range-based AAE (requiring folds over native/parallel AAE key stores)
    {merge_tree_range, 
        bucket(),
        key_range(), 
        tree_size(),
        {segments, segment_filter(), tree_size()} | all,
        modified_range() | all,
        hash_method()}|
        % Provide the values for a subset of AAE tree branches for the given
        % key range.  This will be a background operation, and the cost of
        % the operation will be in-proportion to the number of keys in the
        % range, depending on the filter applied
        %
        % Different size trees can be requested.  Smaller tree sizes are more
        % likely to lead to false negative results, but are more efficient
        % to calculate and have a reduced load on the network
        % 
        % A segment_filter() may be passed.  For example, if a tree comparison
        % has been done between two clusters, it might be preferable to confirm
        % the differences before fetching clocks. This can be done by
        % requesting a seocnd tree but placing the mismatched segments into a
        % segment filter so that the subsequent comparison will be made just on
        % those segments.  This will reduce the cost of producing the tree by
        % an order of magnitude.
        %
        % A modified_range() may be passed.  This will calculate the tree based
        % only on the keys which were last modified within the range.  If the
        % subset of keys above the low date in the range is small relative to
        % the overall key space in the range - then this will reduce the cost
        % of producing the tree by an order of magnitude.
        %
        % There exists the possibility of a hash collision with the 32-bit
        % hashes use - i.e. the same key in two stores has different values
        % that both hash to the same hash.  This is a 1 in 4 billion  chance,
        % for an occurrence of a replication failure - so the risk of this
        % being a relevant issue depends on the number of replication failures
        % expected over the lifetime of a cluster pair.
        %
        % Hash collisions are probably not a significant risk in the general
        % context of eventual consistency, however, there is protection
        % provided through the ability to set the hash algorithm to be used
        % when hashing the vector clocks to produce the tree.
        % See `hash_function/1` for implementation details of the options,
        % which are either:
        % - pre_hash (use the default pre-calculated hash)
        % - {rehash, IV} rehash the vector clock concatenated with an integer
    {fetch_clocks_range, 
        bucket(),
        key_range(), 
        {segments, segment_filter(), tree_size()} | all,
        modified_range() | all}|
        % Return the keys and clocks in the given bucket and key range.
        % There are two filters that may be applied to the results:
        % - A segment filter to be used after a tree comparison has shown that
        % a manageable subset of segments is mismatched.  There is a limit on
        % the number of segments which may be passed (to ensure the query is
        % relatively efficient.
        % - A modified date filter as in merge_tree_range
        %
        % Care should be taken when using this feature if TictacAAE is running
        % in parallel mode with the leveled_so backend (not the leveled_ko)
        % backend.  If no segment_filter of modified_range is provided, the
        % whole store will be scanned. The leveled_ko backend should be used
        % for parallel TictacAAE key stores if range-type folds are to be run.
        %
        % Large result sets (e.g. o(100K) keys may cause issues with the size
        % of the result set.  It is currently an application responsibility to
        % control the size of the result set by use of the filter options
        % available.
        %
        % TODO - loose_limit()
        %
        % The leveled backend supports a max_key_count which could be used to
        % provide a loose_limit on the results returned.  However, there are
        % issues with this and segment_ordered backends, as well as extra 
        % complexity curtailing the results (and signalling the results are
        % curtailed).  The main downside of large result sets is network over
        % use.  Perhaps compressing the payload may be a better answer?
    {repl_keys_range, 
        bucket(),
        key_range(), 
        modified_range() | all,
        riak_kv_replrtq_src:queue_name()}|
        % Replicate all the objects in a given key and modified range.  By
        % sending references to each object to the given queue_name which
        % should have been pre-configured within the riak_kv_replrtq_src on
        % each node.
        % If the queue name is not configured, the work will complete without
        % any positive outcome.
        % This is expected to be used when transitioning buckets between
        % clusters, and also when repairing a cluster from a known outage in
        % real-time repl (utilising a modified range)
    {repair_keys_range,
        bucket(),
        key_range(),
        modified_range() | all,
        all}|
        % Read repair all keys in the range.  Keys will be read in batches
        % and then queued for repair
        % Will default to repairing all keys (i.e. all of those fetched and a
        % delta is discovered).  Scope to support not_in_coverage later - i.e.
        % only attempt to read those keys where a primary vnode is not
        % participating in coverage

    % Operational support functions
    {find_keys, 
        bucket(),
        key_range(),
        modified_range() | all,
        {sibling_count, pos_integer()}|{object_size, pos_integer()}}|
        % Find all the objects in the key range that have more than
        % the given count of siblings (where {sibling_count, 1} means
        % find all objects with more than a single,unconflicted
        % value), or are bigger than the given object size.  This uses
        % the AAE keystore, and will only discover siblings that have
        % been generated and stored within a vnode (which should
        % eventually be all siblings given AAE is enabled and if
        % allow_mult is true). If finding keys by size, then the size
        % is the pre-calculated size stored in the aae key store as
        % metadata.
        %
        % The query returns a list of [{Key, SiblingCount}] tuples or 
        % [{Key, ObjectSize}] tuples depending on the filter requested.  The 
        % cost of this operation will increase with the size of the range
        % 
        % It would be beneficial to use the results of object_stats (or 
        % knowledge of the application) to ensure that the result size of
        % this query is reasonably bounded (e.g. don't set too low an object
        % size).  If only interested in the outcom of recent modifications,
        % use a modified_range().

    {object_stats, bucket(), key_range(), modified_range() | all} |
        % Returns:
        % - the total count of objects in the key range
        % - the accumulated total size of all objects in the range
        % - a list [{Magnitude, ObjectCount}] tuples where Magnitude represents
        % the order of magnitude of the size of the object (e.g. 1KB is objects 
        % from 100 bytes to 1KB, 10KB is objects from 1KB to 10KB etc)
        % - a list of [{SiblingCount, ObjectCount}] tuples where Sibling Count
        % is the number of siblings the object has.
        % - sample portion - (n_val * sample_size) / ring_size
        % e.g.
        % [{total_count, 1000}, 
        %   {total_size, 1000000}, 
        %   {sizes, [{1, 800}, {2, 180}, {3, 20}]}, 
        %   {siblings, [{1, 1000}]}]
        %
        % If only interested in the outcome of recent modifications,
        % use a modified_range().

    {find_tombs,
        bucket(),
        key_range(), 
        {segments, segment_filter(), tree_size()} | all,
        modified_range() | all} |
        % Find all tombstones in the range that match the criteria, and
        % return a list of keys and delete_hashes
    {reap_tombs,
        bucket(),
        key_range(),
        {segments, segment_filter(), tree_size()} | all,
        modified_range() | all,
        change_method()} |
        % Reap all the tombstones in the range using either a job-specific
        % reaper process, or using the process on each node (local to each
        % vnode fold).  Should return a count of all the tombstones for
        % which a reap request was made
    {erase_keys,
        bucket(),
        key_range(),
        {segments, segment_filter(), tree_size()} | all,
        modified_range() | all,
        change_method()} |
        % Erase keys using a riak_kv_eraser.  This is of specific use when
        % expiring keys beyond a certain modified date
    {list_buckets, n_val()}.
        % List all buckets in the aae store - assuming a given n_val


%% NOTE: this is a dialyzer/start war with the weird init needing a
%% list in second argument thing. Really the second arg of init should
%% be a tuple since it expects exactly N elements in order M. Here
%% we're saying init args are [query_definition(), timeout()]
-type inbound_api() :: list(query_definition() | timeout()).

-type query_return() :: object_stats() | %% object_stats query
                        leveled_tictac:tictactree() | %% merge_tree_range
                        branches() | %% merge_branch
                        root() | %% merge_root
                        %% fetch_clocks_range | fetch_clocks_nval |
                        %% find_keys
                        list_query_result() |
                        repl_result().

-type branches() :: list(branch()).
%% level 2 of tree
-type branch() :: {BranchID::integer(), BranchBin::binary()}.
%% level1 of the tree
-type root() :: binary().

-type list_query_result() :: keys_clocks() | keys().

-type keys_clocks() :: list(key_clock()).
-type key_clock() :: {riak_object:bucket(), riak_object:key(), vclock:vclock()}.

-type keys() :: list({riak_object:bucket(), riak_object:key(), integer()}).
-type object_stats() :: proplist:proplist().
-type repl_result() :: {list(riak_kv_replrtq_src:repl_entry()),
                        non_neg_integer(),
                        riak_kv_replrtq_src:queue_name(),
                        pos_integer()}.

-type query_state() :: #state{}.

-type init_response() ::
        {riak_kv_requests:aaefold_request(),
            all,
            pos_integer(),
            pos_integer(),
            riak_kv,
            riak_kv_vnode_master,
            pos_integer(),
            query_state()}.

-export_type([query_definition/0]).


-ifdef(TEST).
-include_lib("eunit/include/eunit.hrl").
-endif.

-spec init(from(), inbound_api()) -> init_response().
%% @doc 
%% Return a tuple containing the ModFun to call per vnode, the number of 
%% primary preflist vnodes the operation should cover, the service to use to 
%% check for available nodes,and the registered name to use to access the 
%% vnode master process.
init(From={_, _, _}, [Query, Timeout]) ->
    % Get the bucket n_val for use in creating a coverage plan
    QueryType = element(1, Query),
    NVal = 
        case {lists:member(QueryType, ?NVAL_QUERIES), 
                lists:member(QueryType, ?RANGE_QUERIES)} of
            {true, false} ->
                element(2, Query);
            {false, true} ->
                BucketProps = riak_core_bucket:get_bucket(element(2, Query)),
                proplists:get_value(n_val, BucketProps)
        end,

    InitAcc =
        case lists:member(QueryType, ?LIST_ACCUMULATE_QUERIES) of
            true ->
                [];
            false ->
                case QueryType of
                    merge_root_nval ->
                        ?EMPTY;
                    merge_branch_nval ->
                        lists:map(fun(X) -> {X, ?EMPTY} end, 
                                    element(3, Query));
                    merge_tree_range ->
                        TreeSize = element(4, Query),
                        leveled_tictac:new_tree(range_tree, TreeSize);
                    repl_keys_range ->
                        {[], 0, element(5, Query), ?REPL_BATCH_SIZE};
                    repair_keys_range ->
                        {[], 0, element(5, Query), ?REPAIR_BATCH_SIZE};
                    object_stats ->
                        [{total_count, 0}, 
                            {total_size, 0},
                            {sizes, []},
                            {siblings, []}];
                    QT when QT == erase_keys; QT == reap_tombs ->
                        case element(6, Query) of
                            {job, JobID} ->
                                {ok, Pid} =
                                    case QT of
                                        reap_tombs ->
                                            riak_kv_reaper:start_job(JobID);
                                        erase_keys ->
                                            riak_kv_eraser:start_job(JobID)
                                    end,
                                {[], 0, Pid};
                            local ->
                                {[], 0, local};
                            count ->
                                {[], 0, count}
                        end
                end
        end,

    Req = riak_kv_requests:new_aaefold_request(Query, InitAcc, NVal), 

    State = #state{from = From, 
                    acc = InitAcc, 
                    start_time = os:timestamp(),
                    query_type = QueryType},
    ?LOG_INFO("AAE fold prompted of type=~w", [QueryType]),
    {Req, all, NVal, 1, 
        riak_kv, riak_kv_vnode_master, 
        Timeout, 
        State}.
        

process_results({error, Reason}, _State) ->
    ?LOG_WARNING("Failure to process fold results due to ~w", [Reason]),
    {error, Reason};
process_results(Results, State) ->
    % Results are received as a one-off for each vnode in this case, and so 
    % once results are merged work is always done.
    Acc = State#state.acc,
    QueryType = State#state.query_type,
    UpdAcc = 
        case lists:member(QueryType, ?LIST_ACCUMULATE_QUERIES) of
            true ->
                case QueryType of
                    list_buckets ->
                        % This query already has results in order
                        lists:umerge(Acc, Results);
                    _ ->
                        lists:umerge(Acc, lists:reverse(Results))
                end;
            false ->
                case QueryType of
                    merge_root_nval ->
                        aae_exchange:merge_root(Results, Acc);
                    merge_branch_nval ->
                        aae_exchange:merge_branches(Results, Acc);
                    merge_tree_range ->
                        leveled_tictac:merge_trees(Results, Acc);
                    repl_keys_range ->
                        {ReplEntries, Count, QueueName, RBS} = Results,
                        riak_kv_replrtq_src:replrtq_aaefold(QueueName,
                                                            ReplEntries),
                        % Count is incremented when the ReplEntry is added to
                        % the list, not when is is pushed to the queue
                        {_EL, AccCount, QueueName, RBS} = Acc,
                        {[], AccCount + Count, QueueName, RBS};
                    repair_keys_range ->
                        {RepairTail, Count, all, RBS} = Results,
                        lists:foreach(
                            fun riak_kv_reader:request_read/1,
                            RepairTail),
                        % Count is incremented when the Repair attempt is added
                        % to the list, not when is is pushed to the queue
                        {_EL, AccCount, all, RBS} = Acc,
                        {[], AccCount + Count, all, RBS};
                    object_stats ->
                        [{total_count, R_TC}, 
                            {total_size, R_TS},
                            {sizes, R_SzL},
                            {siblings, R_SbL}] = Results,
                        [{total_count, A_TC}, 
                            {total_size, A_TS},
                            {sizes, A_SzL},
                            {siblings, A_SbL}] = Acc,
                        [{total_count, R_TC + A_TC}, 
                            {total_size, R_TS + A_TS},
                            {sizes, merge_countinlists(A_SzL, R_SzL)},
                            {siblings, merge_countinlists(A_SbL, R_SbL)}];
                    QT when QT == erase_keys; QT == reap_tombs ->
                        case Results of
                            {[], Count, local} ->
                                {[], element(2, Acc) + Count, local};
                            {[], Count, count} ->
                                {[], element(2, Acc) + Count, count};
                            {BKDHL, 0, Pid} ->
                                {[], AccCount, Pid} = Acc,
                                UpdCount = length(BKDHL) + AccCount,
                                handle_in_batches(QT, lists:reverse(BKDHL), 0, Pid),
                                {[], UpdCount, Pid}
                        end
                end
        end,

    {done, State#state{acc = UpdAcc}}.

%% Once the coverage FSM has received done for all vnodes (as an output from
%% process_results), then it will call finish(clean, State) and so the results
%% can be sent to the client, and the FSM can be stopped. 
finish({error, Error}, State=#state{from={raw, ReqId, ClientPid}}) ->
    % Notify the requesting client that an error
    % occurred or the timeout has elapsed.
    ?LOG_WARNING("Failure to finish process fold due to ~w", [Error]),
    ClientPid ! {ReqId, {error, Error}},
    {stop, normal, State};
finish(clean, State=#state{from={raw, ReqId, ClientPid}}) ->
    % The client doesn't expect results in increments only the final result, 
    % so no need for a seperate send of a 'done' message
    QueryDuration = timer:now_diff(os:timestamp(), State#state.start_time),
    ?LOG_INFO("Finished aaefold of type=~w with fold_time=~w seconds", 
                [State#state.query_type, QueryDuration/1000000]),
    Results =
        case State#state.query_type of
            QT when QT == erase_keys; QT == reap_tombs ->
                {_RL, Count, Worker} = State#state.acc,
                case is_pid(Worker) of
                    true ->
                        case QT of
                            reap_tombs ->
                                _ = riak_kv_reaper:stop_job(Worker);
                            erase_keys ->
                                _ = riak_kv_eraser:stop_job(Worker)
                        end;
                    false ->
                        ok
                end,    
                Count;
            _ ->
                State#state.acc
        end,
    ClientPid ! {ReqId, {results, Results}},
    {stop, normal, State}.


%% ===================================================================
%% External functions
%% ===================================================================

-spec json_encode_results(query_types(), query_return()) -> iolist().
%% @doc
%% Encode the results of a query in JSON
%% Expected this will be called from the webmachine module that needs to
%% generate the response
json_encode_results(merge_root_nval, Root) ->
    RootEnc = base64:encode_to_string(Root),
    Keys = {struct, [{<<"root">>, RootEnc}]},
    mochijson2:encode(Keys);
json_encode_results(merge_branch_nval, Branches) ->
    Keys = {struct, [{<<"branches">>, [{struct, [{<<"branch-id">>, BranchId},
                                                 {<<"branch">>, base64:encode_to_string(BranchBin)}]
                                       } || {BranchId, BranchBin} <- Branches]
                     }]},
    mochijson2:encode(Keys);
json_encode_results(fetch_clocks_nval, KeysNClocks) ->
    encode_keys_and_clocks(KeysNClocks);
json_encode_results(merge_tree_range, Tree) ->
    ExportedTree = leveled_tictac:export_tree(Tree),
    JsonKeys1 = {struct, [{<<"tree">>, ExportedTree}]},
    mochijson2:encode(JsonKeys1);
json_encode_results(fetch_clocks_range, KeysNClocks) ->
    encode_keys_and_clocks(KeysNClocks);
json_encode_results(repl_keys_range, ReplResult) ->
    R = {struct, [{<<"dispatched_count">>, element(2, ReplResult)}]},
    mochijson2:encode(R);
json_encode_results(repair_keys_range, ReplResult) ->
    R = {struct, [{<<"dispatched_count">>, element(2, ReplResult)}]},
    mochijson2:encode(R);
json_encode_results(find_keys, Result) ->
    Keys = {struct, [{<<"results">>, [{struct, encode_find_key(Key, Int)} || {_Bucket, Key, Int} <- Result]}
                    ]},
    mochijson2:encode(Keys);
json_encode_results(find_tombs, Result) ->
    json_encode_results(find_keys, Result);
json_encode_results(reap_tombs, Count) ->
    mochijson2:encode({struct, [{<<"dispatched_count">>, Count}]});
json_encode_results(erase_keys, Count) ->
    mochijson2:encode({struct, [{<<"dispatched_count">>, Count}]});
json_encode_results(object_stats, Stats) ->
    mochijson2:encode({struct, Stats});
json_encode_results(list_buckets, BucketList) ->
    EncodedList = lists:map(fun encode_bucket/1, BucketList),
    mochijson2:encode({struct, [{<<"results">>, EncodedList}]}).


-spec pb_encode_results(query_types(), query_definition(), query_return())
                                                                     -> any().
%% @doc
%% Encode the results of a query in a Rpb..Res record
pb_encode_results(merge_root_nval, _QD, Root) ->
    #rpbaaefoldtreeresp{
        size = large,
        level_one = Root,
        level_two = []
    };
pb_encode_results(merge_branch_nval, _QD, Branches) ->
    L2 = lists:map(fun convert_level2_element/1, Branches),
    #rpbaaefoldtreeresp{
        size = large,
        level_one = <<>>,
        level_two = L2
    };
pb_encode_results(fetch_clocks_nval, _QD, KeysNClocks) ->
     #rpbaaefoldkeyvalueresp{
        response_type = atom_to_binary(clock, unicode),
        keys_value = lists:map(fun pb_encode_bucketkeyclock/1, KeysNClocks)};
pb_encode_results(merge_tree_range, QD, Tree) ->
    %% TODO:
    %% Using leveled_tictac:export_tree/1 requires unnecessary base64 encoding
    %% and decoding.  Add a leveled_tictac:export_tree_raw fun to avoid this
    {struct, 
        [{<<"level1">>, EncodedL1}, 
            {<<"level2">>, {struct, EncodedL2}}]} =
        leveled_tictac:export_tree(Tree),
    L2 =
        lists:map(fun({I, CB}) -> 
                        CBDecoded = base64:decode(CB),
                        Iint = binary_to_integer(I), 
                        <<Iint:32/integer, CBDecoded/binary>>
                    end,
                    EncodedL2),
    #rpbaaefoldtreeresp{
        size = element(4, QD),
        level_one = base64:decode(EncodedL1),
        level_two = L2
    };
pb_encode_results(fetch_clocks_range, _QD, KeysNClocks) ->
    #rpbaaefoldkeyvalueresp{
        response_type = atom_to_binary(clock, unicode),
        keys_value = lists:map(fun pb_encode_bucketkeyclock/1, KeysNClocks)};
pb_encode_results(repl_keys_range, _QD, ReplResult) ->
    R = element(2, ReplResult),
    #rpbaaefoldkeycountresp{response_type = <<"repl_keys">>, 
                            keys_count =
                                [#rpbkeyscount{tag = <<"dispatched_count">>,
                                                count = R}]};
pb_encode_results(repair_keys_range, _QD, ReplResult) ->
    R = element(2, ReplResult),
    #rpbaaefoldkeycountresp{response_type = <<"repair_keys">>, 
                            keys_count =
                                [#rpbkeyscount{tag = <<"dispatched_count">>,
                                                count = R}]};
pb_encode_results(find_keys, _QD, Results) ->
    KeyCountMap = 
        fun({_B, K, V}) ->
            #rpbkeyscount{tag = K, count = V}
        end,
    #rpbaaefoldkeycountresp{response_type = <<"find_keys">>, 
                            keys_count = lists:map(KeyCountMap, Results)};
pb_encode_results(find_tombs, QD, Results) ->
    pb_encode_results(find_keys, QD, Results);
pb_encode_results(reap_tombs, _QD, Count) ->
    #rpbaaefoldkeycountresp{response_type = <<"reap_tombs">>, 
                            keys_count =
                                [#rpbkeyscount{tag = <<"dispatched_count">>,
                                                count = Count}]};
pb_encode_results(erase_keys, _QD, Count) ->
    #rpbaaefoldkeycountresp{response_type = <<"erase_keys">>, 
                            keys_count =
                                [#rpbkeyscount{tag = <<"dispatched_count">>,
                                                count = Count}]};
pb_encode_results(object_stats, _QD, Results) ->
    {total_count, TC} = lists:keyfind(total_count, 1, Results),
    {total_size, TS} = lists:keyfind(total_size, 1, Results),
    {sizes, SzL} = lists:keyfind(sizes, 1, Results),
    {siblings, SbL} = lists:keyfind(siblings, 1, Results),
    EncodeIdxL =
        fun(Tag) ->
            fun({I, C}) ->
                #rpbkeyscount{tag = atom_to_binary(Tag, unicode),
                                order = I,
                                count = C}
            end
        end,
    SzL0 = lists:map(EncodeIdxL(sizes), SzL),
    SbL0 = lists:map(EncodeIdxL(siblings), SbL),
    KeysCount = 
        [#rpbkeyscount{tag = atom_to_binary(total_count, unicode),
                        count = TC},
            #rpbkeyscount{tag = atom_to_binary(total_size, unicode),
                            count = TS}]
            ++ SzL0
            ++ SbL0,
    #rpbaaefoldkeycountresp{response_type = <<"stats">>,
                            keys_count = KeysCount};
pb_encode_results(list_buckets, _QD, Results) ->
    #rpbaaefoldlistbucketsresp{bucket_list =
                                lists:map(fun pb_encode_bucket/1, Results)}.

pb_encode_bucketkeyclock({B, K, V}) ->
    pb_encode_bucketkeyvalue({B, K, riak_object:encode_vclock(V)}).

pb_encode_bucketkeyvalue({{T, B}, K, V}) ->
    #rpbkeysvalue{type = T,
                    bucket = B,
                    key = K,
                    value = V};
pb_encode_bucketkeyvalue({B, K, V}) ->
    #rpbkeysvalue{bucket = B,
                    key = K,
                    value = V}.

pb_encode_bucket({T, B}) ->
    #rpbaaefoldbucket{type = T, bucket = B};
pb_encode_bucket(B) ->
    #rpbaaefoldbucket{bucket = B}.

-spec convert_level2_element({non_neg_integer(), binary()}) -> binary().
%% @doc
%% Take a L2 tree element from a query result, and convert into a binary
%% with the actual segment compressed
convert_level2_element({Index, Bin}) ->
    CompressedBin = zlib:compress(Bin),
    <<Index:32/integer, CompressedBin/binary>>.


-spec encode_keys_and_clocks(keys_clocks()) -> iolist().
encode_keys_and_clocks(KeysNClocks) ->
    Keys = {struct, [{<<"keys-clocks">>,
                      [{struct, encode_key_and_clock(Bucket, Key, Clock)} || {Bucket, Key, Clock} <- KeysNClocks]
                     }]},
    mochijson2:encode(Keys).

encode_find_key(Key, Value) ->
    [{<<"key">>, Key},
     {<<"value">>, Value}].

encode_bucket({Type, Bucket}) ->
    {struct, 
        [{<<"bucket-type">>, Type}, {<<"bucket">>, Bucket}]};
encode_bucket(Bucket) ->
    {struct, [{<<"bucket">>, Bucket}]}.

encode_key_and_clock({Type, Bucket}, Key, Clock) ->
    [{<<"bucket-type">>, Type},
     {<<"bucket">>, Bucket},
     {<<"key">>, Key},
     {<<"clock">>, base64:encode_to_string(riak_object:encode_vclock(Clock))}];
encode_key_and_clock(Bucket, Key, Clock) ->
    [{<<"bucket">>, Bucket},
     {<<"key">>, Key},
     {<<"clock">>, base64:encode_to_string(riak_object:encode_vclock(Clock))}].

-spec hash_function(hash_method()) ->
                        pre_hash|fun((vclock:vclock()) -> non_neg_integer()).
%% Return a hash function to be applied to the vector clock, to produce the
%% object hash for the merkle tree.  The pre_hash will use the default
%% pre-calculated hash of (erlang:phash2(lists:sort(VC)).
hash_function(pre_hash) ->
    pre_hash;
hash_function({rehash, InitialisationVector}) ->
    fun(VC) ->
        erlang:phash2({InitialisationVector, lists:sort(VC)})
    end.


%% @doc
%% Send requests to the reaper, but every batch size get the reaper stats (a 
%% sync operation) to avoid mailbox overload.
-spec handle_in_batches(reap_tombs|erase_keys,
                        list(riak_kv_reaper:reap_reference())|
                            list(riak_kv_eraser:delete_reference()),
                        non_neg_integer(), pid()) -> ok.
handle_in_batches(_Type, [], _BatchCount, _Worker) ->
    ok;
handle_in_batches(Type, RefList, BatchCount, Worker)
                                    when BatchCount >= ?DELETE_BATCH_SIZE ->
    
    case Type of
        reap_tombs ->
            _ = riak_kv_reaper:reap_stats(Worker);
        erase_keys ->
            _ = riak_kv_eraser:delete_stats(Worker)
    end,
    handle_in_batches(Type, RefList, 0, Worker);
handle_in_batches(Type, [Ref|RestRefs], BatchCount, Worker) ->
    case Type of
        reap_tombs ->
            ok = riak_kv_reaper:request_reap(Worker, Ref);
        erase_keys ->
            ok = riak_kv_eraser:request_delete(Worker, Ref)
    end,
    handle_in_batches(Type, RestRefs, BatchCount + 1, Worker).

%% ===================================================================
%% Internal functions
%% ===================================================================

-spec merge_countinlists(list({integer(), integer()}), 
                            list({integer(), integer()})) 
                                            -> list({integer(), integer()}).
%% @doc
%% Take two lists with {IntegerId, Count} tuples and return a list where the
%% counts have been summed across the lists - even where one list is missing
%% an integer id
merge_countinlists(ResultList, AccList) ->
    MapFun =
        fun({Idx, AccCount}) ->
            case lists:keyfind(Idx, 1, ResultList) of
                false ->
                    {Idx, AccCount};
                {Idx, VnodeCount} ->
                    {Idx, AccCount + VnodeCount}
            end
        end,
    AccList0 = lists:map(MapFun, AccList),
    lists:ukeymerge(1, 
                    lists:ukeysort(1, AccList0),
                    lists:ukeysort(1, ResultList)).


%% ===================================================================
%% Validation and Conversion functions
%% ===================================================================

is_bucket({Type, Bucket}) when is_binary(Type), is_binary(Bucket) ->
    true;
is_bucket(Bucket) when is_binary(Bucket) ->
    true;
is_bucket(_) ->
    false.

is_keyrange({StartKey, EndKey})
        when is_binary(StartKey), is_binary(EndKey), EndKey >=StartKey ->
    true;
is_keyrange(all) ->
    true;
is_keyrange(_) ->
    false.

is_nval(N) when is_integer(N) ->
    true;
is_nval(_) ->
    false.

is_segment_list(L) when is_list(L) ->
    lists:all(fun is_integer/1, L);
is_segment_list(_) ->
    false. 

is_segment_filter({segments, SegmentList, TreeSize}) ->
    IsSegmentList = is_segment_list(SegmentList),
    IsValidSize = leveled_tictac:valid_size(TreeSize),
    IsSegmentList and IsValidSize;
is_segment_filter(all) ->
    true;
is_segment_filter(_) ->
    false.

is_modrange({date, LowDT, HighDT})
        when is_integer(LowDT), is_integer(HighDT), LowDT =< HighDT ->
    true;
is_modrange(all) ->
    true;
is_modrange(_) ->
    false.


convert_modrange({date, {LowDate, LowTime}, {HighDate, HighTime}}) 
        when is_tuple(LowDate), is_tuple(LowTime),
             is_tuple(HighDate), is_tuple(HighTime) ->
    EpochTime =
        calendar:datetime_to_gregorian_seconds({{1970,1,1},{0,0,0}}),
    LowTS = 
        calendar:datetime_to_gregorian_seconds({LowDate, LowTime})
            - EpochTime,
    HighTS =
        calendar:datetime_to_gregorian_seconds({HighDate, HighTime})
            - EpochTime,
    {date, LowTS, HighTS};
convert_modrange(ModRange) ->
    ModRange.

convert_fold({fetch_clocks_nval, NVal, LeafList, ModRange}) ->
    {fetch_clocks_nval, NVal, LeafList, convert_modrange(ModRange)};
convert_fold({merge_tree_range, B, KR, TS, SF, MR, HM}) ->
    {merge_tree_range, B, KR, TS, SF, convert_modrange(MR), HM};
convert_fold({fetch_clocks_range, B, KR, SF, MR}) ->
    {fetch_clocks_range, B, KR, SF, convert_modrange(MR)};
convert_fold({repl_keys_range, B, KR, MR, QN}) ->
    {repl_keys_range, B, KR, convert_modrange(MR), QN};
convert_fold({find_keys, B, KR, MR, L}) ->
    {find_keys, B, KR, convert_modrange(MR), L};
convert_fold({object_stats, B, KR, MR}) ->
    {object_stats, B, KR, convert_modrange(MR)};
convert_fold({find_tombs, B, KR, SF, MR}) ->
    {find_tombs, B, KR, SF, convert_modrange(MR)};
convert_fold({reap_tombs, B, KR, SF, MR, CM}) ->
    {reap_tombs, B, KR, SF, convert_modrange(MR), CM};
convert_fold({erase_keys, B, KR, SF, MR, CM}) ->
    {erase_keys, B, KR, SF, convert_modrange(MR), CM};
convert_fold(Fold) ->
    Fold.

is_valid_fold({merge_root_nval, NVal}) ->
    is_nval(NVal);
is_valid_fold({merge_branch_nval, NVal, BranchList}) ->
    is_nval(NVal) and
        is_segment_list(BranchList);
is_valid_fold({fetch_clocks_nval, NVal, LeafList}) ->
    is_nval(NVal) and
        is_segment_list(LeafList);
is_valid_fold({fetch_clocks_nval, NVal, LeafList, ModRange}) ->
    is_nval(NVal) and
        is_segment_list(LeafList) and
        is_modrange(ModRange);
is_valid_fold({merge_tree_range, B, KR, TS, SF, MR, _HM}) ->
    is_bucket(B) and
        is_keyrange(KR) and
        leveled_tictac:valid_size(TS) and
        is_segment_filter(SF) and
        is_modrange(MR);
is_valid_fold({fetch_clocks_range, B, KR, SF, MR}) ->
    is_bucket(B) and
        is_keyrange(KR) and
        is_segment_filter(SF) and
        is_modrange(MR);
is_valid_fold({repl_keys_range, B, KR, MR, _QN}) ->
    is_bucket(B) and
        is_keyrange(KR) and
        is_modrange(MR);
is_valid_fold({repair_keys_range, B, KR, MR, all}) ->
    is_bucket(B) and
        is_keyrange(KR) and
        is_modrange(MR);
is_valid_fold({find_keys, B, KR, MR, {sibling_count, I}}) ->
    is_bucket(B) and
        is_keyrange(KR) and
        is_modrange(MR) and
        is_integer(I);
is_valid_fold({find_keys, B, KR, MR, {object_size, I}}) ->
    is_bucket(B) and
        is_keyrange(KR) and
        is_modrange(MR) and
        is_integer(I);
is_valid_fold({object_stats, B, KR, MR}) ->
    is_bucket(B) and
        is_keyrange(KR) and
        is_modrange(MR);
is_valid_fold({find_tombs, B, KR, SF, MR}) ->
    is_bucket(B) and
        is_keyrange(KR) and
        is_segment_filter(SF) and
        is_modrange(MR);
is_valid_fold({reap_tombs, B, KR, SF, MR, _CM}) ->
    is_bucket(B) and
        is_keyrange(KR) and
        is_segment_filter(SF) and
        is_modrange(MR);
is_valid_fold({erase_keys, B, KR, SF, MR, _CM}) ->
    is_bucket(B) and
        is_keyrange(KR) and
        is_segment_filter(SF) and
        is_modrange(MR);
is_valid_fold({list_buckets, NVal}) ->
    is_nval(NVal);
is_valid_fold(_InvalidFold) ->
    false.

%% ===================================================================
%% EUnit tests
%% ===================================================================
-ifdef(TEST).

merge_countinlists_test() ->
    L0 = [{1, 23}, {4, 36}, {3, 17}, {8, 12}],
    L1 = [{7, 11}, {8, 15}, {1, 15}],
    Merged = [{1, 38}, {3, 17}, {4, 36}, {7, 11}, {8,27}],
    ?assertMatch(Merged, merge_countinlists(L0, L1)),
    ?assertMatch(Merged, merge_countinlists(L1, L0)).

json_encode_tictac_empty_test() ->
    Tree = leveled_tictac:new_tree(tictac_folder_test, large),
    JsonTree = json_encode_results(merge_tree_range, Tree),
    {struct, [{<<"tree">>, ExportedTree}]} = mochijson2:decode(JsonTree),
    ReverseTree = leveled_tictac:import_tree(ExportedTree),
    ?assertMatch([], leveled_tictac:find_dirtyleaves(Tree, ReverseTree)).

json_encode_tictac_withentries_test() ->
    encode_results_ofsize(small),
    encode_results_ofsize(large).

encode_results_ofsize(TreeSize) ->
    Tree = leveled_tictac:new_tree(tictac_folder_test, TreeSize),
    ExtractFun = fun(K, V) -> {K, V} end,
    FoldFun = 
        fun({Key, Value}, AccTree) ->
            leveled_tictac:add_kv(AccTree, Key, Value, ExtractFun)
        end,
    KVList = [{<<"key1">>, <<"value1">>}, 
                {<<"key2">>, <<"value2">>}, 
                {<<"key3">>, <<"value3">>}],
    Tree0 = lists:foldl(FoldFun, Tree, KVList),
    JsonTree = json_encode_results(merge_tree_range, Tree0),
    {struct, [{<<"tree">>, ExportedTree}]} = mochijson2:decode(JsonTree),
    ReverseTree = leveled_tictac:import_tree(ExportedTree),
    ?assertMatch([], leveled_tictac:find_dirtyleaves(Tree0, ReverseTree)).

hash_function_test() ->
    % Check a well formatted version vector is OK
    VC0 = vclock:fresh(),
    VC1 = vclock:increment(c, vclock:increment(b, vclock:increment(a, VC0))),
    HashFun100 = hash_function({rehash, 100}),
    Hash100 = HashFun100(VC1),
    HashFun200 = hash_function({rehash, 200}),
    Hash200 = HashFun200(VC1),
    ?assertMatch(true, is_integer(HashFun100(VC1))),
    ?assertMatch(false, Hash100 == Hash200).

convert_validate_test() ->
    Q1 = {object_stats, {<<"T">>, <<"B">>}, all, all},
    Q2 = {object_stats, <<"B">>, all, all},
    Q3 = {object_stats, <<"B">>, {<<"SK">>, <<"SK_">>}, all},
    DR1 = {date, {{2020, 1, 1}, {12, 0, 0}}, {{2020, 12, 31}, {12, 0, 0}}},
    DR2 = {date, 0, 9999999},
    Q4 = {object_stats, <<"B">>, all, DR1},
    Q5 = {object_stats, <<"B">>, all, DR2},
    Q6 = {fetch_clocks_range, <<"B">>, all, all, all},
    Q7 = {fetch_clocks_range, <<"B">>, all, {segments, lists:seq(1, 64), large}, all},
    lists:foreach(fun(F) ->
                        ?assertMatch(true, is_valid_fold(convert_fold(F)))
                    end,
                    [Q1, Q2, Q3, Q4, Q5, Q6, Q7]),
                    
    IQ1 = {objects_stats, {<<"T">>, <<"B">>}, all, all},
    IQ2 = {object_stats, all, all, all},
    IQ3 = {object_stats, <<"B">>, {<<"SK">>, <<"EK">>}, all},
    IQ4 = {object_stats, <<"B">>, all, {date, element(3, DR1), element(2, DR1)}},
    IQ5 = {object_stats, <<"B">>, all, {element(2, DR1), element(3, DR1)}},
    IQ6 = {fetch_clocks_range, <<"B">>, all, {lists:seq(1, 64), large}, all},
    IQ7 = {fetch_clocks_range, <<"B">>, all, {segments, lists:seq(1, 64), nano}, all},
    lists:foreach(fun(F) ->
                        ?assertMatch(false, is_valid_fold(convert_fold(F)))
                    end,
                    [IQ1, IQ2, IQ3, IQ4, IQ5, IQ6, IQ7]).

-endif.
<|MERGE_RESOLUTION|>--- conflicted
+++ resolved
@@ -38,13 +38,8 @@
             convert_fold/1,
             is_valid_fold/1]).
 
-<<<<<<< HEAD
--export([repair_fun/1]).
-
 -include_lib("kernel/include/logger.hrl").
 
-=======
->>>>>>> c656fb47
 -define(EMPTY, <<>>).
 
 -define(NVAL_QUERIES, 
