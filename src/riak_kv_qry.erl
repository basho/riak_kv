%%-------------------------------------------------------------------
%%
%% riak_kv_qry: Riak SQL API
%%
%% Copyright (C) 2016 Basho Technologies, Inc. All rights reserved
%%
%% This file is provided to you under the Apache License,
%% Version 2.0 (the "License"); you may not use this file
%% except in compliance with the License.  You may obtain
%% a copy of the License at
%%
%%   http://www.apache.org/licenses/LICENSE-2.0
%%
%% Unless required by applicable law or agreed to in writing,
%% software distributed under the License is distributed on an
%% "AS IS" BASIS, WITHOUT WARRANTIES OR CONDITIONS OF ANY
%% KIND, either express or implied.  See the License for the
%% specific language governing permissions and limitations
%% under the License.
%%
%%-------------------------------------------------------------------

%% @doc API endpoints for the Riak SQL.  Functions in this module
%%      prepare and validate raw queries, pass them to riak_kv_qry_queue

-module(riak_kv_qry).

-export([
         submit/2,
         empty_result/0,
         format_query_syntax_errors/1
        ]).

-include("riak_kv_ts.hrl").

%% enumerate all current SQL query types
-type query_type() ::
        ddl | select | describe | insert.
%% and also their corresponding records (mainly for use in specs)
-type sql_query_type_record() ::
        ?SQL_SELECT{} |
        #riak_sql_describe_v1{} |
        #riak_sql_insert_v1{}.

-export_type([query_type/0, sql_query_type_record/0]).

-type query_tabular_result() :: {[riak_pb_ts_codec:tscolumnname()],
                                 [riak_pb_ts_codec:tscolumntype()],
                                 [list(riak_pb_ts_codec:ldbvalue())]}.


%% No coverage plan for parallel requests
-spec submit(string() | sql_query_type_record(), ?DDL{}) ->
    {ok, query_tabular_result()} | {error, any()}.
%% @doc Parse, validate against DDL, and submit a query for execution.
%%      To get the results of running the query, use fetch/1.
submit(SQLString, DDL) when is_list(SQLString) ->
    case catch riak_ql_parser:parse(
                 riak_ql_lexer:get_tokens(SQLString)) of
        {error, _Reason} = Error ->
            Error;
        {'EXIT', Reason} ->  %% lexer problem
            {error, Reason};
        {ok, SQL} ->
            submit(SQL, DDL)
    end;

submit(#riak_sql_describe_v1{}, DDL) ->
    do_describe(DDL);
submit(SQL = #riak_sql_insert_v1{}, _DDL) ->
    do_insert(SQL);
submit(SQL = ?SQL_SELECT{}, DDL) ->
    do_select(SQL, DDL).


%% ---------------------
%% local functions

<<<<<<< HEAD
-spec describe_table_columns(?DDL{}) ->
                                    {ok, [[binary() | boolean() | integer() | undefined]]}.
describe_table_columns(?DDL{ fields = FieldSpecs } = DDL) ->
    Cols = [describe_table_column(DDL, F) || F <- FieldSpecs],
    {ok, Cols}.

describe_table_column(#ddl_v1{ partition_key = #key_v1{ast = PKSpec},
                               local_key     = #key_v1{ast = LKSpec}},
                      #riak_field_v1{ name = Name,
                                      type = Type,
                                      optional = Nullable}) ->
    case lists:keyfind([Name], #riak_field_v1.name, LKSpec) of
        #param_v1{ ordering = descending } ->
            Ordering = <<"DESC">>;
        #param_v1{ ordering = ParamOrder } when ParamOrder == ascending;
                                                ParamOrder == undefined ->
            Ordering = <<"ASC">>
    end,
    [Name, 
     list_to_binary(atom_to_list(Type)),
     Nullable,
     column_pk_position_or_blank(Name, PKSpec),
     column_lk_position_or_blank(Name, LKSpec),
     Ordering].
=======
%%
%% INSERT statements
%%
-spec do_insert(#riak_sql_insert_v1{}) -> {ok, query_tabular_result()} | {error, term()}.
do_insert(#riak_sql_insert_v1{'INSERT' = Table,
                              fields = Fields,
                              values = Values}) ->
    Mod = riak_ql_ddl:make_module_name(Table),
    case lookup_field_positions(Mod, Fields) of
        {ok, Positions} ->
            Empty = make_empty_row(Mod),
            case xlate_insert_to_putdata(Values, Positions, Empty) of
                {error, Reason} ->
                    {error, Reason};
                {ok, Data} ->
                    insert_putreqs(Mod, Table, Data)
            end;
        {error, Reason} ->
            {error, Reason}
    end.

insert_putreqs(Mod, Table, Data) ->
    case riak_kv_ts_util:validate_rows(Mod, Data) of
        [] ->
            case riak_kv_ts_api:put_data(Data, Table, Mod) of
                ok ->
                    {ok, empty_result()};
                {error, {some_failed, ErrorCount}} ->
                    {error, io_lib:format("Failed to put ~b record(s)", [ErrorCount])};
                {error, no_type} ->
                    {error, io_lib:format("~ts is not an active table", [Table])};
                {error, OtherReason} ->
                    {error, OtherReason}
            end;
        BadRowIdxs when is_list(BadRowIdxs) ->
            BadRowsString = string:join(BadRowIdxs,", "),
            {error, io_lib:format("Invalid data at row index(es) ~s", [BadRowsString])}
    end.

%%
%% Return an all-null empty row ready to be populated by the values
%%
-spec make_empty_row(module()) -> tuple(undefined).
make_empty_row(Mod) ->
    Positions = Mod:get_field_positions(),
    list_to_tuple(lists:duplicate(length(Positions), undefined)).

%%
%% Lookup the index of the field names selected to insert.
%%
%% This *requires* that once schema changes take place the DDL fields are left in order.
%%
-spec lookup_field_positions(module(), [riak_ql_ddl:field_identifier()]) ->
                           {ok, [pos_integer()]} | {error, string()}.
lookup_field_positions(Mod, FieldIdentifiers) ->
    GoodBadPositions =
        lists:foldl(
          fun({identifier, FieldName}, {Good, Bad}) ->
                  case Mod:is_field_valid(FieldName) of
                      false ->
                          {Good, [FieldName | Bad]};
                      true ->
                          {[Mod:get_field_position(FieldName) | Good], Bad}
                  end
          end, {[], []}, FieldIdentifiers),
    case GoodBadPositions of
        {Positions, []} ->
            {ok, lists:reverse(Positions)};
        {_, Errors} ->
            {error, io_lib:format(
                      "undefined fields: ~s",
                      [string:join(lists:reverse(Errors), ", ")])}
    end.

%%
%% Map the list of values from statement order into the correct place in the tuple.
%% If there are less values given than the field list the NULL will carry through
%% and the general validation rules should pick that up.
%% If there are too many values given for the fields it returns an error.
%%
-spec xlate_insert_to_putdata([[riak_ql_ddl:data_value()]], [pos_integer()], tuple(undefined)) ->
                              {ok, [tuple()]} | {error, string()}.
xlate_insert_to_putdata(Values, Positions, Empty) ->
    ConvFn = fun(RowVals, {Good, Bad, RowNum}) ->
                 case make_insert_row(RowVals, Positions, Empty) of
                     {ok, Row} ->
                         {[Row | Good], Bad, RowNum + 1};
                     {error, _Reason} ->
                         {Good, [integer_to_list(RowNum) | Bad], RowNum + 1}
                 end
             end,
    Converted = lists:foldl(ConvFn, {[], [], 1}, Values),
    case Converted of
        {PutData, [], _} ->
            {ok, lists:reverse(PutData)};
        {_, Errors, _} ->
            {error, lists:flatten(
                      io_lib:format(
                        "too many values in row index(es) ~s",
                        [string:join(lists:reverse(Errors), ", ")]))}
    end.

-spec make_insert_row([] | [riak_ql_ddl:data_value()], [] | [pos_integer()], tuple()) ->
                      {ok, tuple()} | {error, string()}.
make_insert_row([], _Positions, Row) when is_tuple(Row) ->
    %% Out of entries in the value - row is populated with default values
    %% so if we run out of data for implicit/explicit fieldnames can just return
    {ok, Row};
make_insert_row(_, [], Row) when is_tuple(Row) ->
    %% Too many values for the field
    {error, "too many values"};
%% Make sure the types match
make_insert_row([{_Type, Val} | Values], [Pos | Positions], Row) when is_tuple(Row) ->
    make_insert_row(Values, Positions, setelement(Pos, Row, Val)).


%% DESCRIBE

-spec do_describe(?DDL{}) ->
                         {ok, query_tabular_result()} | {error, term()}.
do_describe(?DDL{fields = FieldSpecs,
                 partition_key = #key_v1{ast = PKSpec},
                 local_key     = #key_v1{ast = LKSpec}}) ->
    ColumnNames = [<<"Column">>, <<"Type">>, <<"Is Null">>, <<"Primary Key">>, <<"Local Key">>],
    ColumnTypes = [   varchar,     varchar,     boolean,        sint64,             sint64    ],
    Rows =
        [[Name, list_to_binary(atom_to_list(Type)), Nullable,
          column_pk_position_or_blank(Name, PKSpec),
          column_lk_position_or_blank(Name, LKSpec)]
         || #riak_field_v1{name = Name,
                           type = Type,
                           optional = Nullable} <- FieldSpecs],
    {ok, {ColumnNames, ColumnTypes, Rows}}.

>>>>>>> 19a1f65e

%% the following two functions are identical, for the way fields and
%% keys are represented as of 2015-12-18; duplication here is a hint
%% of things to come.
-spec column_pk_position_or_blank(binary(), [#param_v1{}]) -> integer() | undefined.
column_pk_position_or_blank(Col, KSpec) ->
    count_to_position(Col, KSpec, 1).

-spec column_lk_position_or_blank(binary(), [#param_v1{}]) -> integer() | undefined.
column_lk_position_or_blank(Col, KSpec) ->
    count_to_position(Col, KSpec, 1).

count_to_position(_, [], _) ->
    undefined;
count_to_position(Col, [#param_v1{name = [Col]} | _], Pos) ->
    Pos;
count_to_position(Col, [#hash_fn_v1{args = [#param_v1{name = [Col]} | _]} | _], Pos) ->
    Pos;
count_to_position(Col, [_ | Rest], Pos) ->
    count_to_position(Col, Rest, Pos + 1).


%% SELECT

-spec do_select(?SQL_SELECT{}, ?DDL{}) ->
                       {ok, query_tabular_result()} | {error, term()}.
do_select(SQL, ?DDL{table = BucketType} = DDL) ->
    Mod = riak_ql_ddl:make_module_name(BucketType),
    MaxSubQueries =
        app_helper:get_env(riak_kv, timeseries_query_max_quanta_span),

    case riak_ql_ddl:is_query_valid(Mod, DDL, riak_kv_ts_util:sql_record_to_tuple(SQL)) of
        true ->
            case riak_kv_qry_compiler:compile(DDL, SQL, MaxSubQueries) of
                {error,_} = Error ->
                    Error;
                {ok, SubQueries} ->
                    maybe_await_query_results(
                      riak_kv_qry_queue:put_on_queue(self(), SubQueries, DDL))
            end;
        {false, Errors} ->
            {error, {invalid_query, format_query_syntax_errors(Errors)}}
    end.

maybe_await_query_results({error,_} = Error) ->
    Error;
maybe_await_query_results(_) ->
    Timeout = app_helper:get_env(riak_kv, timeseries_query_timeout_ms),

    % we can't use a gen_server call here because the reply needs to be
    % from an fsm but one is not assigned if the query is queued.
    receive
        {ok, Result} ->
            {ok, Result};
        {error, Reason} ->
            {error, Reason}
    after
        Timeout ->
            {error, qry_worker_timeout}
    end.

%% Format the multiple syntax errors into a multiline error
%% message.
format_query_syntax_errors(Errors) ->
    iolist_to_binary(
        [["\n", riak_ql_ddl:syntax_error_to_msg(E)] || E <- Errors]).


-spec empty_result() -> query_tabular_result().
empty_result() ->
    {[], [], []}.

%%%===================================================================
%%% Unit tests
%%%===================================================================

-ifdef(TEST).
-include_lib("eunit/include/eunit.hrl").

describe_table_columns_test() ->
    {ddl, DDL, []} =
        riak_ql_parser:ql_parse(
          riak_ql_lexer:get_tokens(
            "CREATE TABLE fafa ("
            " f varchar   not null,"
            " s varchar   not null,"
            " t timestamp not null,"
            " w sint64    not null,"
            " p double,"
            " PRIMARY KEY ((f, s, quantum(t, 15, m)), "
            " f, s, t))")),
    {ok, {_ColNames, _CTypes, Rows}} = do_describe(DDL),
    ?assertEqual(
       [[<<"f">>, <<"varchar">>,   false, 1,  1],
        [<<"s">>, <<"varchar">>,   false, 2,  2],
        [<<"t">>, <<"timestamp">>, false, 3,  3],
        [<<"w">>, <<"sint64">>, false, undefined, undefined],
        [<<"p">>, <<"double">>, true,  undefined, undefined]],
       Rows).

validate_make_insert_row_basic_test() ->
    Data = [{integer,4}, {binary,<<"bamboozle">>}, {float, 3.14}],
    Positions = [3, 1, 2],
    Row = {undefined, undefined, undefined},
    Result = make_insert_row(Data, Positions, Row),
    ?assertEqual(
        {ok, {<<"bamboozle">>, 3.14, 4}},
        Result
    ).

validate_make_insert_row_too_many_test() ->
    Data = [{integer,4}, {binary,<<"bamboozle">>}, {float, 3.14}, {integer, 8}],
    Positions = [3, 1, 2],
    Row = {undefined, undefined, undefined},
    Result = make_insert_row(Data, Positions, Row),
    ?assertEqual(
        {error, "too many values"},
        Result
    ).


validate_xlate_insert_to_putdata_ok_test() ->
    Empty = list_to_tuple(lists:duplicate(5, undefined)),
    Values = [[{integer, 4}, {binary, <<"babs">>}, {float, 5.67}, {binary, <<"bingo">>}],
              [{integer, 8}, {binary, <<"scat">>}, {float, 7.65}, {binary, <<"yolo!">>}]],
    Positions = [5, 3, 1, 2, 4],
    Result = xlate_insert_to_putdata(Values, Positions, Empty),
    ?assertEqual(
        {ok,[{5.67,<<"bingo">>,<<"babs">>,undefined,4},
             {7.65,<<"yolo!">>,<<"scat">>,undefined,8}]},
        Result
    ).

validate_xlate_insert_to_putdata_too_many_values_test() ->
    Empty = list_to_tuple(lists:duplicate(5, undefined)),
    Values = [[{integer, 4}, {binary, <<"babs">>}, {float, 5.67}, {binary, <<"bingo">>}, {integer, 7}],
           [{integer, 8}, {binary, <<"scat">>}, {float, 7.65}, {binary, <<"yolo!">>}]],
    Positions = [3, 1, 2, 4],
    Result = xlate_insert_to_putdata(Values, Positions, Empty),
    ?assertEqual(
        {error,"too many values in row index(es) 1"},
        Result
    ).

-endif.<|MERGE_RESOLUTION|>--- conflicted
+++ resolved
@@ -76,32 +76,6 @@
 %% ---------------------
 %% local functions
 
-<<<<<<< HEAD
--spec describe_table_columns(?DDL{}) ->
-                                    {ok, [[binary() | boolean() | integer() | undefined]]}.
-describe_table_columns(?DDL{ fields = FieldSpecs } = DDL) ->
-    Cols = [describe_table_column(DDL, F) || F <- FieldSpecs],
-    {ok, Cols}.
-
-describe_table_column(#ddl_v1{ partition_key = #key_v1{ast = PKSpec},
-                               local_key     = #key_v1{ast = LKSpec}},
-                      #riak_field_v1{ name = Name,
-                                      type = Type,
-                                      optional = Nullable}) ->
-    case lists:keyfind([Name], #riak_field_v1.name, LKSpec) of
-        #param_v1{ ordering = descending } ->
-            Ordering = <<"DESC">>;
-        #param_v1{ ordering = ParamOrder } when ParamOrder == ascending;
-                                                ParamOrder == undefined ->
-            Ordering = <<"ASC">>
-    end,
-    [Name, 
-     list_to_binary(atom_to_list(Type)),
-     Nullable,
-     column_pk_position_or_blank(Name, PKSpec),
-     column_lk_position_or_blank(Name, LKSpec),
-     Ordering].
-=======
 %%
 %% INSERT statements
 %%
@@ -221,22 +195,32 @@
 %% DESCRIBE
 
 -spec do_describe(?DDL{}) ->
-                         {ok, query_tabular_result()} | {error, term()}.
-do_describe(?DDL{fields = FieldSpecs,
-                 partition_key = #key_v1{ast = PKSpec},
-                 local_key     = #key_v1{ast = LKSpec}}) ->
-    ColumnNames = [<<"Column">>, <<"Type">>, <<"Is Null">>, <<"Primary Key">>, <<"Local Key">>],
-    ColumnTypes = [   varchar,     varchar,     boolean,        sint64,             sint64    ],
-    Rows =
-        [[Name, list_to_binary(atom_to_list(Type)), Nullable,
-          column_pk_position_or_blank(Name, PKSpec),
-          column_lk_position_or_blank(Name, LKSpec)]
-         || #riak_field_v1{name = Name,
-                           type = Type,
-                           optional = Nullable} <- FieldSpecs],
-    {ok, {ColumnNames, ColumnTypes, Rows}}.
-
->>>>>>> 19a1f65e
+        {ok, [[binary() | boolean() | integer() | undefined]]}.
+do_describe(?DDL{ fields = FieldSpecs } = DDL) ->
+    Cols = [describe_table_column(DDL, F) || F <- FieldSpecs],
+    {ok, Cols}.
+
+describe_table_column(#ddl_v1{ partition_key = #key_v1{ast = PKSpec},
+                               local_key     = #key_v1{ast = LKSpec}},
+                      #riak_field_v1{ name = Name,
+                                      type = Type,
+                                      optional = Nullable}) ->
+    case lists:keyfind([Name], #param_v1.name, LKSpec) of
+        #param_v1{ ordering = descending } ->
+            Ordering = <<"DESC">>;
+        #param_v1{ ordering = ParamOrder } when ParamOrder == ascending;
+                                                ParamOrder == undefined ->
+            Ordering = <<"ASC">>;
+        false ->
+
+            Ordering = <<" - ">>
+    end,
+    [Name, 
+     list_to_binary(atom_to_list(Type)),
+     Nullable,
+     column_pk_position_or_blank(Name, PKSpec),
+     column_lk_position_or_blank(Name, LKSpec),
+     Ordering].
 
 %% the following two functions are identical, for the way fields and
 %% keys are represented as of 2015-12-18; duplication here is a hint
@@ -328,13 +312,13 @@
             " p double,"
             " PRIMARY KEY ((f, s, quantum(t, 15, m)), "
             " f, s, t))")),
-    {ok, {_ColNames, _CTypes, Rows}} = do_describe(DDL),
-    ?assertEqual(
-       [[<<"f">>, <<"varchar">>,   false, 1,  1],
-        [<<"s">>, <<"varchar">>,   false, 2,  2],
-        [<<"t">>, <<"timestamp">>, false, 3,  3],
-        [<<"w">>, <<"sint64">>, false, undefined, undefined],
-        [<<"p">>, <<"double">>, true,  undefined, undefined]],
+    {ok, Rows} = do_describe(DDL),
+    ?assertEqual(
+       [[<<"f">>, <<"varchar">>,   false, 1,  1, <<"ASC">>],
+        [<<"s">>, <<"varchar">>,   false, 2,  2, <<"ASC">>],
+        [<<"t">>, <<"timestamp">>, false, 3,  3, <<"ASC">>],
+        [<<"w">>, <<"sint64">>, false, undefined, undefined, <<" - ">>],
+        [<<"p">>, <<"double">>, true,  undefined, undefined, <<" - ">>]],
        Rows).
 
 validate_make_insert_row_basic_test() ->
