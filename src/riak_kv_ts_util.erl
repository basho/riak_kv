--- conflicted
+++ resolved
@@ -271,7 +271,6 @@
 encode_typeval_key(TypeVals) ->
     list_to_tuple([Val || {_Type, Val} <- TypeVals]).
 
-<<<<<<< HEAD
 %%
 % -spec responsible_row_preflists(binary(), [term()], riak_core_ring()) ->
 %         [index_n()].
@@ -287,8 +286,6 @@
 row_to_key(Row, DDL, Mod) ->
     riak_kv_ts_util:encode_typeval_key(
       riak_ql_ddl:get_partition_key(DDL, list_to_tuple(Row), Mod)).
-=======
->>>>>>> fd6d7c51
 
 %% Print the query explanation to the shell.
 explain_query_print(QueryString) ->
@@ -378,7 +375,6 @@
 varchar_quotes(V) ->
     <<"'", V/binary, "'">>.
 
-
 %%%
 %%% TESTS
 %%%
