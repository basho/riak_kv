--- conflicted
+++ resolved
@@ -25,11 +25,7 @@
 -module(riak_kv_ts_util).
 
 -export([
-<<<<<<< HEAD
-         apply_timeseries_bucket_props/2,
-=======
          apply_timeseries_bucket_props/3,
->>>>>>> 19a1f65e
          build_sql_record/3,
          encode_typeval_key/1,
          get_column_types/2,
@@ -39,15 +35,11 @@
          maybe_parse_table_def/2,
          pk/1,
          queried_table/1,
+         responsible_row_preflists/2,
          sql_record_to_tuple/1,
-<<<<<<< HEAD
-         table_to_bucket/1,
-         responsible_row_preflists/2
-=======
          sql_to_cover/4,
          table_to_bucket/1,
          validate_rows/2
->>>>>>> 19a1f65e
         ]).
 -export([explain_query/1, explain_query/2]).
 -export([explain_query_print/1]).
@@ -388,8 +380,6 @@
 varchar_quotes(V) ->
     <<"'", V/binary, "'">>.
 
-<<<<<<< HEAD
-=======
 %% Give validate_rows/2 a DDL Module and a list of decoded rows,
 %% and it will return a list of strings that represent the invalid rows indexes.
 -spec validate_rows(module(), list(tuple())) -> list(string()).
@@ -486,7 +476,6 @@
 flat_format(Format, Args) ->
     lists:flatten(io_lib:format(Format, Args)).
 
->>>>>>> 19a1f65e
 %%%
 %%% TESTS
 %%%
