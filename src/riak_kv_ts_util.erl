--- conflicted
+++ resolved
@@ -132,15 +132,9 @@
     D = proplists:get_value(identifier, SQL),
     {ok, #riak_sql_describe_v1{'DESCRIBE' = D}};
 
-<<<<<<< HEAD
 build_sql_record_int(insert, SQL, _Options) ->
-    T = proplists:get_value(table, SQL),
-    case is_binary(T) of
-=======
-build_sql_record_int(insert, SQL, _Cover) ->
     Table = proplists:get_value(table, SQL),
     case is_binary(Table) of
->>>>>>> 66a8404b
         true ->
             %% To support non- and partial specification of columns, the DDL
             %% Module, Fields specified in the query, and Values specified in
