--- conflicted
+++ resolved
@@ -67,12 +67,9 @@
 -endif.
 
 -define(API_VERSION, 1).
--define(CAPABILITIES, [async_fold, indexes, index_reformat, size,
-<<<<<<< HEAD
-        iterator_refresh, snap_prefold]).
-=======
-        iterator_refresh, flush_put]).
->>>>>>> 62f00221
+-define(CAPABILITIES,
+        [async_fold, indexes, index_reformat, size,
+            iterator_refresh, snap_prefold, flush_put]).
 -define(FIXED_INDEXES_KEY, fixed_indexes).
 
 -record(state, {ref :: eleveldb:db_ref() | undefined,
