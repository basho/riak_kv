%% -*- tab-width: 4;erlang-indent-level: 4;indent-tabs-mode: nil -*-
%% ex: ts=4 sw=4 et
{application, riak_kv,
 [
  {description, "Riak Key/Value Store"},
<<<<<<< HEAD
  {vsn, "1.2.1"},
=======
  {vsn, "1.2.1p3"},
>>>>>>> 07797883
  {applications, [
                  kernel,
                  stdlib,
                  sasl,
                  crypto,
                  riak_api,
                  riak_core,
                  erlang_js,
                  mochiweb,
                  webmachine,
                  os_mon,
                  riak_pipe
                 ]},
  {registered, []},
  {mod, {riak_kv_app, []}},
  {env, [
         %% Endpoint for system stats HTTP provider
         {stats_urlpath, "stats"},

         %% Secondary code paths
         {add_paths, []},

         %% This option toggles compatibility of keylisting with 1.0
         %% and earlier versions.  Once a rolling upgrade to a version
         %% > 1.0 is completed for a cluster, this should be set to
         %% true for better control of memory usage during key listing
         %% operations
         {listkeys_backpressure, false},

         %% use the legacy routines for tracking kv stats
         {legacy_stats, true},

         %% Enable active anti-entropy
         {anti_entropy, {on, []}},

         %% Allow Erlang MapReduce functions to be specified as
         %% strings.
         %%
         %% !!!WARNING!!!
         %% This will allow arbitrary Erlang code to be submitted
         %% through the REST and Protocol Buffers interfaces. This
         %% should only be used for development purposes.
         {allow_strfun, false}
        ]}
 ]}.<|MERGE_RESOLUTION|>--- conflicted
+++ resolved
@@ -3,11 +3,7 @@
 {application, riak_kv,
  [
   {description, "Riak Key/Value Store"},
-<<<<<<< HEAD
-  {vsn, "1.2.1"},
-=======
   {vsn, "1.2.1p3"},
->>>>>>> 07797883
   {applications, [
                   kernel,
                   stdlib,
