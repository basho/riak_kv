--- conflicted
+++ resolved
@@ -980,11 +980,7 @@
     Bucket = riak_kv_requests:get_bucket(Req),
     Query = riak_kv_requests:get_query(Req),
     handle_range_scan(Bucket, ItemFilter, Query,
-<<<<<<< HEAD
-                      FilterVNodes, Sender, State, fun range_scan_result_fun_ack/2).
-
-=======
-                      FilterVNodes, Sender, State, fun result_fun_ack/2);
+                      FilterVNodes, Sender, State, fun range_scan_result_fun_ack/2);
 handle_coverage_request(kv_index_request, Req, FilterVNodes, Sender, State) ->
     Bucket = riak_kv_requests:get_bucket(Req),
     ItemFilter = riak_kv_requests:get_item_filter(Req),
@@ -994,7 +990,6 @@
                     false -> result_fun(Bucket, Sender)
                 end,
     handle_coverage_index(Bucket, ItemFilter, Query, FilterVNodes, Sender, State, ResultFun).
->>>>>>> 49ff37c3
 
 -spec prepare_index_query(?KV_INDEX_Q{}) -> ?KV_INDEX_Q{}.
 prepare_index_query(#riak_kv_index_v3{term_regex=RE} = Q) when
@@ -2074,8 +2069,8 @@
 %% If false (i.e., we have a mixed-mode cluster), we reply with the
 %% encoded results, as before.
 %%
-%% We have the anonymous fun returned by range_scan_result_fun_ack/2
-%% call another explicit fun here, because it makes it easier to trace
+%% The anonymous fun returned by range_scan_result_fun_ack/2 calls
+%% another explicit fun below, because it makes it easier to trace
 %% during debugging.
 %% ------------------------------------------------------------
 
