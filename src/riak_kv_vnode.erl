--- conflicted
+++ resolved
@@ -43,13 +43,9 @@
          ack_keys/1,
          repair/1,
          repair_status/1,
-<<<<<<< HEAD
-         repair_filter/1]).
-=======
          repair_filter/1,
          hashtree_pid/1,
          request_hashtree_pid/1]).
->>>>>>> 07797883
 
 %% riak_core_vnode API
 -export([init/1,
@@ -111,8 +107,6 @@
                   prunetime :: undefined| non_neg_integer(),
                   is_index=false :: boolean() %% set if the b/end supports indexes
                  }).
-<<<<<<< HEAD
-=======
 
 -spec maybe_create_hashtrees(state()) -> state().
 maybe_create_hashtrees(State) ->
@@ -140,7 +134,6 @@
                     State#state{hashtrees=undefined}
             end
     end.
->>>>>>> 07797883
 
 %% API
 start_vnode(I) ->
@@ -154,8 +147,6 @@
     %% so self() == FSM pid
     get(Preflist, BKey, ReqId, {fsm, undefined, self()}).
 
-<<<<<<< HEAD
-=======
 get(Preflist, BKey, ReqId, Sender) ->
     Req = ?KV_GET_REQ{bkey=BKey,
                       req_id=ReqId},
@@ -164,7 +155,6 @@
                                    Sender,
                                    riak_kv_vnode_master).
 
->>>>>>> 07797883
 del(Preflist, BKey, ReqId) ->
     riak_core_vnode_master:command(Preflist,
                                    ?KV_DELETE_REQ{bkey=BKey,
@@ -279,11 +269,7 @@
     riak_core_vnode_manager:repair(Service, MP, FilterModFun).
 
 %% @doc Get the status of the repair process for the given `Partition'.
-<<<<<<< HEAD
--spec repair_status(partition()) -> no_repair | repair_in_progress.
-=======
 -spec repair_status(partition()) -> not_found | in_progress.
->>>>>>> 07797883
 repair_status(Partition) ->
     riak_core_vnode_manager:repair_status({riak_kv_vnode, Partition}).
 
@@ -298,8 +284,6 @@
                                 default_object_nval(),
                                 fun object_info/1).
 
-<<<<<<< HEAD
-=======
 -spec hashtree_pid(index()) -> {ok, pid()}.
 hashtree_pid(Partition) ->
     riak_core_vnode_master:sync_command({Partition, node()},
@@ -316,7 +300,6 @@
                                    {hashtree_pid, node()},
                                    {raw, ReqId, self()},
                                    riak_kv_vnode_master).
->>>>>>> 07797883
 
 %% VNode callbacks
 
@@ -347,12 +330,8 @@
                 true ->
                     %% Create worker pool initialization tuple
                     FoldWorkerPool = {pool, riak_kv_worker, WorkerPoolSize, []},
-<<<<<<< HEAD
-                    {ok, State, [FoldWorkerPool]};
-=======
                     State2 = maybe_create_hashtrees(State),
                     {ok, State2, [FoldWorkerPool]};
->>>>>>> 07797883
                 false ->
                     {ok, State}
             end;
@@ -767,10 +746,6 @@
 
 do_backend_delete(BKey, RObj, State = #state{mod = Mod, modstate = ModState}) ->
     %% object is a tombstone or all siblings are tombstones
-<<<<<<< HEAD
-
-=======
->>>>>>> 07797883
     %% Calculate the index specs to remove...
     %% JDM: This should just be a tombstone by this point, but better
     %% safe than sorry.
@@ -853,7 +828,6 @@
                         false ->
                             IndexSpecs = []
                     end,
-<<<<<<< HEAD
 %                    case PruneTime of
 %                        undefined ->
 %                            ObjToStore = AMObj;
@@ -865,19 +839,6 @@
 %                                                                    BProps))
 %                    end,
                     {{true, AMObj},
-=======
-                    case PruneTime of
-                        undefined ->
-                            ObjToStore = AMObj;
-                        _ ->
-                            ObjToStore =
-                                riak_object:set_vclock(AMObj,
-                                                       vclock:prune(VC,
-                                                                    PruneTime,
-                                                                    BProps))
-                    end,
-                    {{true, ObjToStore},
->>>>>>> 07797883
                      PutArgs#putargs{index_specs=IndexSpecs, is_index=IndexBackend}}
             end
     end.
@@ -1164,15 +1125,9 @@
 %% @private
 %% upon receipt of a handoff datum, there is no client FSM
 do_diffobj_put({Bucket, Key}, DiffObj,
-<<<<<<< HEAD
-               _StateData=#state{mod=Mod,
-                                 modstate=ModState,
-                                 idx=Idx}) ->
-=======
                StateData=#state{mod=Mod,
                                 modstate=ModState,
                                 idx=Idx}) ->
->>>>>>> 07797883
     StartTS = os:timestamp(),
     {ok, Capabilities} = Mod:capabilities(Bucket, ModState),
     IndexBackend = lists:member(indexes, Capabilities),
@@ -1188,10 +1143,7 @@
             Res = Mod:put(Bucket, Key, IndexSpecs, Val, ModState),
             case Res of
                 {ok, _UpdModState} ->
-<<<<<<< HEAD
-=======
                     update_hashtree(Bucket, Key, Val, StateData),
->>>>>>> 07797883
                     update_index_write_stats(IndexBackend, IndexSpecs),
                     update_vnode_stats(vnode_put, Idx, StartTS);
                 _ -> nop
@@ -1217,10 +1169,7 @@
                     Res = Mod:put(Bucket, Key, IndexSpecs, Val, ModState),
                     case Res of
                         {ok, _UpdModState} ->
-<<<<<<< HEAD
-=======
                             update_hashtree(Bucket, Key, Val, StateData),
->>>>>>> 07797883
                             update_index_write_stats(IndexBackend, IndexSpecs),
                             update_vnode_stats(vnode_put, Idx, StartTS);
                         _ ->
