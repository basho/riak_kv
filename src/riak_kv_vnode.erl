%% -------------------------------------------------------------------
%%
%% riak_kv_vnode: VNode Implementation
%%
%% Copyright (c) 2007-2016 Basho Technologies, Inc.  All Rights Reserved.
%%
%% This file is provided to you under the Apache License,
%% Version 2.0 (the "License"); you may not use this file
%% except in compliance with the License.  You may obtain
%% a copy of the License at
%%
%%   http://www.apache.org/licenses/LICENSE-2.0
%%
%% Unless required by applicable law or agreed to in writing,
%% software distributed under the License is distributed on an
%% "AS IS" BASIS, WITHOUT WARRANTIES OR CONDITIONS OF ANY
%% KIND, either express or implied.  See the License for the
%% specific language governing permissions and limitations
%% under the License.
%%
%% -------------------------------------------------------------------
-module(riak_kv_vnode).
-behaviour(riak_core_vnode).

-compile({nowarn_deprecated_function, 
            [{gen_fsm, send_event, 2}]}).

%% API
-export([test_vnode/1, put/7]).
-export([start_vnode/1,
         start_vnodes/1,
         get/3,
         get/4,
         head/3,
         head/4,
         del/3,
         reap/3,
         put/6,
         local_get/2,
         local_put/2,
         local_put/3,
         coord_put/6,
         readrepair/6,
         list_keys/4,
         fold/3,
         fold/4,
         get_vclocks/2,
         vnode_status/1,
         ack_keys/1,
         repair/1,
         repair_status/1,
         repair_filter/1,
         hashtree_pid/1,
         rehash/3,
         refresh_index_data/4,
         request_hashtree_pid/1,
         request_hashtree_pid/2,
         upgrade_hashtree/1,
         reformat_object/2,
         stop_fold/1,
         get_modstate/1,
         aae_send/1]).

%% riak_core_vnode API
-export([init/1,
         terminate/2,
         handle_command/3,
         handle_overload_command/3,
         handle_coverage/4,
         is_empty/1,
         delete/1,
         request_hash/1,
         object_info/1,
         nval_map/1,
         handle_handoff_command/3,
         handoff_starting/2,
         handoff_started/2,     %% Note: optional function of the behaviour
         handoff_cancelled/1,
         handoff_finished/2,
         handle_handoff_data/2,
         encode_handoff_item/2,
         handle_exit/3,
         handle_info/2,
         handle_overload_info/2,
         ready_to_exit/0,%% Note: optional function of the behaviour
         add_vnode_pool/2]). %% Note: optional function of the behaviour

-export([handoff_data_encoding_method/0]).
-export([set_vnode_forwarding/2]).

-include_lib("kernel/include/logger.hrl").

-include_lib("riak_kv_vnode.hrl").
-include_lib("riak_kv_index.hrl").
-include_lib("riak_kv_map_phase.hrl").
-include_lib("riak_core_pb.hrl").
-include("riak_kv_types.hrl").

-ifdef(TEST).
-include_lib("eunit/include/eunit.hrl").
-include_lib("riak_core/include/riak_core_bg_manager.hrl").
-export([put_merge/6]). %% For fsm_eqc_vnode
-endif.

-record(mrjob, {cachekey :: term(),
                bkey :: term(),
                reqid :: term(),
                target :: pid()}).

-record(counter_state, {
          %% kill switch, if for any reason one wants disable per-key-epoch, then set
          %% [{riak_kv, [{per_key_epoch, false}]}].
          use = true :: boolean(),
          %% The number of new epoch writes co-ordinated by this vnode
          %% What even is a "key epoch?" It is any time a key is
          %% (re)created. A new write, a write not yet coordinated by
          %% this vnode, a write where local state is unreadable.
          cnt = 0 :: non_neg_integer(),
          %% Counter leased up-to. For totally new state/id
          %% this will be that flush threshold See config value
          %% `{riak_kv, counter_lease_size}'
          lease = 0 :: non_neg_integer(),
          lease_size = 0 :: non_neg_integer(),
          %% Has a lease been requested but not granted yet
          leasing = false :: boolean()
         }).

-type update_hook() :: module() | undefined.

-record(state, {idx :: partition(),
                mod :: module(),
                async_put :: boolean(),
                modstate :: term(),
                mrjobs :: term(),
                vnodeid :: undefined | binary(),
                delete_mode :: keep | immediate | pos_integer(),
                bucket_buf_size :: pos_integer(),
                index_buf_size :: pos_integer(),
                key_buf_size :: pos_integer(),
                async_folding :: boolean(),
                in_handoff = false :: boolean(),
                handoff_target :: node(),
                handoffs_rejected = 0 :: integer(),
                forward :: node() | [{integer(), node()}],
                hashtrees :: pid() | undefined,
                upgrade_hashtree = false :: boolean(),
                md_cache :: ets:tab(),
                md_cache_size :: pos_integer(),
                counter :: #counter_state{},
                status_mgr_pid :: pid(), %% a process that manages vnode status persistence
                tictac_aae = false :: boolean(),
                aae_controller :: undefined|pid(),
                tictac_exchangequeue = [] 
                    :: list(riak_kv_entropy_manager:exchange()),
                tictac_exchangecount = 0 :: integer(),
                tictac_deltacount = 0 :: integer(),
                tictac_exchangetime = 0 :: integer(),
                tictac_startqueue = os:timestamp() :: erlang:timestamp(),
                tictac_rebuilding = false :: erlang:timestamp()|false,
                tictac_skiptick = 0 :: non_neg_integer(),
                tictac_startup = true :: boolean(),
                aae_tokenbucket = true :: boolean(),
                worker_pool_strategy = single :: none|single|dscp,
                vnode_pool_pid :: undefined|pid(),
                update_hook :: update_hook(),
                max_aae_queue_time :: non_neg_integer(),
                enable_nextgenreplsrc = false :: boolean(),
                sizelimit_nextgenreplsrc = 0 :: non_neg_integer()
               }).

-type index_op() :: add | remove.
-type index_value() :: integer() | binary().
-type index() :: non_neg_integer().
-type state() :: #state{}.
-type vnodeid() :: binary().
-type counter_lease_error() :: {error, counter_lease_max_errors | counter_lease_timeout}.
-type old_object() :: riak_object:riak_object()|
                        confirmed_no_old_object|
                        assumed_no_old_object|
                        unchanged_no_old_object|
                        unknown_no_old_object.
    % Hooks use no_old_object, but no_old_object can mean four things.
    % 1 - A GET was done before the PUT, and no old object was found
    % 2 - The path used assumes there is no old object
    % 3 - The old object hasn't changed - so the new object is the old object
    % 4 - The path doesn't consider an old object to be relevant 
    % This creates a type to represent these three cases separately, as 
    % well as the scenario where the is an old object.
    % The function maybe_old-object/1 can be called to normalise the three
    % cases back to the single case of no_old_object for hooks.
-type hook_old_object() :: riak_object:riak_object()|no_old_object.
    % Type for old objects to be passed into hooks

-define(MD_CACHE_BASE, "riak_kv_vnode_md_cache").
-define(DEFAULT_HASHTREE_TOKENS, 90).

%% default value for `counter_lease' in `#counter_state{}'
%% NOTE: these MUST be positive integers!
%% @see non_neg_env/3
-define(DEFAULT_CNTR_LEASE, 10000).
%% On advise/review from Scott decided to cap the size of leases. 50m
%% is a lot of new epochs for a single vnode, and it saves us from
%% buring through vnodeids in the worst case.
-define(MAX_CNTR_LEASE, 50000000).
%% Should these cuttlefish-able?  If it takes more than 20 attempts to
%% fsync the vnode counter to disk, die. (NOTE this is not ERRS*TO but
%% first to trip see blocking_lease_counter/3)
-define(DEFAULT_CNTR_LEASE_ERRS, 20).
%% If it takes more than 20 seconds to fsync the vnode counter to disk,
%% die
-define(DEFAULT_CNTR_LEASE_TO, 20000). % 20 seconds!

-define(MAX_REBUILD_TIME, 86400).

-define(MAX_AAE_QUEUE_TIME, 1000). 
    %% Queue time in ms to prompt a sync ping.
-define(AAE_SKIP_COUNT, 10).
-define(AAE_LOADING_WAIT, 5000).
-define(AAE_REPAIR_LOOPS, 8).

-define(AF1_QUEUE, riak_core_node_worker_pool:af1()).
    %% Assured Forwarding - pool 1
    %% Hot backups.  AAE cached tree rebuilds
-define(AF2_QUEUE, riak_core_node_worker_pool:af2()).
    %% Assured Forwarding - pool 2
    %% Any other handle_coverage that responds queue (e.g. leveled keylisting)
-define(AF3_QUEUE, riak_core_node_worker_pool:af3()).
    %% Assured Forwarding - pool 3
    %% AAE full-sync queries (per-bucket with/without key_range).
-define(AF4_QUEUE, riak_core_node_worker_pool:af4()).
    %% Assured Forwarding - pool 4
    %% operational information queries (e.g. object_stats).  Replication folds
    %% for transition.  Reaping operations
-define(BE_QUEUE, riak_core_node_worker_pool:be()).
    %% Best efforts (aka scavenger) pool.  
    %% Parallel AAE store rebuilds

%% Erlang's if Bool -> thing; true -> thang end. syntax hurts my
%% brain. It scans as if true -> thing; true -> thang end. So, here is
%% a macro, ?ELSE to use in if statements. You're welcome.
-define(ELSE, true).

-record(putargs, {returnbody :: boolean(),
                  coord:: boolean(),
                  lww :: boolean(),
                  bkey :: {binary(), binary()},
                  robj :: term(),
                  index_specs=[] :: [{index_op(), binary(), index_value()}],
                  reqid :: non_neg_integer() | undefined,
                  bprops :: riak_kv_bucket:props() | undefined,
                  starttime :: non_neg_integer(),
                  prunetime :: undefined| non_neg_integer(),
                  readrepair=false :: boolean(),
                  is_index=false :: boolean(), %% set if the b/end supports indexes
                  crdt_op = undefined :: undefined | term(), %% if set this is a crdt operation
                  hash_ops = no_hash_ops,
                  sync_on_write = undefined :: undefined | atom()
                 }).
-type putargs() :: #putargs{}.

-spec maybe_create_hashtrees(state()) -> state().
maybe_create_hashtrees(State) ->
    maybe_create_hashtrees(riak_kv_entropy_manager:enabled(), State).

-spec maybe_create_hashtrees(boolean(), state()) -> state().
maybe_create_hashtrees(false, State) ->
    State#state{upgrade_hashtree=false};
maybe_create_hashtrees(true, State=#state{idx=Index, upgrade_hashtree=Upgrade,
                                          mod=Mod, modstate=ModState}) ->
    %% Only maintain a hashtree if a primary vnode
    {ok, Ring} = riak_core_ring_manager:get_my_ring(),
    case riak_core_ring:vnode_type(Ring, Index) of
        primary ->
            {ok, ModCaps} = Mod:capabilities(ModState),
            Empty = case is_empty(State) of
                        {true, _}     -> true;
                        {false, _, _} -> false
                    end,
            Opts = [use_2i || lists:member(indexes, ModCaps)]
                   ++ [vnode_empty || Empty]
                   ++ [upgrade || Upgrade],
            case riak_kv_index_hashtree:start(Index, self(), Opts) of
                {ok, Trees} ->
                    monitor(process, Trees),
                    State#state{hashtrees=Trees, upgrade_hashtree=false};
                Error ->
                    ?LOG_INFO("riak_kv/~p: unable to start index_hashtree: ~p",
                               [Index, Error]),
                    erlang:send_after(1000, self(), retry_create_hashtree),
                    State#state{hashtrees=undefined}
            end;
        _ ->
            State#state{upgrade_hashtree=false}
    end.


-spec maybe_start_aaecontroller(active|passive, state()) -> state().
%% @doc
%% Start an AAE controller if riak_kv has been configured to use cached
%% tictac tree based AAE.  Note that a controller will always start, and
%% receive updates, even if the vnode is not a primary (and will not be
%% involved in exchanges).
maybe_start_aaecontroller(passive, State) ->
    State#state{tictac_aae=false, aae_controller=undefined};
maybe_start_aaecontroller(active, State=#state{mod=Mod, 
                                                idx=Partition, 
                                                modstate=ModState}) ->
    {ok, ModCaps} = Mod:capabilities(ModState),
    IsEmpty = 
        case is_empty(State) of
            {true, _}     -> true;
            {false, _, _} -> false
        end,
    KeyStoreType =
        case lists:member(leveled, ModCaps) of 
            true ->
                Bookie = Mod:return_self(ModState),
                {native, leveled_nko, Bookie};
            false ->
                ParallelStore = 
                    app_helper:get_env(riak_kv, tictacaae_parallelstore),
                {parallel, ParallelStore}
        end,
    Preflists = riak_kv_util:responsible_preflists(Partition),
    RootPath = determine_aaedata_root(Partition),

    RD = app_helper:get_env(riak_kv, tictacaae_rebuilddelay),
    RW = app_helper:get_env(riak_kv, tictacaae_rebuildwait),
    XTick = app_helper:get_env(riak_kv, tictacaae_exchangetick),
    RTick = app_helper:get_env(riak_kv, tictacaae_rebuildtick),

    StepInitialTick =
        app_helper:get_env(riak_kv, tictacaae_stepinitialtick, true),

    StoreHead = app_helper:get_env(riak_kv, tictacaae_storeheads),
    ObjSplitFun = riak_object:aae_from_object_binary(StoreHead),

    {ok, AAECntrl} = 
        aae_controller:aae_start(KeyStoreType, 
                                    IsEmpty, 
                                    {RW, RD}, 
                                    Preflists, 
                                    RootPath, 
                                    ObjSplitFun),
    ?LOG_INFO("AAE Controller started with pid=~w", [AAECntrl]),
    
    InitD = erlang:phash2(Partition, 256),
    % Space out the initial poke to avoid over-coordination between vnodes,
    % each of up to 256 vnodes will end on a different point in the slot, with
    % the points wrapping every 256 vnodes (assuming coordinated restart)    
    FirstRebuildDelay = RTick + ((RTick div 256) * InitD),
    FirstExchangeDelay = XTick + ((XTick div 256) * InitD),
    riak_core_vnode:send_command_after(FirstRebuildDelay, 
                                        tictacaae_rebuildpoke),
    riak_core_vnode:send_command_after(FirstExchangeDelay, 
                                        tictacaae_exchangepoke),
    
    InitalStep =
        case StepInitialTick of
            true ->
                % Stops each vnode from re-filling the AAE work queue at the
                % same time, creating a pause in AAE across the cluster if all
                % nodes in the cluster were started concurrently
                erlang:phash2(Partition, 8);
            false ->
                % During riak_test we set this to false
                0
        end,

    State#state{tictac_aae = true,
                aae_controller = AAECntrl,
                modstate = ModState,
                tictac_rebuilding = false,
                tictac_skiptick = InitalStep}.


-spec determine_aaedata_root(integer()) -> list().
%% @doc
%% Get a filepath to be used by the AAE store
determine_aaedata_root(Partition) ->
    DataRoot = app_helper:get_env(riak_kv, tictacaae_dataroot),
    filename:join(DataRoot, integer_to_list(Partition)).
    
-spec preflistfun(binary(), binary()) -> riak_kv_util:index_n().
%% @doc
%% Function to calculate preflist from Bucket and Key
preflistfun(Bucket, Key) -> riak_kv_util:get_index_n({Bucket, Key}).


-spec tictac_returnfun(partition(), store|trees|exchange) -> 
                    fun((term()) -> ok).
%% @doc
%% Function to be passed to return a response once an operation is complete
tictac_returnfun(Partition, exchange) ->
    Vnode = {Partition, node()},
    StartTime = os:timestamp(),
    ReturnFun = 
        fun(ExchangeResult) ->
            ok = tictacexchange_complete(Vnode, StartTime, ExchangeResult)
        end,
    ReturnFun;
tictac_returnfun(Partition, RebuildType) ->
    Vnode = {Partition, node()},
    StartTime = os:timestamp(),
    ReturnFun = 
        fun(ok) ->
            ok = tictacrebuild_complete(Vnode, StartTime, RebuildType)
        end,
    ReturnFun.


-spec tictac_rebuild(binary(), binary(), binary()) -> 
            {riak_kv_util:index_n(), vclock:vclock()}.
%% @doc
%% Return a function that takes [B, K, v] as arguements and converts that into
%% a {Preflist, Clock} output
tictac_rebuild(B, K, V) ->
    IndexN = preflistfun(B, K),
    Clock = element(1, riak_object:summary_from_binary(V)),
    {IndexN, Clock}.

%% @doc
%% Queue a tictac tree rebuild.  There are occasions when all vnodes queue this
%% at the same time, so important that the snapshot for the rebuild is taken
%% only when the fold is initiated.  Otherwise the snapshot may expire whilst
%% sat on the queue
-spec queue_tictactreerebuild(pid(), partition(), boolean(), state()) -> ok.
queue_tictactreerebuild(AAECntrl, Partition, OnlyIfBroken, State) ->
    Preflists = riak_kv_util:responsible_preflists(Partition),
    Sender = self(),
    ReturnFun = tictac_returnfun(Partition, trees),
    FoldFun =
        fun() ->
            ?LOG_INFO("Starting tree rebuild for partition=~w", [Partition]),
            SW = os:timestamp(),
            case when_loading_complete(AAECntrl,
                                        Preflists,
                                        fun preflistfun/2,
                                        OnlyIfBroken) of
                {ok, StoreFold, FinishFun} ->
                    Output = StoreFold(),
                    FinishFun(Output),
                    Duration =
                        timer:now_diff(os:timestamp(), SW) div (1000 * 1000),
                    ?LOG_INFO("Tree rebuild complete for partition=~w" ++
                                " in duration=~w seconds", 
                                [Partition, Duration]);
                skipped ->
                    ?LOG_INFO("Tree rebuild skipped for partition=~w",
                                [Partition])
            end,
            ok
        end,
    JustReturnFun =
        fun(ok) ->
            ReturnFun(ok)
        end,
    Pool = select_queue(?AF1_QUEUE, State),
    riak_core_vnode:queue_work(Pool, 
                                {fold, FoldFun, JustReturnFun},
                                Sender,
                                State#state.vnode_pool_pid).

when_loading_complete(AAECntrl, Preflists, PreflistFun, OnlyIfBroken) ->
    case is_process_alive(AAECntrl) of
        true ->
            R = aae_controller:aae_rebuildtrees(AAECntrl,
                                                Preflists, PreflistFun,
                                                OnlyIfBroken),
            case R of
                loading ->
                    timer:sleep(?AAE_LOADING_WAIT),
                    when_loading_complete(AAECntrl,
                                            Preflists,
                                            PreflistFun,
                                            OnlyIfBroken);
                _ ->
                    R
            end;
        _ ->
            % May have queued a rebuild for a vnode aae controller for an
            % exited vnode (e.g. one which has completed handoff)
            skipped
    end.


%% @doc Reveal the underlying module state for testing
-spec(get_modstate(state()) -> {atom(), state()}).
get_modstate(_State=#state{mod=Mod, modstate=ModState}) ->
    {Mod, ModState}.

-spec get_asyncopts(state(), binary()|all) -> list(atom()|tuple()).
%% @doc
%% Return a start to the options list based on the async capability of the
%% vnode and the backend 
get_asyncopts(State, Bucket) ->
    {Mod, ModState} = get_modstate(State),
    AsyncFolding = State#state.async_folding,
    {{ok, Capabilities}, Opts0} = 
        case Bucket of
            all ->
                {Mod:capabilities(ModState), []};
            _ ->
                {Mod:capabilities(Bucket, ModState), [{bucket, Bucket}]}
        end,
    AsyncBackend = lists:member(async_fold, Capabilities),
    case AsyncFolding andalso AsyncBackend of
        true ->
            [async_fold|Opts0];
        false ->
            Opts0
    end.

%% API
start_vnode(I) ->
    riak_core_vnode_master:get_vnode_pid(I, riak_kv_vnode).

start_vnodes(IdxList) ->
    riak_core_vnode_master:get_vnode_pid(IdxList, riak_kv_vnode).

test_vnode(I) ->
    riak_core_vnode:start_link(riak_kv_vnode, I, infinity).


-spec aae_send(tuple()) -> fun().
%% @doc
%% Return a function which will send an aae request to a given vnode, and can
%% prompt the response to be received by sender 
aae_send(Preflist) ->
    fun(AAERequest, IndexNs, Colour) ->
        Sender = {fsm, undefined, self()},
        riak_core_vnode_master:command(Preflist, 
                                        {aae, AAERequest, IndexNs, Colour}, 
                                        Sender, 
                                        riak_kv_vnode_master)
    end.

-spec tictacrebuild_complete({partition(), node()},
                                erlang:timestamp(),
                                store|trees) -> ok.
%% @doc
%% Inform the vnode that an aae rebuild is complete
tictacrebuild_complete(Vnode, StartTime, ProcessType) ->
    riak_core_vnode_master:command(Vnode, 
                                    {rebuild_complete,
                                        ProcessType,
                                        StartTime},
                                    riak_kv_vnode_master).

-spec tictacexchange_complete({partition(), node()},
                                erlang:timestamp(),
                                {atom(), non_neg_integer()}) -> ok.
%% @doc
%% Infor the vnode that an aae exchange is complete
tictacexchange_complete(Vnode, StartTime, ExchangeResult) ->
    riak_core_vnode_master:command(Vnode, 
                                    {exchange_complete,
                                        ExchangeResult,
                                        StartTime},
                                    riak_kv_vnode_master).

get(Preflist, BKey, ReqId) ->
    %% Assuming this function is called from a FSM process
    %% so self() == FSM pid
    get(Preflist, BKey, ReqId, {fsm, undefined, self()}).

get(Preflist, BKey, ReqId, Sender) ->
    Req = riak_kv_requests:new_get_request(sanitize_bkey(BKey), ReqId),
    riak_core_vnode_master:command(Preflist,
                                   Req,
                                   Sender,
                                   riak_kv_vnode_master).

head(Preflist, BKey, ReqId) ->
    %% Assuming this function is called from a FSM process
    %% so self() == FSM pid
    head(Preflist, BKey, ReqId, {fsm, undefined, self()}).

head(Preflist, BKey, ReqId, Sender) ->
    Req = riak_kv_requests:new_head_request(sanitize_bkey(BKey), ReqId),
    riak_core_vnode_master:command(Preflist,
                                   Req,
                                   Sender,
                                   riak_kv_vnode_master).

del(Preflist, BKey, ReqId) ->
    Req = riak_kv_requests:new_delete_request(sanitize_bkey(BKey), ReqId),
    riak_core_vnode_master:command(Preflist, Req, riak_kv_vnode_master).

%% @doc
%% Reap a tombstone, assuming a preflist of UP primaries.
-spec reap(riak_core_apl:preflist(),
            {riak_object:bucket(), riak_object:key()},
            non_neg_integer()) -> ok.
reap(Preflist, {Bucket, Key}, DeleteHash) ->
    Req = riak_kv_requests:new_reap_request({Bucket, Key}, DeleteHash),
    [{Idx, Node}|Rest] = Preflist,
    %% For the head of the preflist we do this sync, to regulate the pace of
    %% reaps and help prevent overloading of vnodes.
    ok = riak_core_vnode_master:sync_command({Idx, Node},
                                                Req,
                                                riak_kv_vnode_master),
    riak_core_vnode_master:command(Rest, Req, riak_kv_vnode_master).

%% Issue a put for the object to the preflist, expecting a reply
%% to an FSM.
put(Preflist, BKey, Obj, ReqId, StartTime, Options) when is_integer(StartTime) ->
    put(Preflist, BKey, Obj, ReqId, StartTime, Options, {fsm, undefined, self()}).

put(Preflist, BKey, Obj, ReqId, StartTime, Options, Sender)
  when is_integer(StartTime) ->
    Req = riak_kv_requests:new_put_request(
        sanitize_bkey(BKey), Obj, ReqId, StartTime, Options),
    riak_core_vnode_master:command(Preflist,
                                   Req,
                                   Sender,
                                   riak_kv_vnode_master).

local_put(Index, Obj) ->
    local_put(Index, Obj, []).

local_put(Index, Obj, Options) ->
    BKey = {riak_object:bucket(Obj), riak_object:key(Obj)},
    Ref = make_ref(),
    ReqId = erlang:phash2({self(), os:timestamp()}),
    StartTime = riak_core_util:moment(),
    Sender = {raw, Ref, self()},
    put({Index, node()}, BKey, Obj, ReqId, StartTime, Options, Sender),
    receive
        {Ref, Reply} ->
            Reply
    end.

local_get(Index, BKey) ->
    Ref = make_ref(),
    ReqId = erlang:phash2({self(), os:timestamp()}),
    Sender = {raw, Ref, self()},
    get({Index,node()}, BKey, ReqId, Sender),
    receive
        {Ref, {r, Result, Index, ReqId}} ->
            Result;
        {Ref, Reply} ->
            {error, Reply}
    end.

refresh_index_data(Partition, BKey, IdxData, TimeOut) ->
    riak_core_vnode_master:sync_command({Partition, node()},
                                        {refresh_index_data, BKey, IdxData},
                                        riak_kv_vnode_master,
                                        TimeOut).

%% Issue a put for the object to the preflist, expecting a reply
%% to an FSM.
coord_put(IndexNode, BKey, Obj, ReqId, StartTime, Options) when is_integer(StartTime) ->
    coord_put(IndexNode, BKey, Obj, ReqId, StartTime, Options, {fsm, undefined, self()}).

coord_put(IndexNode, BKey, Obj, ReqId, StartTime, Options, Sender)
  when is_integer(StartTime) ->
    put([IndexNode], BKey, Obj, ReqId, StartTime, [coord | Options], Sender).

%% Do a put without sending any replies
readrepair(Preflist, BKey, Obj, ReqId, StartTime, Options) ->
    put(Preflist, BKey, Obj, ReqId, StartTime, [rr | Options], ignore).

list_keys(Preflist, ReqId, Caller, Bucket) ->
    riak_core_vnode_master:command(Preflist,
                                   #riak_kv_listkeys_req_v2{
                                     bucket=Bucket,
                                     req_id=ReqId,
                                     caller=Caller},
                                   ignore,
                                   riak_kv_vnode_master).

fold(Preflist, Fun, Acc0) ->
    Req = riak_core_util:make_fold_req(Fun, Acc0),
    riak_core_vnode_master:sync_spawn_command(Preflist,
                                              Req,
                                              riak_kv_vnode_master).

fold(Preflist, Fun, Acc0, Options) ->
    Req = riak_core_util:make_fold_req(Fun, Acc0, false, Options),
    riak_core_vnode_master:sync_spawn_command(Preflist,
                                              Req,
                                              riak_kv_vnode_master).

get_vclocks(Preflist, BKeyList) ->
    riak_core_vnode_master:sync_spawn_command(Preflist,
                                              riak_kv_requests:new_vclock_request(BKeyList),
                                              riak_kv_vnode_master).

%% @doc Get status information about the node local vnodes.
vnode_status(PrefLists) ->
    ReqId = erlang:phash2({self(), os:timestamp()}),
    %% Get the status of each vnode
    riak_core_vnode_master:command(PrefLists,
                                   riak_kv_requests:new_vnode_status_request(),
                                   {raw, ReqId, self()},
                                   riak_kv_vnode_master),
    wait_for_vnode_status_results(PrefLists, ReqId, []).

%% @doc Repair the given `Partition'.
-spec repair(partition()) ->
                    {ok, Pairs::[{partition(), node()}]} |
                    {down, Down::[{partition(), node()}]}.
repair(Partition) ->
    Service = riak_kv,
    MP = {riak_kv_vnode, Partition},
    FilterModFun = {?MODULE, repair_filter},
    riak_core_vnode_manager:repair(Service, MP, FilterModFun).

%% @doc Get the status of the repair process for the given `Partition'.
-spec repair_status(partition()) -> not_found | in_progress.
repair_status(Partition) ->
    riak_core_vnode_manager:repair_status({riak_kv_vnode, Partition}).

%% @doc Given a `Target' partition generate a `Filter' fun to use
%%      during partition repair.
-spec repair_filter(partition()) -> Filter::function().
repair_filter(Target) ->
    {ok, Ring} = riak_core_ring_manager:get_my_ring(),
    riak_core_repair:gen_filter(Target,
                                Ring,
                                nval_map(Ring),
                                riak_core_bucket:default_object_nval(),
                                fun object_info/1).

-spec hashtree_pid(index()) -> {ok, pid()} | {error, wrong_node}.
hashtree_pid(Partition) ->
    riak_core_vnode_master:sync_command({Partition, node()},
                                        {hashtree_pid, node()},
                                        riak_kv_vnode_master,
                                        infinity).

%% Asynchronous version of {@link hashtree_pid/1} that sends a message back to
%% the calling process. Used by the {@link riak_kv_entropy_manager}.
-spec request_hashtree_pid(index()) -> ok.
request_hashtree_pid(Partition) ->
    ReqId = {hashtree_pid, Partition},
    request_hashtree_pid(Partition, {raw, ReqId, self()}).

%% Version of {@link request_hashtree_pid/1} that takes a sender argument,
%% which could be a raw process, fsm, gen_server, etc.
request_hashtree_pid(Partition, Sender) ->
    riak_core_vnode_master:command({Partition, node()},
                                   {hashtree_pid, node()},
                                   Sender,
                                   riak_kv_vnode_master).

%% @doc Destroy and restart the hashtrees associated with Partitions vnode.
-spec upgrade_hashtree(index()) -> ok | {error, wrong_node}.
upgrade_hashtree(Partition) ->
    riak_core_vnode_master:command({Partition, node()},
                                   {upgrade_hashtree, node()},
                                   ignore,
                                   riak_kv_vnode_master).

%% Used by {@link riak_kv_exchange_fsm} to force a vnode to update the hashtree
%% for repaired keys. Typically, repairing keys will trigger read repair that
%% will update the AAE hash in the write path. However, if the AAE tree is
%% divergent from the KV data, it is possible that AAE will try to repair keys
%% that do not have divergent KV replicas. In that case, read repair is never
%% triggered. Always rehashing keys after any attempt at repair ensures that
%% AAE does not try to repair the same non-divergent keys over and over.
rehash(Preflist, Bucket, Key) ->
    riak_core_vnode_master:command(Preflist,
                                   {rehash, Bucket, Key},
                                   ignore,
                                   riak_kv_vnode_master).

-spec reformat_object(index(), {riak_object:bucket(), riak_object:key()}) ->
                             ok | {error, term()}.
reformat_object(Partition, BKey) ->
    riak_core_vnode_master:sync_spawn_command({Partition, node()},
                                              {reformat_object,
                                               sanitize_bkey(BKey)},
                                              riak_kv_vnode_master).

%% VNode callbacks

init([Index]) ->
    Mod = app_helper:get_env(riak_kv, storage_backend),
    Configuration = app_helper:get_env(riak_kv),
    BucketBufSize = app_helper:get_env(riak_kv, bucket_buffer_size, 1000),
    IndexBufSize = app_helper:get_env(riak_kv, index_buffer_size, 100),
    KeyBufSize = app_helper:get_env(riak_kv, key_buffer_size, 100),
    WorkerPoolSize = app_helper:get_env(riak_kv, worker_pool_size, 10),
    UseEpochCounter = app_helper:get_env(riak_kv, use_epoch_counter, true),
    %%  This _has_ to be a non_neg_integer(), and really, if it is
    %%  zero, you are fsyncing every.single.key epoch.
    CounterLeaseSize = min(?MAX_CNTR_LEASE,
                           non_neg_env(riak_kv, counter_lease_size, ?DEFAULT_CNTR_LEASE)),
    {ok, StatusMgr} = riak_kv_vnode_status_mgr:start_link(self(), Index, UseEpochCounter),
    {ok, {VId, CounterState}} = get_vnodeid_and_counter(StatusMgr, CounterLeaseSize, UseEpochCounter),
    DeleteMode = app_helper:get_env(riak_kv, delete_mode, 3000),
    AsyncFolding = app_helper:get_env(riak_kv, async_folds, true) == true,
    MDCacheSize = app_helper:get_env(riak_kv, vnode_md_cache_size),
    MDCache =
        case MDCacheSize of
            N when is_integer(N),
                   N > 0 ->
                ?LOG_DEBUG("Initializing metadata cache with size limit: ~p bytes",
                           [MDCacheSize]),
                new_md_cache(VId);
            _ ->
                ?LOG_DEBUG("No metadata cache size defined, not starting"),
                undefined
        end,
    EnableTictacAAE = 
        app_helper:get_env(riak_kv, tictacaae_active, passive),
    WorkerPoolStrategy =
        app_helper:get_env(riak_kv, worker_pool_strategy),
    TokenBucket =
        app_helper:get_env(riak_kv, aae_tokenbucket, true),
    MaxAAEQueueTime =
        app_helper:get_env(riak_kv, max_aae_queue_time, ?MAX_AAE_QUEUE_TIME),
    EnableNextGenReplSrc = 
        app_helper:get_env(riak_kv, replrtq_enablesrc, false),
    SizeLimitNextGenReplSrc = 
        app_helper:get_env(riak_kv, replrtq_srcobjectsize, 0),

    case catch Mod:start(Index, Configuration) of
        {ok, ModState} ->
            %% Get the backend capabilities
            DoAsyncPut =  case app_helper:get_env(riak_kv, allow_async_put, true) of
                true ->
                    erlang:function_exported(Mod, async_put, 5);
                _ ->
                    false
            end,
            State = #state{idx=Index,
                           async_folding=AsyncFolding,
                           mod=Mod,
                           async_put = DoAsyncPut,
                           modstate=ModState,
                           vnodeid=VId,
                           counter=CounterState,
                           status_mgr_pid=StatusMgr,
                           delete_mode=DeleteMode,
                           bucket_buf_size=BucketBufSize,
                           index_buf_size=IndexBufSize,
                           key_buf_size=KeyBufSize,
                           mrjobs=dict:new(),
                           md_cache=MDCache,
                           md_cache_size=MDCacheSize,
                           worker_pool_strategy=WorkerPoolStrategy,
                           update_hook=update_hook(),
                           max_aae_queue_time=MaxAAEQueueTime,
                           aae_tokenbucket=TokenBucket,
                           enable_nextgenreplsrc = EnableNextGenReplSrc,
                           sizelimit_nextgenreplsrc = SizeLimitNextGenReplSrc},
            try_set_vnode_lock_limit(Index),
            case AsyncFolding of
                true ->
                    %% Create worker pool initialization tuple
                    FoldWorkerPool = {pool, riak_kv_worker, WorkerPoolSize, []},
                    State2 = maybe_create_hashtrees(State),
                    State3 = 
                        maybe_start_aaecontroller(EnableTictacAAE, State2),
                    {ok, State3, [FoldWorkerPool]};
                false ->
                    {ok, State}
            end;
        {error, Reason} ->
            ?LOG_ERROR("Failed to start ~p backend for index ~p error: ~p",
                        [Mod, Index, Reason]),
            riak:stop("backend module failed to start."),
            {error, Reason};
        {'EXIT', Reason1} ->
            ?LOG_ERROR("Failed to start ~p backend for index ~p crash: ~p",
                        [Mod, Index, Reason1]),
            riak:stop("backend module failed to start."),
            {error, Reason1}
    end.

handle_overload_command(Req, Sender, Idx) ->
    handle_overload_request(riak_kv_requests:request_type(Req), Req, Sender, Idx).

handle_overload_request(kv_put_request, _Req, Sender, Idx) ->
    riak_core_vnode:reply(Sender, {fail, Idx, overload});
handle_overload_request(kv_get_request, Req, Sender, Idx) ->
    ReqId = riak_kv_requests:get_request_id(Req),
    riak_core_vnode:reply(Sender, {r, {error, overload}, Idx, ReqId});
handle_overload_request(kv_head_request, Req, Sender, Idx) ->
    ReqId = riak_kv_requests:get_request_id(Req),
    riak_core_vnode:reply(Sender, {r, {error, overload}, Idx, ReqId});
handle_overload_request(kv_w1c_put_request, Req, Sender, _Idx) ->
    Type = riak_kv_requests:get_replica_type(Req),
    riak_core_vnode:reply(Sender, ?KV_W1C_PUT_REPLY{reply={error, overload}, type=Type});
handle_overload_request(kv_vnode_status_request, _Req, Sender, Idx) ->
    riak_core_vnode:reply(Sender, {vnode_status, Idx, [{error, overload}]});
handle_overload_request(_, _Req, Sender, _Idx) ->
    riak_core_vnode:reply(Sender, {error, mailbox_overload}).


%% Handle all SC overload messages here
handle_overload_info({ensemble_ping, _From}, _Idx) ->
    %% Don't respond to pings in overload
    ok;
handle_overload_info({ensemble_get, _, From}, _Idx) ->
    riak_kv_ensemble_backend:reply(From, {error, vnode_overload});
handle_overload_info({ensemble_put, _, _, From}, _Idx) ->
    riak_kv_ensemble_backend:reply(From, {error, vnode_overload});
handle_overload_info({raw_forward_put, _, _, From}, _Idx) ->
    riak_kv_ensemble_backend:reply(From, {error, vnode_overload});
handle_overload_info({raw_forward_get, _, From}, _Idx) ->
    riak_kv_ensemble_backend:reply(From, {error, vnode_overload});
handle_overload_info(_, _) ->
    ok.


handle_command({aae, AAERequest, IndexNs, Colour}, Sender, State) ->
    ReturnFun =
        fun(R) ->
            riak_core_vnode:reply(Sender, {reply, R, Colour})
        end,
    case State#state.tictac_aae of 
        false ->
            ReturnFun(not_supported);
        true ->
            Cntrl = State#state.aae_controller,
            case AAERequest of 
                fetch_root ->
                    aae_controller:aae_mergeroot(Cntrl, 
                                                    IndexNs, 
                                                    ReturnFun);
                {fetch_branches, BranchIDs} ->
                    aae_controller:aae_mergebranches(Cntrl, 
                                                        IndexNs, 
                                                        BranchIDs, 
                                                        ReturnFun);
                {fetch_clocks, SegmentIDs} ->
                    IndexNFun = 
                        fun(B, K) -> riak_kv_util:get_index_n({B, K}) end,
                    aae_controller:aae_fetchclocks(Cntrl,
                                                    IndexNs,
                                                    SegmentIDs,
                                                    ReturnFun,
                                                    IndexNFun);
                {fetch_clocks, SegmentIDs, MR} ->
                    IndexNFun = 
                        fun(B, K) -> riak_kv_util:get_index_n({B, K}) end,
                    ModifiedLimiter = aaefold_setmodifiedlimiter(MR),
                    aae_controller:aae_fetchclocks(Cntrl,
                                                    IndexNs,
                                                    all,
                                                    SegmentIDs,
                                                    ModifiedLimiter,
                                                    ReturnFun,
                                                    IndexNFun);
                {fetch_clocks_range, Bucket, KR, SF, MR} ->
                    IndexNFun = 
                        fun(B, K) -> riak_kv_util:get_index_n({B, K}) end,
                    RangeLimiter = aaefold_setrangelimiter(Bucket, KR),
                    ModifiedLimiter = aaefold_setmodifiedlimiter(MR),
                    SegmentIDs = element(2, SF),
                    aae_controller:aae_fetchclocks(Cntrl,
                                                    IndexNs,
                                                    RangeLimiter,
                                                    SegmentIDs,
                                                    ModifiedLimiter,
                                                    ReturnFun,
                                                    IndexNFun)
                    
            end
    end,
    {noreply, State};
handle_command(#riak_kv_listkeys_req_v2{bucket=Input, req_id=ReqId, caller=Caller}, _Sender,
               State=#state{key_buf_size=BufferSize,
                            mod=Mod,
                            modstate=ModState,
                            idx=Idx}) ->
    case Input of
        {filter, Bucket, Filter} ->
            ok;
        Bucket ->
            Filter = none
    end,
    BufferMod = riak_kv_fold_buffer,
    case Bucket of
        '_' ->
            Opts = get_asyncopts(State, all),

            BufferFun =
                fun(Results) ->
                        UniqueResults = lists:usort(Results),
                        Caller ! {ReqId, {kl, Idx, UniqueResults}}
                end,
            FoldFun = fold_fun(buckets, BufferMod, Filter, undefined),
            ModFun = fold_buckets;
        _ ->
            Opts = get_asyncopts(State, Bucket),
            BufferFun =
                fun(Results) ->
                        Caller ! {ReqId, {kl, Idx, Results}}
                end,
            Extras = fold_extras_keys(Idx, Bucket),
            FoldFun = fold_fun(keys, BufferMod, Filter, Extras),
            ModFun = fold_keys
    end,
    Buffer = riak_kv_fold_buffer:new(BufferSize, BufferFun),
    FinishFun =
        fun(Buffer1) ->
                riak_kv_fold_buffer:flush(Buffer1),
                Caller ! {ReqId, Idx, done}
        end,
    case list(FoldFun, FinishFun, Mod, ModFun, ModState, Opts, Buffer) of
        {async, AsyncWork} ->
            {async, {fold, AsyncWork, FinishFun}, Caller, State};
        _ ->
            {noreply, State}
    end;
handle_command(#riak_core_fold_req_v1{} = ReqV1,
               Sender, State) ->
    %% Use make_fold_req() to upgrade to the most recent ?FOLD_REQ
    handle_command(riak_core_util:make_newest_fold_req(ReqV1), Sender, State);
handle_command(?FOLD_REQ{foldfun=FoldFun, acc0=Acc0,
                         forwardable=_Forwardable, opts=Opts}, Sender, State) ->
    %% The riak_core layer takes care of forwarding/not forwarding, so
    %% we ignore forwardable here.
    %%
    %% The function in riak_core used for object folding expects the
    %% bucket and key pair to be passed as the first parameter, but in
    %% riak_kv the bucket and key have been separated. This function
    %% wrapper is to address this mismatch.
    FoldWrapper = fun(Bucket, Key, Value, Acc) ->
                          FoldFun({Bucket, Key}, Value, Acc)
                  end,
    do_fold(FoldWrapper, Acc0, Sender, Opts, State);

%% entropy exchange commands
handle_command({hashtree_pid, Node}, _, State=#state{hashtrees=HT}) ->
    %% Handle riak_core request forwarding during ownership handoff.
    case node() of
        Node ->
            %% Following is necessary in cases where anti-entropy was enabled
            %% after the vnode was already running
            case HT of
                undefined ->
                    State2 = maybe_create_hashtrees(State),
                    case State2#state.hashtrees of
                        undefined ->
                            {reply, {error, wrong_node}, State2};
                        _ ->
                            {reply, {ok, State2#state.hashtrees}, State2}
                    end;
                _ ->
                    {reply, {ok, HT}, State}
            end;
        _ ->
            {reply, {error, wrong_node}, State}
    end;
handle_command({rehash, Bucket, Key}, _, State=#state{mod=Mod, modstate=ModState}) ->
    case do_get_binary(Bucket, Key, Mod, ModState) of
        {ok, Bin, _UpdModState} ->
            aae_update(Bucket, Key, use_binary, unknown_no_old_object, Bin, State);
        _ ->
            %% Make sure hashtree isn't tracking deleted data
            aae_delete(Bucket, Key, confirmed_no_old_object, State)
    end,
    {noreply, State};

handle_command({refresh_index_data, BKey, OldIdxData}, Sender,
               State=#state{mod=Mod, modstate=ModState}) ->
    {Bucket, Key} = BKey,
    {ok, Caps} = Mod:capabilities(Bucket, ModState),
    IndexCap = lists:member(indexes, Caps),
    case IndexCap of
        true ->
            {Exists, RObj, IdxData, ModState2} =
                case do_get_term(BKey, Mod, ModState) of
                    {{ok, ExistingObj}, UpModState} ->
                        {true, ExistingObj, riak_object:index_data(ExistingObj),
                        UpModState};
                    {{error, _}, UpModState} ->
                        {false, undefined, [], UpModState}
                end,
            IndexSpecs = riak_object:diff_index_data(OldIdxData, IdxData),

            {Reply, ModState3} =
            case Mod:put(Bucket, Key, IndexSpecs, undefined, ModState2) of
                {ok, UpModState2} ->
                    ok = riak_kv_stat:update(vnode_index_refresh),
                    {ok, UpModState2};
                {error, Reason, UpModState2} ->
                    {{error, Reason}, UpModState2}
            end,
            case Exists of
                true ->
                    aae_update(Bucket, Key, 
                                RObj, unknown_no_old_object, use_object, 
                                State);
                false ->
                    aae_delete(Bucket, Key, confirmed_no_old_object, State)
            end,
            riak_core_vnode:reply(Sender, Reply),
            {noreply, State#state{modstate=ModState3}};
        false ->
            {reply, {error, {indexes_not_supported, Mod}}, State}
    end;

handle_command({fold_indexes, FoldIndexFun, Acc}, Sender, State=#state{mod=Mod, modstate=ModState}) ->
    {ok, Caps} = Mod:capabilities(ModState),
    case lists:member(indexes, Caps) of
        true ->
            {async, AsyncWork} = Mod:fold_indexes(FoldIndexFun, Acc, [async_fold], ModState),
            FinishFun = fun(FinalAcc) ->
                                riak_core_vnode:reply(Sender, FinalAcc)
                        end,
            {async, {fold, AsyncWork, FinishFun}, Sender, State};
        false ->
            {reply, {error, {indexes_not_supported, Mod}}, State}
    end;


handle_command({rebuild_complete, store, ST}, _Sender, State) ->
    %% If store rebuild complete - then need to rebuild trees
    AAECntrl = State#state.aae_controller,
    Partition = State#state.idx,
    ?LOG_INFO("AAE pid=~w partition=~w rebuild store complete " ++
                "in duration=~w seconds",
                [AAECntrl,
                    Partition,
                    timer:now_diff(os:timestamp(), ST) div (1000 * 1000)]),
    queue_tictactreerebuild(AAECntrl, Partition, false, State),
    ?LOG_INFO("AAE pid=~w rebuild trees queued", [AAECntrl]),
    {noreply, State};

handle_command({rebuild_complete, trees, _ST}, _Sender, State) ->
    % Rebuilding the trees now complete, so change the status of the 
    % rebuilding state so other rebuilds may be prompted
    Partition = State#state.idx,
    case State#state.tictac_rebuilding of
        false ->
            ?LOG_WARNING("Rebuild complete for Partition=~w but not expected",
                            [Partition]),
            {noreply, State};
        TS ->
            ProcessTime = timer:now_diff(os:timestamp(), TS) div (1000 * 1000),
            ?LOG_INFO("Rebuild process for partition=~w complete in " ++
                        "duration=~w seconds", [Partition, ProcessTime]),
            {noreply, State#state{tictac_rebuilding = false}}
    end;

handle_command({exchange_complete, ExchangeResult, ST},
                                                    _Sender, State) ->
    %% Record how many deltas were seen in the exchange
    %% Revert the skip_count to 0 so that exchanges can be made at the next
    %% prompt.
    XC = State#state.tictac_exchangecount + 1,
    DC = State#state.tictac_deltacount + element(2, ExchangeResult),
    XT = State#state.tictac_exchangetime + timer:now_diff(os:timestamp(), ST),
    riak_kv_tictacaae_repairs:log_tictac_result(ExchangeResult,
                                                exchange,
                                                initial,
                                                State#state.idx),
    {noreply, State#state{tictac_exchangecount = XC,
                            tictac_deltacount = DC,
                            tictac_exchangetime = XT,
                            tictac_skiptick = 0}};

handle_command({upgrade_hashtree, Node}, _, State=#state{hashtrees=HT}) ->
    %% Make sure we dont kick off an upgrade during a possible handoff
    case node() of
        Node ->
            case HT of
                undefined ->
                    {reply, {error, wrong_node}, State};
                _  ->
                    case {riak_kv_index_hashtree:get_version(HT),
                        riak_kv_entropy_manager:get_pending_version()} of
                        {legacy, legacy} ->
                            {reply, ok, State};
                        {legacy, _} ->
                            ?LOG_NOTICE("Destroying and upgrading index_hashtree for Index: ~p", [State#state.idx]),
                            _ = riak_kv_index_hashtree:destroy(HT),
                            riak_kv_entropy_info:clear_tree_build(State#state.idx),
                            State1 = State#state{upgrade_hashtree=true,hashtrees=undefined},
                            {reply, ok, State1};
                        _ ->
                            {reply, ok, State}
                    end
            end;
        _ ->
            {reply, {error, wrong_node}, State}
    end;

%% Commands originating from inside this vnode
handle_command({backend_callback, Ref, Msg}, _Sender,
               State=#state{mod=Mod, modstate=ModState}) ->
    Mod:callback(Ref, Msg, ModState),
    {noreply, State};
handle_command(tictacaae_exchangepoke, _Sender, State) ->
    XTick = app_helper:get_env(riak_kv, tictacaae_exchangetick),
    riak_core_vnode:send_command_after(XTick, tictacaae_exchangepoke),
    Idx = State#state.idx,
    case {State#state.tictac_exchangequeue, State#state.tictac_skiptick} of
        {[], _} ->
            {ok, Ring} = 
                riak_core_ring_manager:get_my_ring(),
            Exchanges = 
                riak_kv_entropy_manager:all_pairwise_exchanges(Idx, Ring),
            Now = os:timestamp(),
            LoopDuration = 
                timer:now_diff(Now, State#state.tictac_startqueue),
            % This log has a different behaviour at startup.  At startup we
            % will have scheduled the loop without completing any, so the first
            % iteration of this log will always show exchanges_completed=0
            % This is normal.  On subsequent runs we expected to see expected
            % and complete to be aligned (and the loop duration with be about
            % expected * tictacaae_exchangetick).
            ?LOG_INFO("Tictac AAE loop completed for partition=~w with "
                            ++ "exchanges expected=~w "
                            ++ "exchanges completed=~w "
                            ++ "total deltas=~w "
                            ++ "total exchange_time=~w seconds "
                            ++ "loop duration=~w seconds (elapsed)",
                        [Idx,
                            length(Exchanges),
                            State#state.tictac_exchangecount,
                            State#state.tictac_deltacount,
                            State#state.tictac_exchangetime div (1000 * 1000),
                            LoopDuration div (1000 * 1000)]),
            {noreply, State#state{tictac_exchangequeue =
                                        riak_kv_util:shuffle_list(Exchanges),
                                    tictac_exchangecount = 0,
                                    tictac_deltacount = 0,
                                    tictac_exchangetime = 0,
                                    tictac_startqueue = Now}};
        {[{Local, Remote, {DocIdx, N}}|Rest], 0} ->
            PrimaryOnly =
                app_helper:get_env(riak_kv, tictacaae_primaryonly, true),
                % By default TictacAAE exchanges are run only between primary
                % vnodes, and not between fallback vnodes.  Changing this
                % to false will allow fallback vnodes to be populated via AAE,
                % increasing the workload during failure scenarios, but also
                % reducing the potential for entropy in long-term failures.
            PlLup = <<(DocIdx-1):160/integer>>,
            PL =
                case PrimaryOnly of
                    true ->
                        PL0 = riak_core_apl:get_primary_apl(PlLup, N, riak_kv),
                        [{PIdx, PN} || {{PIdx, PN}, primary} <- PL0];
                    false ->
                        riak_core_apl:get_apl(PlLup, N, riak_kv)
                end,
            SkipCount =
                case {lists:keyfind(Local, 1, PL),
                        lists:keyfind(Remote, 1, PL)} of
                    {{Local, LN}, {Remote, RN}} ->
                        IndexN = {DocIdx, N},
                        ScanTimeout = ?AAE_SKIP_COUNT * XTick,
                        LoopCount = 
                            case app_helper:get_env(riak_kv,
                                                    tictacaae_repairloops) of
                                LC when is_integer(LC) ->
                                    LC;
                                _ ->
                                    ?AAE_REPAIR_LOOPS
                            end,
                        ReplyFun = tictac_returnfun(Idx, exchange),
                        riak_kv_tictacaae_repairs:prompt_tictac_exchange(
                                {Local, LN}, {Remote, RN}, IndexN,
                                ScanTimeout, LoopCount, ReplyFun, none),
                        
                        ?AAE_SKIP_COUNT;
                    _ ->
                        ?LOG_WARNING("Proposed exchange between ~w and ~w " ++ 
                                        "not currently supported within " ++
                                        "preflist for IndexN=~w possibly " ++
                                        "due to node failure",
                                        [Local, Remote, {DocIdx, N}]),
                            0
                end,
            ok = aae_controller:aae_ping(State#state.aae_controller,
                                            os:timestamp(),
                                            self()),
            {noreply, State#state{tictac_exchangequeue = Rest,
                                    tictac_skiptick = SkipCount}};
        {_, SkipCount} ->
            ?LOG_WARNING("Skipping a tick due to non_zero " ++
                            "skip_count=~w", [SkipCount]),
            {noreply, State#state{tictac_skiptick = max(0, SkipCount - 1)}}
    end;

handle_command(tictacaae_rebuildpoke, _Sender, State=#state{tictac_startup=TS})
                                when TS == true ->
    % On startup the first poke should check if the trees need rebuilding, e.g.
    % as the tree was not persisted when shutdown.  This won't rebuild unless
    % the trees have been marked as broken.  Trees are marked as broken in a
    % non-empty store where trees do not exist.
    RTick = app_helper:get_env(riak_kv, tictacaae_rebuildtick),
    riak_core_vnode:send_command_after(RTick, tictacaae_rebuildpoke),
    AAECntrl = State#state.aae_controller,
    Partition = State#state.idx,
    queue_tictactreerebuild(AAECntrl, Partition, true, State),
    {noreply, State#state{tictac_rebuilding = os:timestamp(),
                            tictac_startup = false}};


handle_command(tictacaae_rebuildpoke, Sender, State) ->
    NRT = aae_controller:aae_nextrebuild(State#state.aae_controller),
    RTick = app_helper:get_env(riak_kv, tictacaae_rebuildtick),
    riak_core_vnode:send_command_after(RTick, tictacaae_rebuildpoke),
    TimeToRebuild = timer:now_diff(NRT, os:timestamp()),
    RebuildPending = State#state.tictac_rebuilding =/= false,
    
    case {TimeToRebuild < 0, RebuildPending} of 
        {false, _} ->
            ?LOG_INFO("No rebuild as next_rebuild=~w seconds in the future",
                        [TimeToRebuild / (1000 * 1000)]),
            {noreply, State};
        {true, true} ->
            HowLong = 
                timer:now_diff(os:timestamp(), State#state.tictac_rebuilding)
                    / (1000 * 1000),
            case HowLong > ?MAX_REBUILD_TIME of
                true ->
                    ?LOG_WARNING("Pending rebuild time is now " ++ 
                                    "~w seconds for partition ~w " ++ 
                                    "... something isn't right", 
                                [HowLong, State#state.idx]);
                false ->
                    ?LOG_INFO("Skip poke with rebuild pending duration=~w" ++
                                " for partition ~w",
                            [HowLong, State#state.idx])
            end,
            {noreply, State};
        {true, false} ->
            % Next Rebuild Time is in the past - prompt a rebuild
            ?LOG_INFO("Prompting tictac_aae rebuild for controller=~w", 
                        [State#state.aae_controller]),
            ReturnFun = tictac_returnfun(State#state.idx, store),
            State0 = State#state{tictac_rebuilding = os:timestamp()},
            case aae_controller:aae_rebuildstore(
                    State#state.aae_controller,
                    fun tictac_rebuild/3,
                    fun riak_kv_index_hashtree:handle_corrupted_object/4) of
                ok ->
                    % This store is rebuilt already (i.e. it is native), so nothing to
                    % do here other than prompt the status change
                    ReturnFun(ok),
                    {noreply, State0};
                {ok, FoldFun, FinishFun} ->
                    FinishFun0 = 
                        fun(FoldOutput) ->
                            FinishFun(FoldOutput),
                            ReturnFun(ok)
                        end,
                    {Mod, ModState} = get_modstate(State),
                    Opts = get_asyncopts(State, all),
                    % Make the fold request to the vnode - why is this called list?
                    % Perhaps this should be backend_fold/7
                    case list(FoldFun, FinishFun0, 
                                Mod, fold_objects, ModState, 
                                Opts, []) of
                        {async, AsyncWork} ->
                            % This work should be sent to the vnode_worker_pool
                            {async, {fold, AsyncWork, FinishFun0}, Sender, State0};
                        {queue, DeferrableWork} ->
                            % This work should be sent to the core node_worker_pool
                            {select_queue(?BE_QUEUE, State0), 
                                {fold, DeferrableWork, FinishFun0}, Sender, State0};
                        _ ->
                            % This work has already been completed by the vnode, which should
                            % have already sent the results using FinishFun
                            {noreply, State} 
                                % Stick to orginal state, as no rebuild has been prompted
                    end
            end
    end;
handle_command({mapexec_error_noretry, JobId, Err}, _Sender, #state{mrjobs=Jobs}=State) ->
    NewState = case dict:find(JobId, Jobs) of
                   {ok, Job} ->
                       Jobs1 = dict:erase(JobId, Jobs),
                       #mrjob{target=Target} = Job,
                       gen_fsm:send_event(Target, {mapexec_error_noretry, self(), Err}),
                       State#state{mrjobs=Jobs1};
                   error ->
                       State
               end,
    {noreply, NewState};
handle_command({mapexec_reply, JobId, Result}, _Sender, #state{mrjobs=Jobs}=State) ->
    NewState = case dict:find(JobId, Jobs) of
                   {ok, Job} ->
                       Jobs1 = dict:erase(JobId, Jobs),
                       #mrjob{target=Target} = Job,
                       gen_fsm:send_event(Target, {mapexec_reply, Result, self()}),
                       State#state{mrjobs=Jobs1};
                   error ->
                       State
               end,
    {noreply, NewState};
handle_command({reformat_object, BKey}, _Sender, State) ->
    {Reply, UpdState} = do_reformat(BKey, State),
    {reply, Reply, UpdState};
handle_command({fix_incorrect_index_entry, {done, ForUpgrade}}, _Sender,
               State=#state{mod=Mod, modstate=ModState}) ->
    case Mod:mark_indexes_fixed(ModState, ForUpgrade) of %% only defined for eleveldb backend
        {ok, NewModState} ->
            {reply, ok, State#state{modstate=NewModState}};
        {error, _Reason} ->
            {reply, error, State}
    end;
handle_command({fix_incorrect_index_entry, Keys, ForUpgrade},
               _Sender,
               State=#state{mod=Mod,
                            modstate=ModState}) ->
    Reply =
        case Mod:fix_index(Keys, ForUpgrade, ModState) of
            {ok, _UpModState} ->
                ok;
            {ignore, _UpModState} ->
                ignore;
            {error, Reason, _UpModState} ->
                {error, Reason};
            {reply, Totals, _UpModState} ->
                Totals
        end,
    {reply, Reply, State};
handle_command({get_index_entries, Opts},
               Sender,
               State=#state{mod=Mod,
                            modstate=ModState0}) ->
    ForUpgrade = not proplists:get_value(downgrade, Opts, false),
    BufferSize = proplists:get_value(batch_size, Opts, 1),
    {ok, Caps} = Mod:capabilities(ModState0),
    case lists:member(index_reformat, Caps) of
        true ->
            ModState = Mod:set_legacy_indexes(ModState0, not ForUpgrade),
            Status = Mod:fixed_index_status(ModState),
            case {ForUpgrade, Status} of
                {true, true} -> {reply, done, State};
                {_,  _} ->
                    BufferMod = riak_kv_fold_buffer,
                    ResultFun =
                        fun(Results) ->
                            % Send result batch and wait for acknowledgement
                            % before moving on (backpressure to avoid flooding caller).
                            BatchRef = make_ref(),
                            riak_core_vnode:reply(Sender, {self(), BatchRef, Results}),
                            Monitor = riak_core_vnode:monitor(Sender),
                            receive
                                {ack_keys, BatchRef} ->
                                    erlang:demonitor(Monitor, [flush]);
                                {'DOWN', Monitor, process, _Pid, _Reason} ->
                                    throw(index_reformat_client_died)
                            end
                        end,
                    Buffer = riak_kv_fold_buffer:new(BufferSize, ResultFun),
                    FoldFun = fun(B, K, Buf) -> BufferMod:add({B, K}, Buf) end,
                    FinishFun =
                        fun(FinalBuffer) ->
                            BufferMod:flush(FinalBuffer),
                            riak_core_vnode:reply(Sender, done)
                        end,
                    FoldOpts = [{index, incorrect_format, ForUpgrade}, async_fold],
                    case list(FoldFun, FinishFun, Mod, fold_keys, ModState, FoldOpts, Buffer) of
                        {async, AsyncWork} ->
                            {async, {fold, AsyncWork, FinishFun}, Sender, State};
                        _ ->
                            {noreply, State}
                    end
            end;
        false ->
            ?LOG_ERROR("Backend ~p does not support incorrect index query", [Mod]),
            {reply, ignore, State}
    end;

handle_command(report_hashtree_tokens, _Sender, State) ->
    {reply, get(hashtree_tokens), State};
handle_command({reset_hashtree_tokens, MinToken, MaxToken}, _Sender, State) ->
    case MaxToken > MinToken of
        true ->
            put(hashtree_tokens,
                    MinToken + rand:uniform(MaxToken - MinToken));
        _ ->
            put(hashtree_tokens, MaxToken)
    end,
    {reply, ok, State};

handle_command(Req, Sender, State) ->
    handle_request(riak_kv_requests:request_type(Req), Req, Sender, State).


%% @todo: pre record encapsulation there was no catch all clause in handle_command,
%%        so crashing on unknown should work.
handle_request(kv_put_request, Req, Sender, #state{idx = Idx} = State) ->
    StartTS = os:timestamp(),
    ReqId = riak_kv_requests:get_request_id(Req),
    riak_core_vnode:reply(Sender, {w, Idx, ReqId}),
    {_Reply, UpdState} = do_put(Sender, Req, State),
    update_vnode_stats(vnode_put, Idx, StartTS),
    {noreply, UpdState};
handle_request(kv_get_request, Req, Sender, State) ->
    BKey = riak_kv_requests:get_bucket_key(Req),
    ReqId = riak_kv_requests:get_request_id(Req),
    do_get(Sender, BKey, ReqId, State);
handle_request(kv_head_request, Req, Sender, State) ->
    Mod = State#state.mod,
    ModState = State#state.modstate,
    {BT, _K} = BKey = riak_kv_requests:get_bucket_key(Req),
    ReqId = riak_kv_requests:get_request_id(Req),
    {ok, Capabilities} = Mod:capabilities(BT, ModState),
    case maybe_support_head_requests(Capabilities) of
        true ->
            do_head(Sender, BKey, ReqId, State);
        _ ->
            do_get(Sender, BKey, ReqId, State)
    end;
%% NB. The following two function clauses discriminate on the async_put State field
handle_request(kv_w1c_put_request, Req, Sender, State=#state{async_put=true}) ->
    {Bucket, Key} = riak_kv_requests:get_bucket_key(Req),
    EncodedVal = riak_kv_requests:get_encoded_obj(Req),
    ReplicaType = riak_kv_requests:get_replica_type(Req),
    Mod = State#state.mod,
    ModState = State#state.modstate,
    StartTS = os:timestamp(),
    Context = {w1c_async_put, Sender, ReplicaType, Bucket, Key, EncodedVal, StartTS},
    case Mod:async_put(Context, Bucket, Key, EncodedVal, ModState) of
        {ok, UpModState} ->
            {noreply, State#state{modstate=UpModState}};
        {error, Reason, UpModState} ->
            {reply, ?KV_W1C_PUT_REPLY{reply={error, Reason}, type=ReplicaType}, State#state{modstate=UpModState}}
    end;
handle_request(kv_w1c_put_request, Req, _Sender, State=#state{async_put=false, update_hook=UpdateHook}) ->
    {Bucket, Key} = riak_kv_requests:get_bucket_key(Req),
    EncodedVal = riak_kv_requests:get_encoded_obj(Req),
    ReplicaType = riak_kv_requests:get_replica_type(Req),
    Mod = State#state.mod,
    ModState = State#state.modstate,
    Idx = State#state.idx,
    StartTS = os:timestamp(),
    case Mod:put(Bucket, Key, [], EncodedVal, ModState) of
        {ok, UpModState} ->
            aae_update(Bucket, Key, use_binary, assumed_no_old_object, EncodedVal, State),
                % Write once path - and so should be a new object.  If not this
                % is an application fault
            maybe_update_binary(UpdateHook, Bucket, Key, EncodedVal, put, Idx),
            update_vnode_stats(vnode_put, Idx, StartTS),
            {reply, ?KV_W1C_PUT_REPLY{reply=ok, type=ReplicaType}, State#state{modstate=UpModState}};
        {error, Reason, UpModState} ->
            {reply, ?KV_W1C_PUT_REPLY{reply={error, Reason}, type=ReplicaType}, State#state{modstate=UpModState}}
    end;
handle_request(kv_vnode_status_request, _Req, _Sender, State=#state{idx=Index,
                                                                   mod=Mod,
                                                                   modstate=ModState,
                                                                   counter=CS,
                                                                   vnodeid=VId}) ->
    BackendStatus = {backend_status, Mod, Mod:status(ModState)},
    #counter_state{cnt=Cnt, lease=Lease, lease_size=LeaseSize, leasing=Leasing} = CS,
    CounterStatus = [{counter, Cnt}, {counter_lease, Lease},
                     {counter_lease_size, LeaseSize}, {counter_leasing, Leasing}],
    VNodeStatus = [BackendStatus, {vnodeid, VId} | CounterStatus],
    {reply, {vnode_status, Index, VNodeStatus}, State};
handle_request(kv_delete_request, Req, _Sender, State) ->
    BKey = riak_kv_requests:get_bucket_key(Req),
    do_delete(BKey, State);
handle_request(kv_vclock_request, Req, _Sender, State) ->
    BKeys = riak_kv_requests:get_bucket_keys(Req),
    {reply, do_get_vclocks(BKeys, State), State};
handle_request(kv_reap_request, Req, _Sender, State) ->
    BKey = riak_kv_requests:get_bucket_key(Req),
    DeleteHash = riak_kv_requests:get_delete_hash(Req),
    {reply, ok, final_delete(BKey, DeleteHash, State)}.


handle_coverage_request(kv_listkeys_request, Req, FilterVNodes, Sender, State) ->
    Bucket = riak_kv_requests:get_bucket(Req),
    ItemFilter = riak_kv_requests:get_item_filter(Req),
    ResultFun = case riak_kv_requests:get_ack_backpressure(Req) of
                    true  -> result_fun_ack(Bucket, Sender);
                    false -> result_fun(Bucket, Sender)
                end,
    Opts = [{bucket, Bucket}],
    handle_coverage_snapkeyfold(Bucket, ItemFilter, ResultFun,
                            FilterVNodes, Sender, Opts, State);
handle_coverage_request(kv_listbuckets_request,
                        Req,
                        _FilterVNodes,
                        Sender,
                        State=#state{async_folding=AsyncFolding,
                                     bucket_buf_size=BufferSize,
                                     mod=Mod,
                                     modstate=ModState}) ->
    ItemFilter = riak_kv_requests:get_item_filter(Req),
    %% Construct the filter function
    Filter = riak_kv_coverage_filter:build_filter(ItemFilter),
    BufferMod = riak_kv_fold_buffer,

    Buffer = riak_kv_fold_buffer:new(BufferSize, result_fun(Sender)),
    FoldFun = fold_fun(buckets, BufferMod, Filter, undefined),
    FinishFun = finish_fun(BufferMod, Sender),
    {ok, Capabilities} = Mod:capabilities(ModState),
    Opts = maybe_enable_async_fold(AsyncFolding, Capabilities, []),
    case list(FoldFun, FinishFun, Mod, fold_buckets, ModState, Opts, Buffer) of
        {async, AsyncWork} ->
            {async, {fold, AsyncWork, FinishFun}, Sender, State};
        _ ->
            {noreply, State}
    end;
handle_coverage_request(kv_index_request, Req, FilterVNodes, Sender, State) ->
    Bucket = riak_kv_requests:get_bucket(Req),
    ItemFilter = riak_kv_requests:get_item_filter(Req),
    Query = riak_kv_requests:get_query(Req),
    ResultFun = case riak_kv_requests:get_ack_backpressure(Req) of
                    true  -> result_fun_ack(Bucket, Sender);
                    false -> result_fun(Bucket, Sender)
                end,
    handle_coverage_index(Bucket, ItemFilter, Query, 
                            FilterVNodes, Sender, 
                            State, ResultFun);
handle_coverage_request(kv_aaefold_request, Req, FilterVNodes, Sender, State) ->
    Query = riak_kv_requests:get_query(Req),
    InitAcc = riak_kv_requests:get_initacc(Req),
    Nval = riak_kv_requests:get_nval(Req),
    handle_coverage_aaefold(Query, InitAcc, Nval, 
                            FilterVNodes, Sender, 
                            State);

handle_coverage_request(kv_hotbackup_request, Req, _FilterVnodes, Sender,
                State=#state{mod=Mod, modstate=ModState}) ->
    % If the backend is hot_backup capability, run the backup via the node
    % worker pool.  Otherwise return not_supported
    BackupPath = riak_kv_requests:get_path(Req),
    {ok, Caps} = Mod:capabilities(ModState),
    case lists:member(hot_backup, Caps) of
        true ->
            case Mod:hot_backup(ModState, BackupPath) of
                {error, _Reason} ->
                    % Assume the backend has logged the reason
                    {reply, riak_kv_hotbackup_fsm:bad_request(), State};
                {queue, BackupFolder} ->
                    FinishFun = 
                        fun(ok) ->
                            Complete = riak_kv_hotbackup_fsm:complete(),
                            riak_core_vnode:reply(Sender, Complete)
                        end,
                    {select_queue(?AF1_QUEUE, State),
                        {fold, BackupFolder, FinishFun},
                        Sender, State}
            end;
        false ->
            {reply, riak_kv_hotbackup_fsm:not_supported(), State}
    end.


%% @doc Handle a coverage request.
%% More information about the specification for the ItemFilter
%% parameter can be found in the documentation for the
%% {@link riak_kv_coverage_filter} module.
handle_coverage(Req, FilterVNodes, Sender, State) ->
    handle_coverage_request(riak_kv_requests:request_type(Req),
                            Req,
                            FilterVNodes,
                            Sender,
                            State).


%% @doc Batch size for results is set to 2i max_results if that is less
%% than the default size. Without this the vnode may send back to the FSM
%% more items than could ever be sent back to the client.
buffer_size_for_index_query(#riak_kv_index_v3{max_results=N}, DefaultSize)
  when is_integer(N), N < DefaultSize ->
    N;
buffer_size_for_index_query(_Q, DefaultSize) ->
    DefaultSize.


%% @doc
%% Coverage queries sent to the Tictac AAE
handle_coverage_aaefold(Query, InitAcc, Nval, 
                        FilterVnodes, Sender, 
                        State=#state{aae_controller=Cntrl, 
                                        idx=Index,
                                        tictac_aae=AAE}) 
                            when AAE == true ->
    {IndexNs, Filtered} = 
        case proplists:get_value(Index, FilterVnodes) of
            undefined ->
                {ok, Ring} = riak_core_ring_manager:get_my_ring(),
                {riak_kv_util:responsible_preflists(Index, [Nval], Ring), 
                    false};
            IdxList ->
                {lists:map(fun(I) -> {I, Nval} end, IdxList),
                    true}
        end,
    ReturnFun = 
        fun(Acc) ->
            riak_core_vnode:reply(Sender, Acc)
        end,
    handle_aaefold(Query, InitAcc, Nval,
                    IndexNs, Filtered, ReturnFun, Cntrl, Sender,
                    State);
handle_coverage_aaefold(_Q, InitAcc, _Nval, _Filter, Sender, State) ->
    ?LOG_WARNING("Attempt to aaefold on vnode with Tictac AAE disabled"),
    riak_core_vnode:reply(Sender, InitAcc),
    {noreply, State}.

handle_aaefold({merge_root_nval, Nval}, 
                    _InitAcc, Nval,
                    IndexNs, _Filtered, ReturnFun, Cntrl, _Sender,
                    State) ->
    aae_controller:aae_mergeroot(Cntrl, IndexNs, ReturnFun),
    {noreply, State};
handle_aaefold({merge_branch_nval, Nval, BranchIDs}, 
                    _InitAcc, Nval,
                    IndexNs, _Filtered, ReturnFun, Cntrl, _Sender,
                    State) ->
    aae_controller:aae_mergebranches(Cntrl, 
                                        IndexNs,
                                        BranchIDs, 
                                        ReturnFun),
    {noreply, State};
handle_aaefold({fetch_clocks_nval, Nval, SegmentIDs}, 
                    InitAcc, Nval,
                    IndexNs, _Filtered, ReturnFun, Cntrl, Sender,
                    State) ->
    case app_helper:get_env(riak_kv, aae_fetchclocks_repair, false) of
        true ->
            aae_controller:aae_fetchclocks(Cntrl, 
                                            IndexNs, 
                                            SegmentIDs, 
                                            ReturnFun, 
                                            fun preflistfun/2),
            
            {noreply, State};
        false ->
            %% Using fetch_clocks_range will mean that the AF3_QUEUE will be
            %% used for scheduling the work not the aae_runner.  Also, the 
            %% fetch clock query will not attempt to rebuild segments of the
            %% tree cache - this is left to internal anti-entropy
            handle_aaefold({fetch_clocks_range,
                                    all,
                                    all,
                                    {segments, SegmentIDs, large},
                                    all},
                                InitAcc, Nval,
                                IndexNs, true, ReturnFun, Cntrl, Sender,
                                State)
    end;
handle_aaefold({fetch_clocks_nval, Nval, SegmentIDs, ModifiedRange}, 
                    InitAcc, Nval,
                    IndexNs, _Filtered, ReturnFun, Cntrl, Sender,
                    State) ->
    handle_aaefold({fetch_clocks_range,
                        all,
                        all,
                        {segments, SegmentIDs, large},
                        ModifiedRange},
                    InitAcc, Nval,
                    IndexNs, true, ReturnFun, Cntrl, Sender,
                    State);
handle_aaefold({merge_tree_range, 
                        Bucket, KeyRange, 
                        _TreeSize, 
                        SegmentFilter,
                        ModifiedRange,
                        HashMethod}, 
                    InitAcc, _Nval,
                    IndexNs, Filtered, ReturnFun, Cntrl, Sender,
                    State) ->
    NullExtractFun = 
        fun({B0, K0}, V0) -> 
            {aae_util:make_binarykey(B0, K0), V0} 
        end,
    {FoldFun, Elements} = 
        case riak_kv_clusteraae_fsm:hash_function(HashMethod) of
            pre_hash ->
                {fun(BF, KF, EFs, TreeAcc) ->
                        {hash, CH} = lists:keyfind(hash, 1, EFs),
                        leveled_tictac:add_kv(TreeAcc, 
                                                {BF, KF},
                                                {is_hash, CH}, 
                                                NullExtractFun)
                    end,
                    [{hash, null}]};
            HF ->
                {fun(BF, KF, EFs, TreeAcc) ->
                        {clock, VC} = lists:keyfind(clock, 1, EFs),
                        CH = HF(VC),
                        leveled_tictac:add_kv(TreeAcc, 
                                                {BF, KF},
                                                {is_hash, CH}, 
                                                NullExtractFun)
                    end,
                    [{clock, null}]}
        end,
    WrappedFoldFun = aaefold_withcoveragecheck(FoldFun, IndexNs, Filtered),
    RangeLimiter = aaefold_setrangelimiter(Bucket, KeyRange),
    ModifiedLimiter = aaefold_setmodifiedlimiter(ModifiedRange),
    {async, Folder} = 
        aae_controller:aae_fold(Cntrl, 
                                RangeLimiter,
                                SegmentFilter,
                                ModifiedLimiter,
                                false,
                                WrappedFoldFun, 
                                InitAcc, 
                                Elements),
    {select_queue(?AF3_QUEUE, State), {fold, Folder, ReturnFun}, Sender, State};
handle_aaefold({fetch_clocks_range, 
                        Bucket, KeyRange, 
                        SegmentFilter, ModifiedRange},
                    InitAcc, _Nval,
                    IndexNs, Filtered, ReturnFun, Cntrl, Sender,
                    State) ->
    FoldFun =
        fun(BF, KF, EFs, KeyClockAcc) ->
            {clock, VV} = lists:keyfind(clock, 1, EFs),
            [{BF, KF, VV}|KeyClockAcc]
        end,
    WrappedFoldFun = aaefold_withcoveragecheck(FoldFun, IndexNs, Filtered),
    RangeLimiter = aaefold_setrangelimiter(Bucket, KeyRange),
    ModifiedLimiter = aaefold_setmodifiedlimiter(ModifiedRange),
    {async, Folder} = 
        aae_controller:aae_fold(Cntrl, 
                                RangeLimiter,
                                SegmentFilter,
                                ModifiedLimiter,
                                false,
                                WrappedFoldFun, 
                                InitAcc, 
                                [{clock, null}]),
    {select_queue(?AF3_QUEUE, State), {fold, Folder, ReturnFun}, Sender, State};
handle_aaefold({repl_keys_range,
                        Bucket, KeyRange,
                        ModifiedRange,
                        QueueName},
                    InitAcc, _Nval,
                    IndexNs, Filtered, ReturnFun, Cntrl, Sender,
                    State) ->
    FoldFun =
        fun(BF, KF, EFs, Acc) ->
            {clock, VV} = lists:keyfind(clock, 1, EFs),
            RE = {BF, KF, VV, to_fetch},
            {AccL, Count, QueueName, BatchSize} = Acc,
            case Count rem BatchSize of
                0 ->
                    % Reading in batch, then processing in batch assumed 
                    % to be more efficient
                    riak_kv_replrtq_src:replrtq_aaefold(QueueName, AccL),
                    {[RE], Count + 1, QueueName, BatchSize};
                _ ->
                    {[RE|AccL], Count + 1, QueueName, BatchSize}
            end
        end,
    WrappedFoldFun = aaefold_withcoveragecheck(FoldFun, IndexNs, Filtered),
    RangeLimiter = aaefold_setrangelimiter(Bucket, KeyRange),
    ModifiedLimiter = aaefold_setmodifiedlimiter(ModifiedRange),
    {async, Folder} = 
        aae_controller:aae_fold(Cntrl, 
                                RangeLimiter,
                                all,
                                ModifiedLimiter,
                                false,
                                WrappedFoldFun, 
                                InitAcc, 
                                [{clock, null}]),
    {select_queue(?AF4_QUEUE, State), {fold, Folder, ReturnFun}, Sender, State};
handle_aaefold({repair_keys_range,
                        Bucket, KeyRange,
                        ModifiedRange,
                        all},
                    InitAcc, _Nval,
                    IndexNs, Filtered, ReturnFun, Cntrl, Sender,
                    State) ->
    FoldFun =
        fun(BF, KF, _EFs, Acc) ->
            {AccL, Count, all, BatchSize} = Acc,
            case Count rem BatchSize of
                0 ->
                    lists:foreach(
                        fun riak_kv_reader:request_read/1,
                        AccL), 
                    {[{BF, KF}], Count + 1, all, BatchSize};
                _ ->
                    {[{BF, KF}|AccL], Count + 1, all, BatchSize}
            end
        end,
    WrappedFoldFun = aaefold_withcoveragecheck(FoldFun, IndexNs, Filtered),
    RangeLimiter = aaefold_setrangelimiter(Bucket, KeyRange),
    ModifiedLimiter = aaefold_setmodifiedlimiter(ModifiedRange),
    {async, Folder} = 
        aae_controller:aae_fold(Cntrl, 
                                RangeLimiter,
                                all,
                                ModifiedLimiter,
                                false,
                                WrappedFoldFun, 
                                InitAcc, 
                                []),
    {select_queue(?AF4_QUEUE, State), {fold, Folder, ReturnFun}, Sender, State};
handle_aaefold({find_keys, 
                        Bucket, KeyRange,
                        ModifiedRange,
                        {sibling_count, MaxCount}},
                    InitAcc, _Nval,
                    IndexNs, Filtered, ReturnFun, Cntrl, Sender,
                    State) ->
    FoldFun =
        fun(BF, KF, EFs, KeyCountAcc) ->
            {sibcount, SC} = lists:keyfind(sibcount, 1, EFs),
            case SC > MaxCount of
                true ->
                    [{BF, KF, SC}|KeyCountAcc];
                false ->
                    KeyCountAcc
            end
        end,
    WrappedFoldFun = aaefold_withcoveragecheck(FoldFun, IndexNs, Filtered),
    RangeLimiter = aaefold_setrangelimiter(Bucket, KeyRange),
    ModifiedLimiter = aaefold_setmodifiedlimiter(ModifiedRange),
    {async, Folder} =
        aae_controller:aae_fold(Cntrl, 
                                RangeLimiter,
                                all,
                                ModifiedLimiter,
                                false,
                                WrappedFoldFun, 
                                InitAcc, 
                                [{sibcount, null}]),
    {select_queue(?AF4_QUEUE, State), {fold, Folder, ReturnFun}, Sender, State};
handle_aaefold({find_keys, 
                        Bucket, KeyRange,
                        ModifiedRange,
                        {object_size, MaxSize}},
                    InitAcc, _Nval,
                    IndexNs, Filtered, ReturnFun, Cntrl, Sender,
                    State) ->
    FoldFun =
        fun(BF, KF, EFs, KeySizeAcc) ->
            {size, SZ} = lists:keyfind(size, 1, EFs),
            case SZ > MaxSize of
                true ->
                    [{BF, KF, SZ}|KeySizeAcc];
                false ->
                    KeySizeAcc
            end
        end,
    WrappedFoldFun = aaefold_withcoveragecheck(FoldFun, IndexNs, Filtered),
    RangeLimiter = aaefold_setrangelimiter(Bucket, KeyRange),
    ModifiedLimiter = aaefold_setmodifiedlimiter(ModifiedRange),
    {async, Folder} =
        aae_controller:aae_fold(Cntrl, 
                                RangeLimiter,
                                all,
                                ModifiedLimiter,
                                false,
                                WrappedFoldFun, 
                                InitAcc, 
                                [{size, null}]),
    {select_queue(?AF4_QUEUE, State), {fold, Folder, ReturnFun}, Sender, State};
handle_aaefold({find_tombs, 
                        Bucket, KeyRange,
                        SegmentFilter, ModifiedRange},
                    InitAcc, _Nval,
                    IndexNs, Filtered, ReturnFun, Cntrl, Sender,
                    State) ->
    FoldFun =
        fun(BF, KF, EFs, TombHashAcc) ->
            {md, MD} = lists:keyfind(md, 1, EFs),
            case riak_object:is_aae_object_deleted(MD, false) of
                {true, undefined} ->
                    {clock, VV} = lists:keyfind(clock, 1, EFs),
                    [{BF, KF, riak_object:delete_hash(VV)}|TombHashAcc];
                {false, undefined} ->
                    TombHashAcc
            end
        end,
    WrappedFoldFun = aaefold_withcoveragecheck(FoldFun, IndexNs, Filtered),
    RangeLimiter = aaefold_setrangelimiter(Bucket, KeyRange),
    ModifiedLimiter = aaefold_setmodifiedlimiter(ModifiedRange),
    {async, Folder} =
        aae_controller:aae_fold(Cntrl, 
                                RangeLimiter,
                                SegmentFilter,
                                ModifiedLimiter,
                                false,
                                WrappedFoldFun, 
                                InitAcc, 
                                [{md, null}, {clock, null}]),
    {select_queue(?AF4_QUEUE, State), {fold, Folder, ReturnFun}, Sender, State};
handle_aaefold({reap_tombs, 
                        Bucket, KeyRange,
                        SegmentFilter, ModifiedRange,
                        ReapMethod},
                    InitAcc, _Nval,
                    IndexNs, Filtered, ReturnFun, Cntrl, Sender,
                    State) ->
    FoldFun =
        fun(BF, KF, EFs, TombHashAcc) ->
            {md, MD} = lists:keyfind(md, 1, EFs),
            case riak_object:is_aae_object_deleted(MD, false) of
                {true, undefined} ->
                    {clock, VV} = lists:keyfind(clock, 1, EFs),
                    DH = riak_object:delete_hash(VV),
                    case ReapMethod of
                        local ->
                            riak_kv_reaper:request_reap({{BF, KF}, DH}),
                            NewCount = element(2, TombHashAcc) + 1,
                            setelement(2, TombHashAcc, NewCount);
                        count ->
                            NewCount = element(2, TombHashAcc) + 1,
                            setelement(2, TombHashAcc, NewCount);
                        {job, _JobID} ->
                            {[{{BF, KF}, DH}|element(1, TombHashAcc)],
                                element(2, TombHashAcc),
                                element(3, TombHashAcc)}
                    end;
                {false, undefined} ->
                    TombHashAcc
            end
        end,
    WrappedFoldFun = aaefold_withcoveragecheck(FoldFun, IndexNs, Filtered),
    RangeLimiter = aaefold_setrangelimiter(Bucket, KeyRange),
    ModifiedLimiter = aaefold_setmodifiedlimiter(ModifiedRange),
    {async, Folder} =
        aae_controller:aae_fold(Cntrl, 
                                RangeLimiter,
                                SegmentFilter,
                                ModifiedLimiter,
                                false,
                                WrappedFoldFun, 
                                InitAcc, 
                                [{md, null}, {clock, null}]),
    {select_queue(?AF4_QUEUE, State), {fold, Folder, ReturnFun}, Sender, State};
handle_aaefold({erase_keys, 
                        Bucket, KeyRange,
                        SegmentFilter, ModifiedRange,
                        DeleteMethod},
                    InitAcc, _Nval,
                    IndexNs, Filtered, ReturnFun, Cntrl, Sender,
                    State) ->
    FoldFun =
        fun(BF, KF, EFs, EraseKeyAcc) ->
            {md, MD} = lists:keyfind(md, 1, EFs),
            %% This might be a tombstone, and what to avoid simply creating an
            %% update tombstone
            %% If storeheads is false, then will not check for tombstone. In
            %% this case fetch_clocks may be used, and an external get/delete
            %% be called
            case riak_object:is_aae_object_deleted(MD, false) of
                {true, undefined} ->
                    EraseKeyAcc;
                {false, undefined} ->
                    {clock, VV} = lists:keyfind(clock, 1, EFs),
                    case DeleteMethod of
                        local ->
                            riak_kv_eraser:request_delete({{BF, KF}, VV}),
                            NewCount = element(2, EraseKeyAcc) + 1,
                            setelement(2, EraseKeyAcc, NewCount);
                        count ->
                            NewCount = element(2, EraseKeyAcc) + 1,
                            setelement(2, EraseKeyAcc, NewCount);
                        {job, _JobID} ->
                            {[{{BF, KF}, VV}|element(1, EraseKeyAcc)],
                                element(2, EraseKeyAcc),
                                element(3, EraseKeyAcc)}
                    end
            end
        end,
    WrappedFoldFun = aaefold_withcoveragecheck(FoldFun, IndexNs, Filtered),
    RangeLimiter = aaefold_setrangelimiter(Bucket, KeyRange),
    ModifiedLimiter = aaefold_setmodifiedlimiter(ModifiedRange),
    {async, Folder} =
        aae_controller:aae_fold(Cntrl, 
                                RangeLimiter,
                                SegmentFilter,
                                ModifiedLimiter,
                                false,
                                WrappedFoldFun, 
                                InitAcc, 
                                [{md, null}, {clock, null}]),
    {select_queue(?AF4_QUEUE, State), {fold, Folder, ReturnFun}, Sender, State};
handle_aaefold({object_stats, Bucket, KeyRange, ModifiedRange},
                    InitAcc, _Nval,
                    IndexNs, Filtered, ReturnFun, Cntrl, Sender,
                    State) ->
    FoldFun =
        fun(_BF, _KF, EFs, StatsAcc) ->
            [{total_count, TC}, {total_size, TSz},
                {sizes, SzL}, {siblings, ScL}] = StatsAcc,
            {size, SZ} = lists:keyfind(size, 1, EFs),
            {sibcount, SC} = lists:keyfind(sibcount, 1, EFs),
            SzOrder = power10(SZ),
            SzL0 = 
                case lists:keyfind(SzOrder, 1, SzL) of
                    false ->
                        [{SzOrder, 1}|SzL];
                    {SzOrder, SzOrderC} ->
                        lists:keyreplace(SzOrder, 1, SzL, 
                                            {SzOrder, SzOrderC + 1})
                end,
            ScL0 =
                case lists:keyfind(SC, 1, ScL) of
                    false ->
                        [{SC, 1}|ScL];
                    {SC, SCcount} ->
                        lists:keyreplace(SC, 1, ScL, 
                                            {SC, SCcount + 1})
                end,
            [{total_count, TC + 1},  {total_size, TSz + SZ},
                {sizes, SzL0}, {siblings, ScL0}]
        end,
    WrappedFoldFun = 
        aaefold_withcoveragecheck(FoldFun, IndexNs, Filtered),
    RangeLimiter = aaefold_setrangelimiter(Bucket, KeyRange),
    ModifiedLimiter = aaefold_setmodifiedlimiter(ModifiedRange),
    {async, Folder} =
        aae_controller:aae_fold(Cntrl, 
                                RangeLimiter,
                                all,
                                ModifiedLimiter,
                                false,
                                WrappedFoldFun, 
                                InitAcc, 
                                [{sibcount, null}, {size, null}]),
    {select_queue(?AF4_QUEUE, State), {fold, Folder, ReturnFun}, Sender, State};
handle_aaefold({list_buckets, Nval}, 
                    _InitAcc, Nval,
                    _IndexNs, _Filtered, ReturnFun, Cntrl, Sender,
                    State) ->
    {async, Folder} = aae_controller:aae_bucketlist(Cntrl),
    {select_queue(?AF4_QUEUE, State), {fold, Folder, ReturnFun}, Sender, State}.


-spec aaefold_setrangelimiter(riak_object:bucket() | all, 
                                all | {riak_object:key(), riak_object:key()})
                                    -> aae_keystore:range_limiter().
%% @doc
%% Convert the format of the range limiter to one compatible with the aae store
aaefold_setrangelimiter(all, all) ->
    all;
aaefold_setrangelimiter(Bucket, all) ->
    {buckets, [Bucket]};
aaefold_setrangelimiter(Bucket, {StartKey, EndKey}) ->
    {key_range, Bucket, StartKey, EndKey}.

-spec aaefold_setmodifiedlimiter(
        {date, pos_integer(), pos_integer()} | 
            all | 
            aae_keystore:modified_limiter())
                                    -> aae_keystore:modified_limiter().
%% @doc
%% Convert the format of the date limiter to one compatible with the aae store
aaefold_setmodifiedlimiter({date, LowModDate, HighModDate}) 
                        when is_integer(LowModDate), is_integer(HighModDate) ->
    {LowModDate, HighModDate};
aaefold_setmodifiedlimiter({LowModDate, HighModDate})
                        when is_integer(LowModDate), is_integer(HighModDate) ->
    {LowModDate, HighModDate};
aaefold_setmodifiedlimiter(_) ->
    all.

aaefold_withcoveragecheck(FoldFun, IndexNs, Filtered) ->
    fun(BF, KF, EFs, Acc) ->
        InCoverage =
            case Filtered of
                true ->
                    lists:member(preflistfun(BF, KF), IndexNs);
                false ->
                    true
            end,
        case InCoverage of
            true ->
                FoldFun(BF, KF, EFs, Acc);
            false ->
                Acc
        end
    end.

-spec power10(non_neg_integer()) -> non_neg_integer().
%% @doc
%% Order of magnitude of size
power10(Number) ->
    power10(Number, 0).

power10(Number, Count) ->
    case Number div 10 of
        N when N >= 1 ->
            power10(N, Count + 1);
        _N ->
            Count
    end.

handle_coverage_index(Bucket, ItemFilter, Query,
                      FilterVNodes, Sender,
                      State=#state{mod=Mod,
                                   key_buf_size=DefaultBufSz,
                                   modstate=ModState},
                      ResultFun) ->
    {ok, Capabilities} = Mod:capabilities(Bucket, ModState),
    IndexBackend = lists:member(indexes, Capabilities),
    case IndexBackend of
        true ->
            ok = riak_kv_stat:update(vnode_index_read),

            BufSize = buffer_size_for_index_query(Query, DefaultBufSz),
            Opts = [{index, Bucket, Query}, {bucket, Bucket}, {buffer_size, BufSize}],
            FoldType = fold_type_for_query(Query),
            handle_coverage_fold(FoldType, Bucket, ItemFilter, ResultFun,
                                    FilterVNodes, Sender, Opts, State);
        false ->
            {reply, {error, {indexes_not_supported, Mod}}, State}
    end.

%% @doc
%% Convenience for handling both v3 and v4 coverage-based key fold operations
%% This will request that a snapshot is made prior to the fold, so that if the
%% fold is queued the reuslts will be of equivalent consistency to an unqueued
%% query.
%%
%% Should the backend not support the snap_prefold capability, then behaviour 
%% will revert to standard async (and the core node_worker_pool will not be 
%% used).  Not supporting snap_prefold maintains legacy behaviour.
handle_coverage_snapkeyfold(Bucket, ItemFilter, ResultFun,
                      FilterVNodes, Sender, Opts,
                      State) ->
    Opts0 = [request_snap_prefold|Opts],
    handle_coverage_fold(fold_keys, Bucket, ItemFilter, ResultFun,
                            FilterVNodes, Sender, Opts0, State).

%% @doc
%% This doesn't handle all coverage folds - just 2i queries and list keys
%%
%% Until a bit of a refactor can occur to better abstract
%% index operations, allow the ModFun for folding to be declared
%% to support index operations that can return objects
handle_coverage_fold(FoldType, Bucket, ItemFilter, ResultFun,
                        FilterVNodes, Sender, Opts0,
                        State=#state{async_folding=AsyncFolding,
                                     idx=Index,
                                     key_buf_size=DefaultBufSz,
                                     mod=Mod,
                                     modstate=ModState}) ->
    %% Construct the filter function
    FilterVNode = proplists:get_value(Index, FilterVNodes),
    Filter = 
        riak_kv_coverage_filter:build_filter(Bucket, ItemFilter, FilterVNode),
    
    % Use a buffer so each result isn't sent back individually
    BufferMod = riak_kv_fold_buffer,
    BufferSize = proplists:get_value(buffer_size, Opts0, DefaultBufSz),
    Buffer = BufferMod:new(BufferSize, ResultFun),

    % Build the fold and finish functions
    Extras = fold_extras_keys(Index, Bucket),
    FoldFun = fold_fun(keys, BufferMod, Filter, Extras),
    FinishFun = finish_fun(BufferMod, Sender),

    % Understand how the fold should be run - async, sync or queued
    {ok, Capabilities} = Mod:capabilities(Bucket, ModState),
    OptsAF = maybe_enable_async_fold(AsyncFolding, Capabilities, Opts0),
    SnapFolding = lists:member(request_snap_prefold, OptsAF) and AsyncFolding,
    Opts = maybe_enable_snap_prefold(SnapFolding, Capabilities, OptsAF),

    % Make the fold request to the vnode - why is this called list?
    % Perhaps this should be backend_fold/7
    case list(FoldFun, FinishFun, Mod, FoldType, ModState, Opts, Buffer) of
        {async, AsyncWork} ->
            % This work should be sent to the vnode_worker_pool
            {async, {fold, AsyncWork, FinishFun}, Sender, State};
        {queue, DeferrableWork} ->
            % This work should be sent to the core node_worker_pool
            {select_queue(?AF2_QUEUE, State), 
                {fold, DeferrableWork, FinishFun}, Sender, State};
        _ ->
            % This work has already been completed by the vnode, which should
            % have already sent the results using FinishFun
            {noreply, State}
    end.

%% While in handoff, vnodes have the option of returning {forward,
%% State}, or indeed, {forward, Req, State} which will cause riak_core
%% to forward the request to the handoff target node. For riak_kv, we
%% issue a put locally as well as forward it in case the vnode has
%% already handed off the previous version. All other requests are
%% handled locally and not forwarded since the relevant data may not
%% have yet been handed off to the target node. Since we do not
%% forward deletes it is possible that we do not clear a tombstone
%% that was already handed off.  This is benign as the tombstone will
%% eventually be re-deleted. NOTE: this makes write requests N+M where
%% M is the number of vnodes forwarding.
handle_handoff_command(Req, Sender, State) ->
    ReqType = riak_kv_requests:request_type(Req),
    handle_handoff_request(ReqType, Req, Sender, State).

handle_handoff_request(kv_put_request, Req, Sender, State) ->
    case riak_kv_requests:is_coordinated_put(Req) of
        false ->
            {noreply, NewState} = handle_command(Req, Sender, State),
            {forward, NewState};
        true ->
            %% riak_kv#1046 - don't make fake siblings. Perform the
            %% put, and create a new request to forward on, that
            %% contains the frontier, much like the value returned to
            %% a put fsm, then replicated.
            #state{idx = Idx} = State,
            ReqId = riak_kv_requests:get_request_id(Req),
            StartTS = os:timestamp(),
            riak_core_vnode:reply(Sender, {w, Idx, ReqId}),
            {Reply, UpdState} = do_put(Sender, Req, State),
            update_vnode_stats(vnode_put, Idx, StartTS),

            case Reply of
                %%  NOTE: Coord is always `returnbody` as a put arg
                {dw, Idx, NewObj, ReqId} ->
                    %% DO NOT coordinate again at the next owner!
                    NewReq1 = riak_kv_requests:remove_option(Req, coord),
                    NewReq = riak_kv_requests:set_object(NewReq1, NewObj),
                    {forward, NewReq, UpdState};
                _Error ->
                    %% Don't forward a failed attempt to put, as you
                    %% need the successful object
                    {noreply, UpdState}
            end
    end;
handle_handoff_request(kv_w1c_put_request, Request, Sender, State) ->
    NewState0 = case handle_command(Request, Sender, State) of
        {noreply, NewState} ->
            NewState;
        {reply, Reply, NewState} ->
            %% reply directly to the sender, as we will be forwarding the
            %% the request on to the handoff node.
            riak_core_vnode:reply(Sender, Reply),
            NewState
    end,
    {forward, NewState0};
handle_handoff_request(_Other, Req, Sender, State) ->
    %% @todo: this should be based on the type of the request when the
    %%        hiding of records is complete.
    handle_command(Req, Sender, State).

%% callback used by dynamic ring sizing to determine where requests should be forwarded.
request_hash(Req) ->
    do_request_hash(riak_kv_requests:request_type(Req), Req).

%% Puts/deletes are forwarded during the operation, all other requests are not
do_request_hash(RequestType, Req) when RequestType == kv_put_request orelse
                                       RequestType == kv_delete_request ->
    BKey = riak_kv_requests:get_bucket_key(Req),
    riak_core_util:chash_key(BKey);
do_request_hash(_, _) ->
    undefined.



handoff_starting({_HOType, TargetNode}=HandoffDest, State=#state{handoffs_rejected=RejectCount, update_hook=UpdateHook}) ->
    MaxRejects = app_helper:get_env(riak_kv, handoff_rejected_max, 6),
    case MaxRejects =< RejectCount orelse maybe_should_handoff(UpdateHook, HandoffDest) of
        true ->
            {true, State#state{in_handoff=true, handoff_target=TargetNode}};
        false ->
            {false, State#state{in_handoff=false, handoff_target=undefined, handoffs_rejected=RejectCount + 1 }}
    end.

%% @doc Optional callback that is exported, but not part of the behaviour.
handoff_started(SrcPartition, WorkerPid) ->
    case maybe_get_vnode_lock(SrcPartition, WorkerPid) of
        ok ->
            FoldOpts = [{iterator_refresh, true}],
            {ok, FoldOpts};
        max_concurrency -> {error, max_concurrency}
    end.

handoff_cancelled(State) ->
    {ok, State#state{in_handoff=false, handoff_target=undefined}}.

handoff_finished(_TargetNode, State) ->
    {ok, State#state{in_handoff=false, handoff_target=undefined}}.

handle_handoff_data(BinObj, State) ->
    try
        {BKey, Val} = decode_binary_object(BinObj),
        {B, K} = BKey,
        case do_diffobj_put(BKey, riak_object:from_binary(B, K, Val),
                            State) of
            {ok, State2} ->
                {reply, ok, State2};
            {error, Reason, State2} ->
                {reply, {error, Reason}, State2}
        end
    catch Error:Reason2 ->
            ?LOG_WARNING("Unreadable object discarded in handoff: ~p:~p",
                          [Error, Reason2]),
            {reply, ok, State}
    end.

encode_handoff_item({B, K}, V) ->
    %% before sending data to another node change binary version
    %% to one supported by the cluster. This way we don't send
    %% unsupported formats to old nodes
    ObjFmt = riak_core_capability:get({riak_kv, object_format}, v0),
    try
        Value  = riak_object:to_binary_version(ObjFmt, B, K, V),
        encode_binary_object(B, K, Value)
    catch Error:Reason ->
            ?LOG_WARNING("Handoff encode failed: ~p:~p",
                          [Error,Reason]),
            corrupted
    end.

set_vnode_forwarding(Forward, State) ->
    State#state{forward=Forward}.

is_empty(State=#state{mod=Mod, modstate=ModState}) ->
    IsEmpty = Mod:is_empty(ModState),
    case IsEmpty of
        true ->
            {true, State};
        false ->
            Size = maybe_calc_handoff_size(State),
            {false, Size, State}
    end.

maybe_calc_handoff_size(#state{mod=Mod,modstate=ModState}) ->
    {ok, Capabilities} = Mod:capabilities(ModState),
    case lists:member(size, Capabilities) of
        true -> Mod:data_size(ModState);
        false -> undefined
    end.

delete(State=#state{status_mgr_pid=StatusMgr, mod=Mod, modstate=ModState}) ->
    %% clear vnodeid first, if drop removes data but fails
    %% want to err on the side of creating a new vnodeid
    {ok, cleared} = clear_vnodeid(StatusMgr),
    UpdModState =
        case Mod:drop(ModState) of
            {ok, S} ->
                S;
            {error, Reason, S2} ->
                ?LOG_ERROR("Failed to drop ~p. Reason: ~p~n", [Mod, Reason]),
                S2
        end,
    case State#state.hashtrees of
        undefined ->
            ok;
        HT ->
            riak_kv_index_hashtree:destroy(HT)
    end,
    case State#state.tictac_aae of 
        false ->
            ok;
        true ->
            aae_controller:aae_destroy(State#state.aae_controller)
    end,
    {ok,
        State#state{modstate = UpdModState,
                    vnodeid = undefined,
                    hashtrees = undefined,
                    tictac_aae = false,
                    aae_controller = undefined}}.

terminate(_Reason, #state{idx=Idx, 
                            mod=Mod, modstate=ModState, 
                            hashtrees=Trees, 
                            tictac_aae=TicTacAAE, aae_controller=Cntrl}) ->
    
    case TicTacAAE of 
        true ->
            Mod:stop(ModState),
            ok = aae_controller:aae_close(Cntrl);
        false ->
            Mod:stop(ModState),

            %% Explicitly stop the hashtree rather than relying on the process monitor
            %% to detect the vnode exit.  As riak_kv_index_hashtree is not a supervised
            %% process in the riak_kv application, on graceful shutdown riak_kv and
            %% riak_core can complete their shutdown before the hashtree is written
            %% to disk causing the hashtree to be closed dirty.
            riak_kv_index_hashtree:sync_stop(Trees)
    end,
    riak_kv_stat:unregister_vnode_stats(Idx),
    ok.

handle_info({{w1c_async_put, From, Type, Bucket, Key, EncodedVal, StartTS} = _Context, Reply},
            State=#state{idx=Idx, update_hook=UpdateHook}) ->
    aae_update(Bucket, Key, use_binary, assumed_no_old_object, EncodedVal, State),
        % Write once path - and so should be a new object.  If not this
        % is an application fault
    maybe_update_binary(UpdateHook, Bucket, Key, EncodedVal, put, Idx),
    riak_core_vnode:reply(From, ?KV_W1C_PUT_REPLY{reply=Reply, type=Type}),
    update_vnode_stats(vnode_put, Idx, StartTS),
    {ok, State};

handle_info({set_concurrency_limit, Lock, Limit}, State) ->
    try_set_concurrency_limit(Lock, Limit),
    {ok, State};

handle_info({ensemble_ping, From}, State) ->
    riak_ensemble_backend:pong(From),
    {ok, State};

handle_info({ensemble_get, Key, From}, State=#state{idx=Idx, forward=Fwd}) ->
    case Fwd of
        undefined ->
            {reply, {r, Retval, _, _}, State2} = do_get(undefined, Key, undefined, State),
            Reply = case Retval of
                        {ok, Obj} ->
                            Obj;
                        _ ->
                            notfound
                    end,
            riak_kv_ensemble_backend:reply(From, Reply),
            {ok, State2};
        Fwd when is_atom(Fwd) ->
            forward_get({Idx, Fwd}, Key, From),
            {ok, State}
    end;

handle_info({ensemble_put, Key, Obj, From}, State=#state{handoff_target=HOTarget,
                                                         idx=Idx,
                                                         forward=Fwd}) ->
    case Fwd of
        undefined ->
            {Result, State2} = actual_put_tracked(Key, Obj, [], false, undefined, State),
            Reply = case Result of
                        {dw, _Idx, _Obj, _ReqID} ->
                            Obj;
                        {dw, _Idx, _ReqID} ->
                            Obj;
                        {fail, _Idx, _ReqID} ->
                            failed
                    end,
            ((Reply =/= failed) and (HOTarget =/= undefined)) andalso raw_put({Idx, HOTarget}, Key, Obj),
            riak_kv_ensemble_backend:reply(From, Reply),
            {ok, State2};
        Fwd when is_atom(Fwd) ->
            forward_put({Idx, Fwd}, Key, Obj, From),
            {ok, State}
    end;

handle_info({raw_forward_put, Key, Obj, From}, State) ->
    {Result, State2} = actual_put_tracked(Key, Obj, [], false, undefined, State),
    Reply = case Result of
                {dw, _Idx, _Obj, _ReqID} ->
                    Obj;
                {dw, _Idx, _ReqID} ->
                    Obj;
                {fail, _Idx, _ReqID} ->
                    failed
            end,
    riak_kv_ensemble_backend:reply(From, Reply),
    {ok, State2};
handle_info({raw_forward_get, Key, From}, State) ->
    {reply, {r, Retval, _, _}, State2} = do_get(undefined, Key, undefined, State),
    Reply = case Retval of
                {ok, Obj} ->
                    Obj;
                _ ->
                    notfound
            end,
    riak_kv_ensemble_backend:reply(From, Reply),
    {ok, State2};
handle_info({raw_put, Key, Obj}, State) ->
    {_, State2} = actual_put_tracked(Key, Obj, [], false, undefined, State),
    {ok, State2};

handle_info(retry_create_hashtree, State=#state{hashtrees=undefined}) ->
    State2 = maybe_create_hashtrees(State),
    case State2#state.hashtrees of
        undefined ->
            ok;
        _ ->
            ?LOG_INFO("riak_kv/~p: successfully started index_hashtree on retry",
                       [State#state.idx])
    end,
    {ok, State2};
handle_info(retry_create_hashtree, State) ->
    {ok, State};
handle_info({'DOWN', _, _, Pid, _}, State=#state{hashtrees=Pid}) ->
    State2 = State#state{hashtrees=undefined},
    State3 = maybe_create_hashtrees(State2),
    {ok, State3};
handle_info({'DOWN', _, _, _, _}, State) ->
    {ok, State};
handle_info({final_delete, BKey, DeleteHash}, State) ->
    UpdState = final_delete(BKey, DeleteHash, State),
    {ok, UpdState};
handle_info({counter_lease, {FromPid, VnodeId, NewLease}}, State=#state{status_mgr_pid=FromPid, vnodeid=VnodeId}) ->
    #state{counter=CounterState} = State,
    CS1 = CounterState#counter_state{lease=NewLease, leasing=false},
    State2 = State#state{counter=CS1},
    {ok, State2};
handle_info({counter_lease, {FromPid, NewVnodeId, NewLease}}, State=#state{status_mgr_pid=FromPid, idx=Idx}) ->
    %% Lease rolled over MAX_INT (new vnodeid signifies this) so reset counter
    #state{counter=CounterState} = State,
    CS1 = CounterState#counter_state{lease=NewLease, leasing=false, cnt=1},
    State2 = State#state{vnodeid=NewVnodeId, counter=CS1},
    ?LOG_INFO("New Vnode id for ~p. Epoch counter rolled over.", [Idx]),
    {ok, State2};
handle_info({aae_pong, QueueTime}, State) ->
    ok = riak_kv_stat:update({controller_queue, QueueTime}),
    QueueTimeMS = QueueTime div 1000,
    case QueueTimeMS >= State#state.max_aae_queue_time of
        true ->
            ?LOG_INFO("AAE queue queue_time=~w ms prompting sync ping",
                        [QueueTimeMS]),
            StartDrain = os:timestamp(),
            R = aae_controller:aae_ping(State#state.aae_controller,
                                        StartDrain,
                                        {sync, max(1, QueueTimeMS)}),
            case R of
                ok ->
                    DrainTime =
                        timer:now_diff(os:timestamp(), StartDrain) div 1000,
                    ?LOG_INFO("AAE queue drained in ~w ms", [DrainTime]);
                timeout ->
                    ?LOG_WARNING("AAE queue not yet drained due to timeout")
            end;
        false ->
            ok
    end,
    {ok, State};
handle_info({Ref, ok}, State) ->
    ?LOG_INFO("Ignoring ok returned after timeout for Ref ~p", [Ref]),
    {ok, State}.

    

handle_exit(Pid, Reason, State=#state{status_mgr_pid=Pid, idx=Index, counter=CntrState}) ->
    ?LOG_ERROR("Vnode status manager exit ~p", [Reason]),
    %% The status manager died, start a new one
    #counter_state{lease_size=LeaseSize, leasing=Leasing, use=UseEpochCounter} = CntrState,
    {ok, NewPid} = riak_kv_vnode_status_mgr:start_link(self(), Index, UseEpochCounter),

    if Leasing ->
            %% Crashed when getting a lease, try again pathalogical
            %% bad case here is that the lease gets to disk and the
            %% manager crashes, meaning an ever growing lease/new ids
            ok = riak_kv_vnode_status_mgr:lease_counter(NewPid, LeaseSize);
       ?ELSE ->
            ok
    end,
    {noreply, State#state{status_mgr_pid=NewPid}};
handle_exit(_Pid, Reason, State) ->
    %% A linked processes has died so the vnode
    %% process should take appropriate action here.
    %% The default behavior is to crash the vnode
    %% process so that it can be respawned
    %% by riak_core_vnode_master to prevent
    %% messages from stacking up on the process message
    %% queue and never being processed.
    ?LOG_ERROR("Linked process exited. Reason: ~p", [Reason]),
    {stop, linked_process_crash, State}.

%% Optional Callback. A node is about to exit. Ensure that this node doesn't
%% have any current ensemble members.
ready_to_exit() ->
    [] =:= riak_kv_ensembles:local_ensembles().

-spec add_vnode_pool(pid(), state()) -> state().
%% @doc
%% Optional Callback. If want to call queue_work, need to know about the
%% vnode_worker_pool - so should be on state
add_vnode_pool(PoolPid, State) ->
    State#state{vnode_pool_pid = PoolPid}.

%% @private
forward_put({Idx, Node}, Key, Obj, From) ->
    Proxy = riak_core_vnode_proxy:reg_name(riak_kv_vnode, Idx, Node),
    riak_core_send_msg:bang_unreliable(Proxy, {raw_forward_put, Key, Obj, From}),
    ok.

%% @private
forward_get({Idx, Node}, Key, From) ->
    Proxy = riak_core_vnode_proxy:reg_name(riak_kv_vnode, Idx, Node),
    riak_core_send_msg:bang_unreliable(Proxy, {raw_forward_get, Key, From}),
    ok.

%% @private
raw_put({Idx, Node}, Key, Obj) ->
    Proxy = riak_core_vnode_proxy:reg_name(riak_kv_vnode, Idx, Node),
    %% Note: This cannot be bang_unreliable. Don't change.
    Proxy ! {raw_put, Key, Obj},
    ok.

%% @private
do_put(Sender, Request, State) ->
    BKey = riak_kv_requests:get_bucket_key(Request),
    Object = riak_kv_requests:get_object(Request),
    RequestId = riak_kv_requests:get_request_id(Request),
    StartTime = riak_kv_requests:get_start_time(Request),
    Options = riak_kv_requests:get_options(Request),
    do_put(Sender, BKey, Object, RequestId, StartTime, Options, State).

%% @private
%% upon receipt of a client-initiated put
do_put(Sender, {Bucket, _Key}=BKey, RObj, ReqID, StartTime, Options, State) ->
    BProps =  case proplists:get_value(bucket_props, Options) of
                  undefined ->
                      riak_core_bucket:get_bucket(Bucket);
                  Props ->
                      Props
              end,
    ReadRepair = proplists:get_value(rr, Options, false),
    PruneTime = case ReadRepair of
                    true ->
                        undefined;
                    false ->
                        StartTime
                end,
    Coord = proplists:get_value(coord, Options, false),
    SyncOnWrite = proplists:get_value(sync_on_write, Options, undefined),
    CRDTOp = proplists:get_value(counter_op, Options, proplists:get_value(crdt_op, Options, undefined)),
    PutArgs = #putargs{returnbody=proplists:get_value(returnbody,Options,false) orelse Coord,
                       coord=Coord,
                       lww=proplists:get_value(last_write_wins, BProps, false),
                       bkey=BKey,
                       robj=RObj,
                       reqid=ReqID,
                       bprops=BProps,
                       starttime=StartTime,
                       readrepair = ReadRepair,
                       prunetime=PruneTime,
                       crdt_op = CRDTOp,
                       sync_on_write = SyncOnWrite},
    {PrepPutRes, UpdPutArgs, State2} = prepare_put(State, PutArgs),
    {Reply, UpdState} = perform_put(PrepPutRes, State2, UpdPutArgs),
    riak_core_vnode:reply(Sender, Reply),

    update_index_write_stats(UpdPutArgs#putargs.is_index, UpdPutArgs#putargs.index_specs),
    {Reply, UpdState}.


%% @doc Remove a tombstone, assuming the state of the object currently in the
%% store is the same tombstone from when the removal decision was made 
-spec final_delete({riak_core_bucket:bucket(), riak_object:key()},
                    non_neg_integer(),
                    #state{}) -> #state{}.
final_delete(BKey, DeleteHash, State = #state{mod=Mod, modstate=ModState}) ->
    case do_get_term(BKey, Mod, ModState) of
        {{ok, RObj}, ModState1} ->
            case {riak_kv_util:is_x_deleted(RObj),
                    riak_object:delete_hash(RObj)} of
                {true, DeleteHash} ->
                    do_backend_delete(BKey, RObj, State#state{modstate=ModState1});
                {IsDeleted, OtherHash} ->
                    ?LOG_INFO("Final delete failure " ++
                                "~p deleted ~w hashes ~w ~w",
                                [BKey, IsDeleted, DeleteHash, OtherHash]),
                    State#state{modstate=ModState1}
            end;
        {{error, _}, ModState1} ->
            State#state{modstate=ModState1}
    end.

-spec do_backend_delete(
    {riak_core_bucket:bucket(), riak_object:key()},
    riak_object:riak_object(), #state{}
) -> #state{}.
do_backend_delete(BKey, RObj, State = #state{idx = Idx,
                                             mod = Mod,
                                             modstate = ModState,
                                             update_hook = UpdateHook}) ->
    %% object is a tombstone or all siblings are tombstones
    %% Calculate the index specs to remove...
    %% JDM: This should just be a tombstone by this point, but better
    %% safe than sorry.
    IndexSpecs = riak_object:diff_index_specs(undefined, RObj),

    %% Do the delete...
    {Bucket, Key} = BKey,
    case Mod:delete(Bucket, Key, IndexSpecs, ModState) of
        {ok, UpdModState} ->
            maybe_update(UpdateHook, {RObj, no_old_object}, delete, Idx),
            aae_delete(Bucket, Key, RObj, State),
            maybe_cache_evict(BKey, State),
            update_index_delete_stats(IndexSpecs),
            State#state{modstate = UpdModState};
        {error, _Reason, UpdModState} ->
            State#state{modstate = UpdModState}
    end.

%% @doc
%% Prepare PUT needs to prepare the correct transition from old object to new
%% to be performed.  Returns {true, {new_object, old_object}} if an actual PUT
%% to a new object should be made, or false if the transition does not require
%% a change before being acknowledged.  {fail, Index, Reason} should be used
%% where the PUT_FSM needs to be informed of a logical failure.
-spec prepare_put(state(), putargs()) -> 
                    {{fail, index(), atom()|tuple()}|
                            {boolean(),
                                {riak_object:riak_object(), old_object()}},
                        putargs(), state()}.
prepare_put(State=#state{vnodeid=VId,
                         mod=Mod,
                         modstate=ModState,
                         update_hook=UpdateHook},
            PutArgs=#putargs{bkey={Bucket, _Key},
                             lww=LWW,
                             coord=Coord,
                             robj=RObj,
                             starttime=StartTime,
                             bprops = BProps}) ->
    %% Can we avoid reading the existing object? If this is not an
    %% index backend, and the bucket is set to last-write-wins, then
    %% no need to incur additional get. Otherwise, we need to read the
    %% old object to know how the indexes have changed.
    IndexBackend = is_indexed_backend(Mod, Bucket, ModState),
    IsSearchable = maybe_requires_existing_object(UpdateHook, BProps),
    SkipReadBeforeWrite = LWW andalso (not IndexBackend) andalso (not IsSearchable),
    case SkipReadBeforeWrite of
        true ->
            prepare_blind_put(Coord, RObj, VId, StartTime, PutArgs, State);
        false ->
            prepare_read_before_write_put(State, PutArgs, IndexBackend, IsSearchable)
    end.

is_indexed_backend(Mod, Bucket, ModState) ->
    {ok, Capabilities} = Mod:capabilities(Bucket, ModState),
    IndexBackend = lists:member(indexes, Capabilities),
    IndexBackend.

prepare_blind_put(Coord, RObj, VId, StartTime, PutArgs, State) ->
    ObjToStore = case Coord of
        true ->
            %% Do we need to use epochs here? I guess we
            %% don't care, and since we don't read, we
            %% can't.
            riak_object:increment_vclock(RObj, VId, StartTime);
        false ->
            RObj
    end,
    {{true, {ObjToStore, unknown_no_old_object}}, 
        PutArgs#putargs{is_index = false}, State}.

prepare_read_before_write_put(#state{mod = Mod,
                                     modstate = ModState,
                                     md_cache = MDCache}=State,
                              #putargs{bkey={Bucket, Key}=BKey,
                                       robj=RObj,
                                       coord=Coord}=PutArgs,
                              IndexBackend, IsSearchable) ->
    {CacheClock, CacheData} = maybefetch_clock_and_indexdata(MDCache,
                                                                BKey,
                                                                Mod,
                                                                ModState,
                                                                Coord,
                                                                IsSearchable),
    {GetReply, RequiresGet} =
        case CacheClock of
            not_found ->
                {not_found, false};
            _ ->
                ReqGet = determine_requires_get(CacheClock,
                                                    RObj,
                                                    IsSearchable),
                {get_old_object_or_fake(ReqGet,
                                            Bucket, Key,
                                            Mod, ModState,
                                            CacheClock),
                    ReqGet}
        end,
    case GetReply of
        not_found ->
            prepare_put_new_object(State, PutArgs, IndexBackend);
        {ok, OldObj} ->
            prepare_put_existing_object(State, PutArgs, OldObj,
                                        IndexBackend, CacheData, RequiresGet)
    end.

prepare_put_existing_object(#state{idx =Idx} = State,
                    #putargs{coord=Coord,
                             robj = RObj,
                             lww=LWW,
                             starttime = StartTime,
                             bprops = BProps,
                             prunetime=PruneTime,
                             crdt_op = CRDTOp}=PutArgs,
                            OldObj, IndexBackend, CacheData, RequiresGet) ->
    {IsNewEpoch, ActorId, State2} = maybe_new_key_epoch(Coord, State, OldObj, RObj),
    case put_merge(Coord, LWW, OldObj, RObj, {IsNewEpoch, ActorId}, StartTime) of
        {oldobj, OldObj} ->
            {{false, {OldObj, unchanged_no_old_object}}, PutArgs, State2};
        {newobj, NewObj} ->
            case enforce_allow_mult(NewObj, OldObj, BProps) of
                {ok, AMObj} ->
                    IndexSpecs =
                        get_index_specs(IndexBackend, CacheData, RequiresGet,
                                        AMObj, OldObj),
                    ObjToStore0 =
                        maybe_prune_vclock(PruneTime, AMObj, BProps),
                    ObjectToStore =
                        maybe_do_crdt_update(Coord, CRDTOp, ActorId,
                                                ObjToStore0),
                    determine_put_result(ObjectToStore, OldObj, Idx,
                                            PutArgs, State2,
                                            IndexSpecs, IndexBackend);
                {error, Reason} ->
                    ?LOG_ERROR("Error on allow_mult ~w", [Reason]),
                    {{fail, Idx, Reason}, PutArgs, State2}
            end
    end.

determine_put_result({error, E}, _, Idx, PutArgs, State, _IndexSpecs, _IndexBackend) ->
    {{fail, Idx, E}, PutArgs, State};
determine_put_result(ObjToStore, OldObj, _Idx, PutArgs, State, IndexSpecs, IndexBackend) ->
    {{true, {ObjToStore, OldObj}},
     PutArgs#putargs{index_specs = IndexSpecs,
                     is_index    = IndexBackend}, State}.

maybe_prune_vclock(_PruneTime=undefined, RObj, _BProps) ->
    RObj;
maybe_prune_vclock(PruneTime, RObj, BProps) ->
    riak_object:prune_vclock(RObj, PruneTime, BProps).

get_index_specs(_IndexedBackend=true, CacheData, RequiresGet, NewObj, OldObj) ->
    case CacheData /= undefined andalso
         RequiresGet == false of
        true ->
            NewData = riak_object:index_data(NewObj),
            % Note diff_index_data and diff_index_specs take inputs in reverse!
            riak_object:diff_index_data(CacheData,
                                        NewData);
        false ->
            riak_object:diff_index_specs(NewObj,
                                         OldObj)
    end;

get_index_specs(_IndexedBackend=false, _CacheData, _RequiresGet, _NewObj, _OldObj) ->
    [].

prepare_put_new_object(#state{idx =Idx} = State,
               #putargs{robj = RObj,
                        coord=Coord,
                        starttime=StartTime,
                        crdt_op=CRDTOp} = PutArgs,
                       IndexBackend) ->
    IndexSpecs = case IndexBackend of
                     true ->
                         riak_object:index_specs(RObj);
                     false ->
                         []
                 end,
    {EpochId, State2, RObj2} = maybe_update_vclock(Coord, RObj, State, StartTime),
    RObj3 = maybe_do_crdt_update(Coord, CRDTOp, EpochId, RObj2),
    determine_put_result(RObj3, confirmed_no_old_object, Idx, PutArgs, State2, IndexSpecs, IndexBackend).

get_old_object_or_fake(true, Bucket, Key, Mod, ModState, _CacheClock) ->
    case do_get_object(Bucket, Key, Mod, ModState) of
        {error, not_found, _UpdModState} ->
            not_found;
        {ok, TheOldObj, _UpdModState} ->
            {ok, TheOldObj}
    end;
get_old_object_or_fake(false, Bucket, Key, _Mod, _ModState, CacheClock) ->
    FakeObj0 = riak_object:new(Bucket, Key, <<>>),
    FakeObj = riak_object:set_vclock(FakeObj0, CacheClock),
    {ok, FakeObj}.

determine_requires_get(CacheClock, RObj, IsSearchable) ->
    RequiresGet =
    case CacheClock of
        undefined ->
            true;
        Clock ->
            %% We need to perform a local get, to merge contents,
            %% if the local object has events unseen by the
            %% incoming object. If the incoming object dominates
            %% the cache (i.e. has seen all its events) no need to
            %% do a local get and merge, just overwrite.
            not vclock:dominates(riak_object:vclock(RObj), Clock)
                orelse IsSearchable
    end,
    RequiresGet.

%% @Doc in the case that this a co-ordinating put, prepare the object.
%% NOTE: this is called _only_ when the local object is `notfound'
-spec maybe_update_vclock(Coord::boolean(),
                          IncomingObject:: riak_object:riak_object(),
                          #state{},
                          StartTime::term()) ->
                                 {EpochId :: binary(),
                                  #state{},
                                  Object::riak_object:riak_object()}.
maybe_update_vclock(Coord=true, RObj, State, StartTime) ->
    {_IsNewEpoch, EpochId, State2} = maybe_new_key_epoch(Coord, State, undefined, RObj),
    {EpochId, State2, riak_object:increment_vclock(RObj, EpochId, StartTime)};
maybe_update_vclock(_Coord=false, RObj, State, _StartTime) ->
    %% @see maybe_new_actor_epoch/2 for details as to why the vclock
    %% may be updated on a non-coordinating put
    maybe_new_actor_epoch(RObj, State).

maybe_do_crdt_update(_Coord = _, undefined, _VId, RObj) ->
    RObj;
maybe_do_crdt_update(_Coord = true, CRDTOp, VId, RObj) ->
    do_crdt_update(RObj, VId, CRDTOp);
maybe_do_crdt_update(_Coord = false, _CRDTOp, _Vid, RObj) ->
    RObj.

do_crdt_update(RObj, VId, CRDTOp) ->
    {Time, Value} = timer:tc(riak_kv_crdt, update, [RObj, VId, CRDTOp]),
    ok = riak_kv_stat:update({vnode_dt_update, get_crdt_mod(CRDTOp), Time}),
    Value.

get_crdt_mod(Int) when is_integer(Int) -> ?COUNTER_TYPE;
get_crdt_mod(#crdt_op{mod=Mod}) -> Mod;
get_crdt_mod(Atom) when is_atom(Atom) -> Atom.

perform_put({fail, _, _}=Reply, State, _PutArgs) ->
    {Reply, State};
perform_put({false, {Obj, _OldObj}},
            #state{idx=Idx}=State,
            #putargs{returnbody=true,
                     reqid=ReqID}) ->
    {{dw, Idx, Obj, ReqID}, State};
perform_put({false, {_Obj, _OldObj}},
            #state{idx=Idx}=State,
            #putargs{returnbody=false,
                     reqid=ReqId}) ->
    {{dw, Idx, ReqId}, State};
perform_put({true, {_Obj, _OldObj}=Objects},
            State,
            #putargs{returnbody=RB,
                     bkey=BKey,
                     reqid=ReqID,
                     coord=Coord,
                     index_specs=IndexSpecs,
                     readrepair=ReadRepair,
                     sync_on_write=SyncOnWrite}) ->
    case ReadRepair of
      true ->
        MaxCheckFlag = no_max_check;
      false ->
        MaxCheckFlag = do_max_check
    end,
    Sync = 
        case SyncOnWrite of
            all ->
                true;
            %% 'one' does not override the backend value for the other nodes
            %% therefore is only useful if the backend is configured to not 
            %% sync-on-write
            one ->
                Coord;
            _ ->
            %% anything but all or one means do the default configured backend
            %% write
                false
        end,
    {Reply, State2} =
        actual_put(BKey, Objects, IndexSpecs, RB, ReqID, MaxCheckFlag,
                    {Coord, Sync}, State),
    {Reply, State2}.

actual_put(BKey, {Obj, OldObj}, IndexSpecs, RB, ReqID, State) ->
    actual_put(BKey, {Obj, OldObj}, IndexSpecs, RB, ReqID, do_max_check,
                {false, false}, State).

actual_put(BKey={Bucket, Key},
            {Obj, OldObj},
            IndexSpecs,
            RB, ReqID,
            MaxCheckFlag,
            {Coord, Sync},
            State=#state{idx=Idx,
                            mod=Mod,
                            modstate=ModState,
                            update_hook=UpdateHook}) ->
    case encode_and_put(Obj, Mod, Bucket, Key, IndexSpecs, ModState,
                       MaxCheckFlag, Sync) of
        {{ok, UpdModState}, EncodedVal} ->
            aae_update(Bucket, Key, Obj, OldObj, EncodedVal, State),
            nextgenrepl(Bucket, Key, Obj, size(EncodedVal),
                        Coord,
                        State#state.enable_nextgenreplsrc,
                        State#state.sizelimit_nextgenreplsrc),
            maybe_cache_object(BKey, Obj, State),
            maybe_update(UpdateHook, {Obj, maybe_old_object(OldObj)}, put, Idx),
            Reply = case RB of
                true ->
                    {dw, Idx, Obj, ReqID};
                false ->
                    {dw, Idx, ReqID}
            end;
        {{error, Reason, UpdModState}, _EncodedVal} ->
            Reply = {fail, Idx, Reason}
    end,
    {Reply, State#state{modstate=UpdModState}}.

actual_put_tracked(BKey, {_NewObj, _OldObj} = Objs, IndexSpecs, RB, ReqId, State) ->
    StartTS = os:timestamp(),
    Result = actual_put(BKey, Objs, IndexSpecs, RB, ReqId, State),
    update_vnode_stats(vnode_put, State#state.idx, StartTS),
    Result;
actual_put_tracked(BKey, Obj, IndexSpecs, RB, ReqId, State) ->
    actual_put_tracked(BKey, {Obj, no_old_object}, IndexSpecs, RB, ReqId, State).

do_reformat({Bucket, Key}=BKey, State=#state{mod=Mod, modstate=ModState}) ->
    case do_get_object(Bucket, Key, Mod, ModState) of
        {error, not_found, _UpdModState} ->
            Reply = {error, not_found},
            UpdState = State;
        {ok, RObj, _UpdModState} ->
            %% since it is assumed capabilities have been properly set
            %% to the desired version, to reformat, all we need to do
            %% is submit a new write
            ST = riak_core_util:moment(),
            PutArgs = #putargs{hash_ops = update,
                               returnbody = false,
                               bkey = BKey,
                               index_specs = [],
                               coord = false,
                               lww = false,
                               starttime = ST},
            case perform_put({true, {RObj, unchanged_no_old_object}}, State, PutArgs) of
                {{fail, _, Reason}, UpdState}  ->
                    Reply = {error, Reason};
                {_, UpdState} ->
                    Reply = ok
            end
    end,
    {Reply, UpdState}.

%% @private
%% enforce allow_mult bucket property so that no backend ever stores
%% an object with multiple contents if allow_mult=false for that bucket
%% Also provides a double check that the object is safe to store - its contents
%% must not be empty, it should not be an object head.
enforce_allow_mult(Obj, OldObj, BProps) ->
    MergedContents = riak_object:get_contents(Obj),
    case {proplists:get_value(allow_mult, BProps),
            MergedContents,
            riak_object:is_head(Obj)} of
        {_, [], _} ->
            % This is a known issue - 
            % https://github.com/basho/riak_kv/issues/1707
            % Extra logging added to try and resolve the issue
            MergedClock = riak_object:vclock(Obj),
            OldClock = riak_object:vclock(OldObj),
            Bucket = riak_object:bucket(OldObj),
            Key = riak_object:key(OldObj),
            ?LOG_ERROR("Unexpected empty contents after merge"
                            ++ " object bucket=~w key=~w"
                            ++ " merged_clock=~w old_clock=~w",
                            [Bucket, Key, MergedClock, OldClock]),
            OldValSum =
                lists:map(fun({D, V}) -> {D, erlang:phash2(V)} end,
                            riak_object:get_dotted_values(OldObj)),
            ?LOG_ERROR("Summary of old object values ~w", [OldValSum]),
            {error, empty_contents};
        {true, _, false} -> 
            {ok, Obj};
        {false, [_], false} ->
            {ok, Obj};
        {false, Mult, false} ->
            {MD, V} = select_newest_content(Mult),
            {ok, riak_object:set_contents(Obj, [{MD, V}])};
        {_, _, true} ->
            % This is not a known issue.  An object head check was added prior
            % to the fake object check being being uplifted to dominates from
            % descends.  If this never occurs in 2.9.0, then this check should
            % be removed in 2.9.1 
            Bucket = riak_object:bucket(OldObj),
            Key = riak_object:key(OldObj),
            ?LOG_ERROR("Unexpected head object after merge"
                            ++ " object bucket=~w key=~w",
                            [Bucket, Key]),
            {error, head_object}
    end.

%% @private
%% choose the latest content to store for the allow_mult=false case
select_newest_content(Mult) ->
    hd(lists:sort(
         fun({MD0, _}, {MD1, _}) ->
                 riak_core_util:compare_dates(
                   riak_object:get_last_modified(MD0),
                   riak_object:get_last_modified(MD1))
         end,
         Mult)).

%% @private
put_merge(false, true, _CurObj, UpdObj, _VId, _StartTime) -> % coord=false, LWW=true
    {newobj, UpdObj};
put_merge(false, false, CurObj, UpdObj, {NewEpoch, VId}, _StartTime) -> % coord=false, LWW=false
    %% a downstream merge, or replication of a coordinated PUT
    %% Merge the value received with local replica value
    %% and store the value IFF it is different to what we already have
    ResObj = riak_object:syntactic_merge(CurObj, UpdObj),
    case NewEpoch of
        true ->
            {newobj, riak_object:new_actor_epoch(ResObj, VId)};
        false ->
            case riak_object:equal(ResObj, CurObj) of
                true ->
                    {oldobj, CurObj};
                false ->
                    {newobj, ResObj}
            end
    end;
put_merge(true, LWW, CurObj, UpdObj, {_NewEpoch, VId}, StartTime) ->
    {newobj, riak_object:update(LWW, CurObj, UpdObj, VId, StartTime)}.

%% @private
do_get(_Sender, BKey, ReqID,
       State=#state{idx=Idx, mod=Mod, modstate=ModState}) ->
    StartTS = os:timestamp(),
    {Retval, ModState1} = do_get_term(BKey, Mod, ModState),
    State1 = State#state{modstate=ModState1},
    {Retval1, State3} = handle_returned_value(BKey, Retval, State1),
    update_vnode_stats(vnode_get, Idx, StartTS),
    {reply, {r, Retval1, Idx, ReqID}, State3}.

%% @private
do_head(_Sender, BKey, ReqID,
       State=#state{idx=Idx, mod=Mod, modstate=ModState}) ->
    StartTS = os:timestamp(),
    {Retval, ModState1} = do_head_term(BKey, Mod, ModState),
    State1 = State#state{modstate=ModState1},
    {Retval1, State3} = handle_returned_value(BKey, Retval, State1),
    update_vnode_stats(vnode_head, Idx, StartTS),
    {reply, {r, Retval1, Idx, ReqID}, State3}.

%% @private
%% Function shared between GET and HEAD requests, so should not assume
%% presence of conetent value
%% This was originally separated to help with consistent handling of
%% expired object (but this is not present now this branch is from 2.1.7 and
%% not the develop branch which had expiry support)
handle_returned_value(BKey, Retval, State) ->
    case Retval of
        {ok, Obj} ->
            maybe_cache_object(BKey, Obj, State);
        _ ->
            ok
    end,
    {Retval, State}.

%% @private
-spec do_get_term({binary(), binary()}, atom(), tuple()) ->
                         {{ok, riak_object:riak_object()}, tuple()} |
                         {{error, notfound}, tuple()} |
                         {{error, any()}, tuple()}.
do_get_term({Bucket, Key}, Mod, ModState) ->
    case do_get_object(Bucket, Key, Mod, ModState) of
        {ok, Obj, UpdModState} ->
            {{ok, Obj}, UpdModState};
        %% @TODO Eventually it would be good to
        %% make the use of not_found or notfound
        %% consistent throughout the code.
        {error, not_found, UpdModState} ->
            {{error, notfound}, UpdModState};
        {error, Reason, UpdModState} ->
            {{error, Reason}, UpdModState};
        Err ->
            Err
    end.

  %% @private
-spec do_head_term({binary(), binary()}, atom(), tuple()) ->
                         {{ok, riak_object:riak_object()}, tuple()} |
                         {{error, notfound}, tuple()} |
                         {{error, any()}, tuple()}.
do_head_term({Bucket, Key}, Mod, ModState) ->
    case do_get_object(Bucket, Key, Mod, ModState, fun do_head_binary/4) of
        {ok, Obj, UpdModState} ->
            {{ok, Obj}, UpdModState};
        %% @TODO Eventually it would be good to
        %% make the use of not_found or notfound
        %% consistent throughout the code.
        {error, not_found, UpdModState} ->
            {{error, notfound}, UpdModState};
        {error, Reason, UpdModState} ->
            {{error, Reason}, UpdModState};
        Err ->
            Err
    end.


do_get_binary(Bucket, Key, Mod, ModState) ->
    case uses_r_object(Mod, ModState, Bucket) of
        true ->
            Mod:get_object(Bucket, Key, true, ModState);
        false ->
            Mod:get(Bucket, Key, ModState)
    end.

do_head_binary(Bucket, Key, Mod, ModState) ->
    Mod:head(Bucket, Key, ModState).

do_get_object(Bucket, Key, Mod, ModState) ->
    do_get_object(Bucket, Key, Mod, ModState, fun do_get_binary/4).

do_get_object(Bucket, Key, Mod, ModState, BinFetchFun) ->
    case uses_r_object(Mod, ModState, Bucket) of
        true ->
            %% Non binary returns do not trigger size warnings
            Mod:get_object(Bucket, Key, false, ModState);
        false ->
            case BinFetchFun(Bucket, Key, Mod, ModState) of
                {ok, ObjBin, _UpdModState} ->
                    BinSize = size(ObjBin),
                    WarnSize = app_helper:get_env(riak_kv, warn_object_size),
                    case BinSize > WarnSize of
                        true ->
                            ?LOG_WARNING("Read large object ~p/~p (~p bytes)",
                                          [Bucket, Key, BinSize]);
                        false ->
                            ok
                    end,
                    try
                        case riak_object:from_binary(Bucket, Key, ObjBin) of
                            {error, Reason} ->
                                throw(Reason);
                            RObj ->
                                {ok, RObj, _UpdModState}
                        end
                    catch _:_ ->
                            ?LOG_WARNING("Unreadable object ~p/~p discarded",
                                          [Bucket,Key]),
                            {error, not_found, _UpdModState}
                    end;
                Else ->
                    Else
            end
    end.


-spec select_queue(riak_core_node_worker_pool:worker_pool(), state()) ->
                                async|riak_core_node_worker_pool:worker_pool().
%% @doc
%% Select the use of node_worker_pool or vnode_worker_pool depending on the
%% worker pool startegy
select_queue(DSCPPoolName, State) ->
    case State#state.worker_pool_strategy of
        none ->
            async;
        single ->
            node_worker_pool;
        dscp ->
            DSCPPoolName
    end.

%% @private
%% @doc This is a generic function for operations that involve
%% listing things from the backend. Examples are listing buckets,
%% listing keys, or doing secondary index queries.
list(FoldFun, FinishFun, Mod, ModFun, ModState, Opts, Buffer) ->
    case Mod:ModFun(FoldFun, Buffer, Opts, ModState) of
        {ok, Acc} ->
            FinishFun(Acc);
        {async, AsyncWork} ->
            {async, AsyncWork};
        {queue, DeferrableWork} ->
            {queue, DeferrableWork}
    end.

%% @private
fold_fun(buckets, BufferMod, none, _Extra) ->
    fun(Bucket, Buffer) ->
            BufferMod:add(Bucket, Buffer)
    end;
fold_fun(buckets, BufferMod, Filter, _Extra) ->
    fun(Bucket, Buffer) ->
            case Filter(Bucket) of
                true ->
                    BufferMod:add(Bucket, Buffer);
                false ->
                    Buffer
            end
    end;
fold_fun(keys, BufferMod, none, undefined) ->
    fun(_, Key, Buffer) ->
            BufferMod:add(Key, Buffer)
    end;
fold_fun(keys, BufferMod, none, {Bucket, Index, N, NumPartitions}) ->
    fun(_, Key, Buffer) ->
            Hash = riak_core_util:chash_key({Bucket, Key}),
            case riak_core_ring:future_index(Hash, Index, N, NumPartitions, NumPartitions) of
                Index ->
                    BufferMod:add(Key, Buffer);
                _ ->
                    Buffer
            end
    end;
fold_fun(keys, BufferMod, Filter, undefined) ->
    fun(_, Key, Buffer) ->
            case Filter(Key) of
                true ->
                    BufferMod:add(Key, Buffer);
                false ->
                    Buffer
            end
    end;
fold_fun(keys, BufferMod, Filter, {Bucket, Index, N, NumPartitions}) ->
    fun(_, Key, Buffer) ->
            Hash = riak_core_util:chash_key({Bucket, Key}),
            case riak_core_ring:future_index(Hash, Index, N, NumPartitions, NumPartitions) of
                Index ->
                    case Filter(Key) of
                        true ->
                            BufferMod:add(Key, Buffer);
                        false ->
                            Buffer
                    end;
                _ ->
                    Buffer
            end
    end.


%% @private
result_fun(Sender) ->
    fun(Items) ->
            riak_core_vnode:reply(Sender, Items)
    end.

%% @private
result_fun(Bucket, Sender) ->
    fun(Items) ->
            riak_core_vnode:reply(Sender, {Bucket, Items})
    end.

fold_extras_keys(Index, Bucket) ->
    case app_helper:get_env(riak_kv, fold_preflist_filter, false) of
        true ->
            {ok, R} = riak_core_ring_manager:get_my_ring(),
            NValMap = nval_map(R),
            N = case lists:keyfind(Bucket, 1, NValMap) of
                    false -> riak_core_bucket:default_object_nval();
                    {Bucket, NVal} -> NVal
                end,
            NumPartitions = riak_core_ring:num_partitions(R),
            {Bucket, Index, N, NumPartitions};
        false ->
            undefined
    end.

%% wait for acknowledgement that results were received before
%% continuing, as a way of providing backpressure for processes that
%% can't handle results as fast as we can send them
result_fun_ack(Bucket, Sender) ->
    fun(Items) ->
            Monitor = riak_core_vnode:monitor(Sender),
            riak_core_vnode:reply(Sender, {{self(), Monitor}, Bucket, Items}),
            receive
                {Monitor, ok} ->
                    erlang:demonitor(Monitor, [flush]);
                {Monitor, stop_fold} ->
                    erlang:demonitor(Monitor, [flush]),
                    throw(stop_fold);
                {'DOWN', Monitor, process, Pid, Reason} ->
                    ?LOG_ERROR("Process ~w down for reason ~w", 
                                    [Pid, Reason]),
                    throw(receiver_down)
            end
    end.

%% @doc If a listkeys request sends a result of `{From, Bucket,
%% Items}', that means it wants acknowledgement of those items before
%% it will send more.  Call this function with that `From' to trigger
%% the next batch.
-spec ack_keys(From::{pid(), reference()}) -> term().
ack_keys({Pid, Ref}) ->
    Pid ! {Ref, ok}.

stop_fold({Pid, Ref}) ->
    Pid ! {Ref, stop_fold}.

%% @private
finish_fun(BufferMod, Sender) ->
    fun(Buffer) ->
            finish_fold(BufferMod, Buffer, Sender)
    end.

%% @private
finish_fold(BufferMod, Buffer, Sender) ->
    BufferMod:flush(Buffer),
    riak_core_vnode:reply(Sender, done).

%% @private
do_delete(BKey, State) ->
    Mod = State#state.mod,
    ModState = State#state.modstate,
    Idx = State#state.idx,
    DeleteMode = State#state.delete_mode,

    %% Get the existing object.
    case do_get_term(BKey, Mod, ModState) of
        {{ok, RObj}, UpdModState} ->
            %% Object exists, check if it should be deleted.
            case riak_kv_util:obj_not_deleted(RObj) of
                undefined ->
                    case DeleteMode of
                        keep ->
                            %% keep tombstones indefinitely
                            {reply, {fail, Idx, del_mode_keep},
                             State#state{modstate=UpdModState}};
                        immediate ->
                            UpdState = do_backend_delete(BKey, RObj,
                                                         State#state{modstate=UpdModState}),
                            {reply, {del, Idx, del_mode_immediate}, UpdState};
                        Delay when is_integer(Delay) ->
                            erlang:send_after(Delay, self(),
                                              {final_delete, BKey,
                                               riak_object:delete_hash(RObj)}),
                            %% Nothing checks these messages - will just reply
                            %% del for now until we can refactor.
                            {reply, {del, Idx, del_mode_delayed},
                             State#state{modstate=UpdModState}}
                    end;
                _ ->
                    %% not a tombstone or not all siblings are tombstones
                    {reply, {fail, Idx, not_tombstone}, State#state{modstate=UpdModState}}
            end;
        {{error, notfound}, UpdModState} ->
            %% does not exist in the backend
            {reply, {fail, Idx, not_found}, State#state{modstate=UpdModState}}
    end.

%% @private
do_fold(Fun, Acc0, Sender, ReqOpts, State=#state{async_folding=AsyncFolding,
                                                 mod=Mod,
                                                 modstate=ModState}) ->
    {ok, Capabilities} = Mod:capabilities(ModState),
    Opts0 = maybe_enable_async_fold(AsyncFolding, Capabilities, ReqOpts),
    Opts = maybe_enable_iterator_refresh(Capabilities, Opts0),
    ModFolder = maybe_use_fold_heads(Capabilities, Opts, Mod),
    case ModFolder(Fun, Acc0, Opts, ModState) of
        {ok, Acc} ->
            {reply, Acc, State};
        {async, Work} ->
            FinishFun =
                fun(Acc) ->
                      riak_core_vnode:reply(Sender, Acc)
                end,
            {async, {fold, Work, FinishFun}, Sender, State};
        ER ->
            {reply, ER, State}
    end.

-spec maybe_use_fold_heads(list(), list(), atom()) -> fun().
%% @private
%% If the fold can potential service requests through headers of objects alone,
%% then the fold_heads function can be used on the backend if it suppports that
%% capability.
maybe_use_fold_heads(Capabilities, Opts, Mod) ->
    case lists:member(fold_heads, Opts) of
        true ->
            case lists:member(fold_heads, Capabilities) of
                true ->
                    fun Mod:fold_heads/4;
                false ->
                    fun Mod:fold_objects/4
            end;
        false ->
            fun Mod:fold_objects/4
    end.

fold_type_for_query(Query) ->
    %% @HACK
    %% Really this should be decided in the backend
    %% if there was a index_query fun.
    case riak_index:return_body(Query) of
        true -> fold_objects;
        false -> fold_keys
    end.

-spec maybe_enable_async_fold(boolean(), list(), list()) -> list().
maybe_enable_async_fold(AsyncFolding, Capabilities, Opts) ->
    AsyncBackend = lists:member(async_fold, Capabilities),
    options_for_folding_and_backend(Opts,
                                    AsyncFolding andalso AsyncBackend,
                                    async_fold).

-spec maybe_enable_snap_prefold(boolean(), list(), list()) -> list().
maybe_enable_snap_prefold(SnapFolding, Capabilities, Opts) ->
	SnapBackend = lists:member(snap_prefold, Capabilities),
    options_for_folding_and_backend(Opts,
                                    SnapFolding andalso SnapBackend,
                                    snap_prefold).

-spec options_for_folding_and_backend(list(),
                                        UseAsyncFolding :: boolean(),
                                        atom()) -> list().
options_for_folding_and_backend(Opts, true, async_fold) ->
    [async_fold | Opts];
options_for_folding_and_backend(Opts, true, snap_prefold) ->
    [snap_prefold | Opts];
options_for_folding_and_backend(Opts, false, _) ->
    Opts.


%% @private
maybe_enable_iterator_refresh(Capabilities, Opts) ->
    Refresh = app_helper:get_env(riak_kv, iterator_refresh, true),
    case Refresh andalso lists:member(iterator_refresh, Capabilities) of
        true ->
            Opts;
        false ->
            lists:keydelete(iterator_refresh, 1, Opts)
    end.

%% @private
maybe_support_head_requests(Capabilities) ->
    lists:member(head, Capabilities).

%% @private
do_get_vclocks(KeyList,_State=#state{mod=Mod,modstate=ModState}) ->
    [{BKey, do_get_vclock(BKey,Mod,ModState)} || BKey <- KeyList].
%% @private
do_get_vclock({Bucket, Key}, Mod, ModState) ->
    case do_get_object(Bucket, Key, Mod, ModState) of
        {error, not_found, _UpdModState} -> vclock:fresh();
        {ok, Obj, _UpdModState} -> riak_object:vclock(Obj)
    end.

%% @private
%% upon receipt of a handoff datum, there is no client FSM
do_diffobj_put({Bucket, Key}=BKey, DiffObj,
               StateData=#state{mod=Mod,
                                modstate=ModState,
                                idx=Idx,
                                update_hook=UpdateHook}) ->
    StartTS = os:timestamp(),
    {ok, Capabilities} = Mod:capabilities(Bucket, ModState),
    IndexBackend = lists:member(indexes, Capabilities),
    maybe_cache_evict(BKey, StateData),
    case do_get_object(Bucket, Key, Mod, ModState) of
        {error, not_found, _UpdModState} ->
            case IndexBackend of
                true ->
                    IndexSpecs = riak_object:index_specs(DiffObj);
                false ->
                    IndexSpecs = []
            end,
            {_, State2, DiffObj2} = maybe_new_actor_epoch(DiffObj, StateData),
            case encode_and_put(DiffObj2, Mod, Bucket, Key,
                                IndexSpecs, ModState, no_max_check, false) of
                {{ok, UpdModState}, EncodedVal} ->
                    aae_update(Bucket, Key, 
                                DiffObj2, confirmed_no_old_object, EncodedVal, 
                                StateData),
                    update_index_write_stats(IndexBackend, IndexSpecs),
                    update_vnode_stats(vnode_put, Idx, StartTS),
                    maybe_update(UpdateHook, {DiffObj, no_old_object}, handoff, Idx),
                    {ok, State2#state{modstate=UpdModState}};
                {{error, Reason, UpdModState}, _Val} ->
                    {error, Reason, State2#state{modstate=UpdModState}}
            end;
        {ok, OldObj, _UpdModState} ->
            %% Merge handoff values with the current - possibly
            %% discarding if out of date.
            {IsNewEpoch, ActorId, State2} = maybe_new_key_epoch(false, StateData, OldObj, DiffObj),
            case put_merge(false, false, OldObj, DiffObj, {IsNewEpoch, ActorId}, undefined) of
                {oldobj, _} ->
                    {ok, State2};
                {newobj, NewObj} ->
                    {ok, AMObj} = enforce_allow_mult(NewObj, OldObj, riak_core_bucket:get_bucket(Bucket)),
                    case IndexBackend of
                        true ->
                            IndexSpecs = riak_object:diff_index_specs(AMObj, OldObj);
                        false ->
                            IndexSpecs = []
                    end,
                    case encode_and_put(AMObj, Mod, Bucket, Key,
                                        IndexSpecs, ModState,
                                        no_max_check, false) of
                        {{ok, UpdModState}, EncodedVal} ->
                            aae_update(Bucket, Key, 
                                        AMObj, OldObj, EncodedVal, 
                                        StateData),
                            update_index_write_stats(IndexBackend, IndexSpecs),
                            update_vnode_stats(vnode_put, Idx, StartTS),
                            maybe_update(UpdateHook,
                                        {AMObj, maybe_old_object(OldObj)},
                                        handoff, Idx),
                            {ok, State2#state{modstate=UpdModState}};
                        {{error, Reason, UpdModState}, _Val} ->
                            {error, Reason, State2#state{modstate=UpdModState}}
                    end
            end
    end.


-spec nextgenrepl(riak_object:bucket(), riak_object:key(),
                    riak_object:riak_object(),
                    pos_integer(), boolean(), boolean(), non_neg_integer()) ->
                        ok.
nextgenrepl(Bucket, Key, Obj, Size, true, true, Limit) ->
    % This is the co-ordinator of the PUT, and nextgenrepl is enabled - so
    % cast this to the repl src.
    ObjectFormat =
        case riak_kv_util:is_x_deleted(Obj) of
            true ->
                % This object may be reaped by the vnode before the 
                % sink attempts to fetch the tombstone from the vnode.
                % So the tombstone should be placed on the queue
                {tomb, Obj};
            false ->
                % Check the size of the object before pushing the
                % object to the replication queue.  Larger objects
                % will have only a reference pushed, and will need
                % to be fetched.
                case Size > Limit of
                    true ->
                        to_fetch;
                    _ ->
                        {object, Obj}
                end
        end,
    riak_kv_replrtq_src:replrtq_coordput({Bucket,
                                            Key,
                                            riak_object:vclock(Obj),
                                            ObjectFormat});
nextgenrepl(_B, _K, _Obj, _Size, _Coord, _Enabled, _Limit) ->
    ok.


-spec aae_update(binary(), binary(),
                    riak_object:riak_object()|none|undefined|use_binary,
                    old_object(),
                    binary()|use_object, 
                        % cannot be use_object if object is use_binary
                    state()) -> ok.
%% @doc
%% Update both the AAE controller (tictac aae) and old school hashtree aae
%% if either or both are enabled.
aae_update(_Bucket, _Key, _UpdObj, _PrevObj, _UpdObjBin,
            #state{hashtrees = HTs, tictac_aae = TAAE} = _State) 
            when HTs == undefined, TAAE == false ->
    ok;
aae_update(Bucket, Key, UpdObj, PrevObj, UpdObjBin,
            #state{hashtrees = HTs, tictac_aae = TAAE} = State) ->
    Async = async_aae(State#state.aae_tokenbucket),
    case HTs of 
        undefined ->
            ok;
        Trees ->
            RObj = 
                case UpdObj of 
                    use_binary ->
                        riak_object:from_binary(Bucket, Key, UpdObjBin);
                    _ ->
                        UpdObj
                end,
            update_hashtree(Bucket, Key, RObj, Trees, Async)
    end,
    case {TAAE, PrevObj} of 
        {false, _} ->
            ok;
        {_, unchanged_no_old_object} ->
            ok;
        _ ->
            UpdClock = 
                case UpdObj of 
                    use_binary ->
                        {VC, _Sz, _Sc, _LMDs, _SibBin} = 
                            riak_object:summary_from_binary(UpdObjBin),
                        lists:usort(VC);
                    _ ->
                        get_clock(UpdObj)
                end,
            PrevClock = get_clock(PrevObj),
            IndexN = riak_kv_util:get_index_n({Bucket, Key}),
            ObjBin = 
                case UpdObjBin of 
                    use_object ->
                        riak_object:to_binary(v1, UpdObj);
                    _ ->
                        UpdObjBin
                end,
            case Async of
                true ->
                    ok;
                false ->
                    aae_controller:aae_ping(State#state.aae_controller,
                                            os:timestamp(),
                                            self())
            end,
            aae_controller:aae_put(State#state.aae_controller, 
                                    IndexN, 
                                    Bucket, Key, 
                                    UpdClock, PrevClock, 
                                    ObjBin)
    end.


-spec aae_delete(binary(), binary(), old_object(), state()) -> ok.
%% @doc
%% Remove an item from the AAE store, where AAE has been enabled
aae_delete(_Bucket, _Key, _PrevObj,
            #state{hashtrees = HTs, tictac_aae = TAAE} = _State) 
            when HTs == undefined, TAAE == false ->
    ok;
aae_delete(Bucket, Key, PrevObj,
            #state{hashtrees = HTs, tictac_aae = TAAE} = State) ->
    Async = async_aae(State#state.aae_tokenbucket),
    case HTs of 
        undefined ->
            ok;
        Trees ->
            delete_from_hashtree(Bucket, Key, Trees, Async)
    end,
    case TAAE of 
        false ->
            ok;
        true ->
            PrevClock = get_clock(PrevObj),
            IndexN = riak_kv_util:get_index_n({Bucket, Key}),
            case Async of
                true ->
                    ok;
                false ->
                    aae_controller:aae_ping(State#state.aae_controller,
                                            os:timestamp(),
                                            self())
            end,
            aae_controller:aae_put(State#state.aae_controller, 
                                    IndexN, 
                                    Bucket, Key, 
                                    none, PrevClock, 
                                    <<>>)
    end.

%% @doc
%% Normally should use an async aae call, unless using a token bucket when a
%% non-async call may be requested (false) each time the bucket is empty 
-spec async_aae(boolean()) -> boolean().
async_aae(false) ->
    true;
async_aae(true) ->
    case get_hashtree_token() of
        true ->
            true;
        false ->
            put(hashtree_tokens, max_hashtree_tokens()),
            false
    end.


-spec get_clock(old_object()) -> aae_controller:version_vector().
%% @doc
%% Get the vector clock from the object to pass to the aae_controller
get_clock(confirmed_no_old_object) ->
    none;
get_clock(assumed_no_old_object) ->
    none;
get_clock(unknown_no_old_object) ->
    undefined;
get_clock(Object) ->
    riak_object:vclock(Object).

-spec maybe_old_object(old_object()) -> hook_old_object().
%% @doc
%% Normalize different no_old_object cases back to no_old_object
maybe_old_object(confirmed_no_old_object) ->
    no_old_object;
maybe_old_object(assumed_no_old_object) ->
    no_old_object;
maybe_old_object(unchanged_no_old_object) ->
    no_old_object;
maybe_old_object(unknown_no_old_object) ->
    no_old_object;
maybe_old_object(OldObject) ->
    OldObject.


-spec update_hashtree(binary(), binary(), riak_object:riak_object(), pid(),
                        boolean()) -> ok.
%% @doc
%% Update hashtree based AAE when enabled.
%% Note that this requires an object copy - the object has been converted from
%% a binary before being sent to another pid.  Also, all information on the 
%% object is ignored other than that necessary to hash the object.  There is 
%% scope for greater efficiency here, even without moving to Tictac AAE
update_hashtree(Bucket, Key, RObj, Trees, Async) ->
    Items = [{object, {Bucket, Key}, RObj}],
    case Async of
        true ->
            riak_kv_index_hashtree:async_insert(Items, [], Trees),
            ok;
        false ->
            riak_kv_index_hashtree:insert(Items, [], Trees),
            ok
    end.


-spec delete_from_hashtree(binary(), binary(), pid(), boolean()) -> ok.
%% @doc
%% Remove an object from the hashtree based AAE
delete_from_hashtree(Bucket, Key, Trees, Async)->
    Items = [{object, {Bucket, Key}}],
    case Async of
        true ->
            riak_kv_index_hashtree:async_delete(Items, Trees),
            ok;
        false ->
            riak_kv_index_hashtree:delete(Items, Trees),
            ok
    end.

get_hashtree_token() ->
    Tokens = get(hashtree_tokens),
    case Tokens of
        undefined ->
            put(hashtree_tokens, max_hashtree_tokens() - 1),
            true;
        N when N > 0 ->
            put(hashtree_tokens, Tokens - 1),
            true;
        _ ->
            false
    end.

-spec max_hashtree_tokens() -> pos_integer().
max_hashtree_tokens() ->
    app_helper:get_env(riak_kv,
                       anti_entropy_max_async,
                       ?DEFAULT_HASHTREE_TOKENS).

%% @private Get the vnodeid, assigning and storing if necessary.  Also
%% get the current op counter, using the (new?) threshold to assign
%% and store a new leased counter if needed. NOTE: this is different
%% to the previous function, as it will now _always_ store a new
%% status to disk as it will grab a new lease.
%%
%%  @TODO document the need for, and invariants of the counter
-spec get_vnodeid_and_counter(pid(), non_neg_integer(), boolean()) ->
                                     {ok, {vnodeid(), #counter_state{}}} |
                                     {error, Reason::term()}.
get_vnodeid_and_counter(StatusMgr, CounterLeaseSize, UseEpochCounter) ->
    {ok, {VId, Counter, Lease}} = riak_kv_vnode_status_mgr:get_vnodeid_and_counter(StatusMgr, CounterLeaseSize),
    {ok, {VId, #counter_state{cnt=Counter, lease=Lease, lease_size=CounterLeaseSize, use=UseEpochCounter}}}.

%% Clear the vnodeid - returns {ok, cleared}
clear_vnodeid(StatusMgr) ->
    riak_kv_vnode_status_mgr:clear_vnodeid(StatusMgr).

%% @private
wait_for_vnode_status_results([], _ReqId, Acc) ->
    Acc;
wait_for_vnode_status_results(PrefLists, ReqId, Acc) ->
    receive
        {ReqId, {vnode_status, Index, Status}} ->
            UpdPrefLists = proplists:delete(Index, PrefLists),
            wait_for_vnode_status_results(UpdPrefLists,
                                          ReqId,
                                          [{Index, Status} | Acc]);
         _ ->
            wait_for_vnode_status_results(PrefLists, ReqId, Acc)
    end.

%% @private
-spec update_vnode_stats(vnode_get|vnode_put|vnode_head,
                            partition(),
                            erlang:timestamp()) ->
                                ok.
update_vnode_stats(Op, Idx, StartTS) ->
    ok = riak_kv_stat:update({Op, Idx, timer:now_diff( os:timestamp(), StartTS)}).

%% @private
update_index_write_stats(false, _IndexSpecs) ->
    ok;
update_index_write_stats(true, IndexSpecs) ->
    {Added, Removed} = count_index_specs(IndexSpecs),
    ok = riak_kv_stat:update({vnode_index_write, Added, Removed}).

%% @private
update_index_delete_stats(IndexSpecs) ->
    {_Added, Removed} = count_index_specs(IndexSpecs),
    ok = riak_kv_stat:update({vnode_index_delete, Removed}).

%% @private
%% @doc Given a list of index specs, return the number to add and
%% remove.
count_index_specs(IndexSpecs) ->
    %% Count index specs...
    F = fun({add, _, _}, {AddAcc, RemoveAcc}) ->
                {AddAcc + 1, RemoveAcc};
           ({remove, _, _}, {AddAcc, RemoveAcc}) ->
                {AddAcc, RemoveAcc + 1}
        end,
    lists:foldl(F, {0, 0}, IndexSpecs).


nval_map(Ring) ->
    riak_core_bucket:bucket_nval_map(Ring).

%% @private
object_info({Bucket, _Key}=BKey) ->
    Hash = riak_core_util:chash_key(BKey),
    {Bucket, Hash}.

%% @private
%% Encoding and decoding selection:

handoff_data_encoding_method() ->
    riak_core_capability:get({riak_kv, handoff_data_encoding}, encode_zlib).

%% Decode a binary object. Assumes data is in new format, legacy no longer 
%% format supported
decode_binary_object(BinaryObject) ->
    {encode_raw, BinObj} = binary_to_term(BinaryObject),
    {B, K, Val} = BinObj,
    BKey = {B, K},
    {BKey, Val}.

encode_binary_object(Bucket, Key, Value) ->
    encode_raw = handoff_data_encoding_method(),
    EncodedObject = { Bucket, Key, iolist_to_binary(Value) },
    return_encoded_binary_object(encode_raw, EncodedObject).

%% Return objects in a consistent form:
return_encoded_binary_object(Method, EncodedObject) ->
    term_to_binary({ Method, EncodedObject }).

-spec encode_and_put(
        Obj::riak_object:riak_object(), Mod::term(), Bucket::riak_object:bucket(),
        Key::riak_object:key(), IndexSpecs::list(), ModState::term(),
        MaxCheckFlag::no_max_check | do_max_check, Sync::boolean()) ->
           {{ok, UpdModState::term()}, EncodedObj::binary()} |
           {{error, Reason::term(), UpdModState::term()}, EncodedObj::binary()}.

encode_and_put(Obj, Mod, Bucket, Key, IndexSpecs, ModState, MaxCheckFlag, Sync) ->
    DoMaxCheck = MaxCheckFlag == do_max_check,
    NumSiblings = riak_object:value_count(Obj),
    case DoMaxCheck andalso
         NumSiblings > app_helper:get_env(riak_kv, max_siblings) of
        true ->
            ?LOG_ERROR("Put failure: too many siblings for object ~p/~p (~p)",
                        [Bucket, Key, NumSiblings]),
            {{error, {too_many_siblings, NumSiblings}, ModState},
             undefined};
        false ->
            case NumSiblings > app_helper:get_env(riak_kv, warn_siblings) of
                true ->
                    ?LOG_WARNING("Too many siblings for object ~p/~p (~p)",
                                  [Bucket, Key, NumSiblings]);
                false ->
                    ok
            end,
            encode_and_put_no_sib_check(Obj, Mod, Bucket, Key, IndexSpecs,
                                        ModState, MaxCheckFlag, Sync)
    end.

encode_and_put_no_sib_check(Obj, Mod, Bucket, Key, IndexSpecs, ModState,
                            MaxCheckFlag, Sync) ->
    DoMaxCheck = MaxCheckFlag == do_max_check,
    case uses_r_object(Mod, ModState, Bucket) of
        true ->
            %% Non binary returning backends will have to handle size warnings
            %% and errors themselves.
            Mod:put_object(Bucket, Key, IndexSpecs, Obj, ModState);
        false ->
            ObjFmt = object_format(Mod, ModState),
            EncodedVal = riak_object:to_binary(ObjFmt, Obj),
            BinSize = size(EncodedVal),
            %% Report or fail on large objects
            case DoMaxCheck andalso
                 BinSize > app_helper:get_env(riak_kv, max_object_size) of
                true ->
                    ?LOG_ERROR("Put failure: object too large to write ~p/~p ~p bytes",
                                [Bucket, Key, BinSize]),
                    {{error, {too_large, BinSize}, ModState},
                     EncodedVal};
                false ->
                    WarnSize = app_helper:get_env(riak_kv, warn_object_size),
                    case BinSize > WarnSize of
                       true ->
                            ?LOG_WARNING("Writing very large object " ++
                                          "(~p bytes) to ~p/~p",
                                          [BinSize, Bucket, Key]);
                        false ->
                            ok
                    end,
                    PutFun = select_put_fun(Mod, ModState, Sync),
                    PutRet = PutFun(Bucket, Key, IndexSpecs, EncodedVal, ModState),
                    {PutRet, EncodedVal}
            end
    end.

-spec select_put_fun(Mod::term(), ModState::term(), Sync::boolean()) -> fun().
select_put_fun(Mod, ModState, Sync) ->
    case Sync of
        true ->
            {ok, Capabilities} = Mod:capabilities(ModState),
            case lists:member(flush_put, Capabilities) of
                true ->
                    fun Mod:flush_put/5;
                _ ->
                    fun Mod:put/5
            end;
        _ ->
            fun Mod:put/5
    end.

uses_r_object(Mod, ModState, Bucket) ->
    {ok, Capabilities} = Mod:capabilities(Bucket, ModState),
    lists:member(uses_r_object, Capabilities).

object_format(Mod, ModState) ->
    {ok, Capabilities} = Mod:capabilities(ModState),
    case lists:member(always_v1obj, Capabilities) of
        true ->
            v1;
        false ->
            riak_core_capability:get({riak_kv, object_format}, v0)
    end.

sanitize_bkey({{<<"default">>, B}, K}) ->
    {B, K};
sanitize_bkey(BKey) ->
    BKey.

%% @private
%% @doc Unless skipping the background manager, try to acquire the per-vnode lock.
%%      Sets our task meta-data in the lock as 'handoff', which is useful for
%%      seeing what's holding the lock via @link riak_core_background_mgr:ps/0.
-spec maybe_get_vnode_lock(SrcPartition::integer(), pid()) -> ok | max_concurrency.
maybe_get_vnode_lock(SrcPartition, Pid) ->
    case riak_core_bg_manager:use_bg_mgr(riak_kv, handoff_use_background_manager) of
        true  ->
            Lock = ?KV_VNODE_LOCK(SrcPartition),
            case riak_core_bg_manager:get_lock(Lock, Pid, [{task, handoff}]) of
                {ok, _Ref} -> ok;
                max_concurrency -> max_concurrency
            end;
        false ->
            ok
    end.

%% @private
%% @doc Query the application environment for 'vnode_lock_concurrency', and
%%      if it's an integer, use it to set the maximum vnode lock concurrency
%%      for Idx. If the background manager is not available yet, schedule a
%%      retry for later. If the application environment variable
%%      'riak_core/use_background_manager' is false, this code just
%%      returns ok without registering.
try_set_vnode_lock_limit(Idx) ->
    %% By default, register per-vnode concurrency limit "lock" with 1 so that only a
    %% single participating subsystem can run a vnode fold at a time. Participation is
    %% voluntary :-)
    Concurrency = case app_helper:get_env(riak_kv, vnode_lock_concurrency, 1) of
                      N when is_integer(N) -> N;
                      _NotNumber -> 1
                  end,
    try_set_concurrency_limit(?KV_VNODE_LOCK(Idx), Concurrency).

try_set_concurrency_limit(Lock, Limit) ->
    try_set_concurrency_limit(Lock, Limit, riak_core_bg_manager:use_bg_mgr()).

try_set_concurrency_limit(_Lock, _Limit, false) ->
    %% skip background manager
    ok;
try_set_concurrency_limit(Lock, Limit, true) ->
    %% this is ok to do more than once
    case riak_core_bg_manager:set_concurrency_limit(Lock, Limit) of
        unregistered ->
            %% not ready yet, try again later
            ?LOG_DEBUG("Background manager unavailable. Will try to set: ~p later.", [Lock]),
            erlang:send_after(250, ?MODULE, {set_concurrency_limit, Lock, Limit});
        _ ->
            ?LOG_DEBUG("Registered lock: ~p", [Lock]),
            ok
    end.

maybe_check_md_cache(Table, BKey) ->
    case Table of
        undefined ->
            {undefined, undefined};
        _ ->
            case ets:lookup(Table, BKey) of
                [{_TS, BKey, MD}] ->
                    MD;
                [] ->
                    {undefined, undefined}
            end
    end.

%% Function to return the clock of the object to be updated as well as the
%% index data.  If the clock is dominated by that of the new object then a
%% backend GET can be avoided.
%%
%% The clock can either come from the cache (which it won't do as this is by
%% default disabled), or from a head request if the Module has the head
%% capability.
%%
%% Should return {undefined, undefined} if there is no cache to be used or
%% {not_found, undefined} if the lack of object has been confirmed, or
%% {VClock, IndexData} if the result is found
maybefetch_clock_and_indexdata(Table, {BT, _K} = BKey,
                                Mod, ModState, Coord, IsSearchable) ->
    CacheResult = maybe_check_md_cache(Table, BKey),
    case CacheResult of
        {undefined, undefined} ->
            {ok, Capabilities} = Mod:capabilities(BT, ModState),
            CanGetHead = maybe_support_head_requests(Capabilities)
                            andalso (not IsSearchable)
                            andalso (not Coord),
                % If the bucket is searchable won't use the cache bits anyway
            case CanGetHead of
                true ->
                    {Bucket, Key} = sanitize_bkey(BKey),
                    case do_head_binary(Bucket, Key, Mod, ModState) of
                        {error, not_found, _UpdModState} ->
                            {not_found, undefined};
                        {ok, OldObjBin, _UpdModState} ->
                            TheOldObj = riak_object:from_binary(Bucket,
                                                                Key,
                                                                OldObjBin),
                            VClock = riak_object:vclock(TheOldObj),
                            IndexData = riak_object:index_data(TheOldObj),
                            {VClock, IndexData}
                    end;
                _ ->
                    CacheResult
            end;
        _ ->
            CacheResult
    end.


maybe_cache_object(BKey, Obj, #state{md_cache = MDCache,
                                     md_cache_size = MDCacheSize}) ->
    case MDCache of
        undefined ->
            ok;
        _ ->
            VClock = riak_object:vclock(Obj),
            IndexData = riak_object:index_data(Obj),
            insert_md_cache(MDCache, MDCacheSize, BKey, {VClock, IndexData})
    end.

maybe_cache_evict(BKey, #state{md_cache = MDCache}) ->
    case MDCache of
        undefined ->
            ok;
        _ ->
            ets:delete(MDCache, BKey)
    end.

insert_md_cache(Table, MaxSize, BKey, MD) ->
    TS = os:timestamp(),
    case ets:insert(Table, {TS, BKey, MD}) of
        true ->
            Size = ets:info(Table, memory),
            case Size > MaxSize of
                true ->
                    trim_md_cache(Table, MaxSize);
                false ->
                    ok
            end
    end.

trim_md_cache(Table, MaxSize) ->
    Oldest = ets:first(Table),
    case Oldest of
        '$end_of_table' ->
            ok;
        BKey ->
            ets:delete(Table, BKey),
            Size = ets:info(Table, memory),
            case Size > MaxSize of
                true ->
                    trim_md_cache(Table, MaxSize);
                false ->
                    ok
            end
    end.

new_md_cache(VId) ->
    MDCacheName = list_to_atom(?MD_CACHE_BASE ++ integer_to_list(binary:decode_unsigned(VId))),
    %% ordered set to make sure that the first key is the oldest
    %% term format is {TimeStamp, Key, ValueTuple}
    ets:new(MDCacheName, [ordered_set, {keypos,2}]).


%% @private increment the per vnode coordinating put counter,
%% flushing/leasing if needed
-spec update_counter(state()) -> state().
update_counter(State=#state{counter=CounterState}) ->
    #counter_state{cnt=Counter0} = CounterState,
    Counter = Counter0 +  1,
    maybe_lease_counter(State#state{counter=CounterState#counter_state{cnt=Counter}}).


%% @private we can never use a counter that is greater or equal to the
%% one fsynced to disk. If the incremented counter is == to the
%% current Lease, we must block until the new Lease is stored. If the
%% current counter is 80% through the current lease, and we have not
%% asked for a new lease, ask for one.  If we're less than 80% through
%% the lease, do nothing.  If not yet blocking(equal) and we already
%% asked for a new lease, do nothing.
maybe_lease_counter(#state{vnodeid=VId, counter=#counter_state{cnt=Cnt, lease=Lease}})
  when Cnt > Lease ->
    %% Holy broken invariant. Log and crash.
    ?LOG_ERROR("Broken invariant, epoch counter ~p greater than lease ~p for vnode ~p. Crashing.",
                [Cnt, Lease, VId]),
    exit(epoch_counter_invariant_broken);
maybe_lease_counter(State=#state{counter=#counter_state{cnt=Lease, lease=Lease,
                                                        leasing=true}}) ->
    %% Block until we get a new lease, or crash the vnode
    {ok, NewState} = blocking_lease_counter(State),
    NewState;
maybe_lease_counter(State=#state{counter=#counter_state{leasing=true}}) ->
    %% not yet at the blocking stage, waiting on a lease
    State;
maybe_lease_counter(State) ->
    #state{status_mgr_pid=MgrPid, counter=CS=#counter_state{cnt=Cnt, lease=Lease,
                                                            lease_size=LeaseSize}} = State,
    %% @TODO (rdb) configurable??
    %% has more than 80% of the lease been used?
    CS2 = if (Lease - Cnt) =< 0.2 * LeaseSize  ->
                  ok = riak_kv_vnode_status_mgr:lease_counter(MgrPid, LeaseSize),
                  CS#counter_state{leasing=true};
             ?ELSE ->
                  CS
          end,
    State#state{counter=CS2}.

%% @private by now, we have to be waiting for a lease, or an exit,
%% from the mgr. Block until we receive a lease. If we get an exit,
%% retry a number of times. If we get neither in a reasonable time,
%% return an error.
-spec blocking_lease_counter(#state{}) ->
                                    {ok, #state{}} |
                                    counter_lease_error().
blocking_lease_counter(State) ->
    {MaxErrs, MaxTime} = get_counter_wait_values(),
    blocking_lease_counter(State, {0, MaxErrs, MaxTime}).

-spec blocking_lease_counter(#state{}, {Errors :: non_neg_integer(),
                                        MaxErrors :: non_neg_integer(),
                                        TimeRemainingMillis :: non_neg_integer()}
                            ) ->
                                    {ok, #state{}} |
                                    counter_lease_error().
blocking_lease_counter(_State, {MaxErrs, MaxErrs, _MaxTime}) ->
    {error, counter_lease_max_errors};
blocking_lease_counter(State, {ErrCnt, MaxErrors, MaxTime}) ->
    #state{idx=Index, vnodeid=VId, status_mgr_pid=Pid, counter=CounterState} = State,
    #counter_state{lease_size=LeaseSize, use=UseEpochCounter} = CounterState,
    Start = os:timestamp(),
    receive
        {'EXIT', Pid, Reason} ->
            ?LOG_ERROR("Failed to lease counter for ~p : ~p", [Index, Reason]),
            {ok, NewPid} = riak_kv_vnode_status_mgr:start_link(self(), Index, UseEpochCounter),
            ok = riak_kv_vnode_status_mgr:lease_counter(NewPid, LeaseSize),
            NewState = State#state{status_mgr_pid=NewPid},
            Elapsed = timer:now_diff(os:timestamp(), Start),
            blocking_lease_counter(NewState, {ErrCnt+1, MaxErrors, MaxTime - Elapsed});
        {counter_lease, {Pid, VId, NewLease}} ->
            NewCS = CounterState#counter_state{lease=NewLease, leasing=false},
            {ok, State#state{counter=NewCS}};
        {counter_lease, {Pid, NewVId, NewLease}} ->
            ?LOG_INFO("New Vnode id for ~p. Epoch counter rolled over.", [Index]),
            NewCS = CounterState#counter_state{lease=NewLease, leasing=false, cnt=1},
            {ok, State#state{vnodeid=NewVId, counter=NewCS}}
    after
        MaxTime ->
            {error, counter_lease_timeout}
    end.

%% @private get the configured values for blocking waiting on
%% lease/ID. Ensure that non invalid values come in.
-spec get_counter_wait_values() ->
                                     {MaxErrors :: non_neg_integer(),
                                      MaxTime :: non_neg_integer()}.
get_counter_wait_values() ->
    MaxErrors = non_neg_env(riak_kv, counter_lease_errors, ?DEFAULT_CNTR_LEASE_ERRS),
    MaxTime = non_neg_env(riak_kv, counter_lease_timeout, ?DEFAULT_CNTR_LEASE_TO),
    {MaxErrors, MaxTime}.

%% @private we don't want to crash riak because of a dodgy config
%% value, and by this point, cuttlefish be praised, we should have
%% sane values. However, if not, ignore negative values for timeout
%% and max errors, use the defaults, and log the insanity. Note this
%% expects the macro configured defaults to be positive integers!
-spec non_neg_env(atom(), atom(), pos_integer()) -> pos_integer().
non_neg_env(App, EnvVar, Default) when is_integer(Default),
                                       Default > 0 ->
    case app_helper:get_env(App, EnvVar, Default) of
        N when is_integer(N),
               N > 0 ->
            N;
        X ->
            ?LOG_WARNING("Non-integer/Negative integer ~p for vnode counter config ~p."
                          " Using default ~p",
                          [X, EnvVar, Default]),
            Default
    end.

%% @private if for _whatever_ reason, a local read of an object
%% returns `notfound' and the incoming object contains this vnode's
%% actor ID in a vclock entry, we need to add a new epoch actor entry
%% to the vclock, so that the next time this actor coordinates a put
%% on the object it creates a frontier event. NOTE that we only use
%% function this on non-coordinating local notfound puts (so
%% replication, read repair, handoff etc) The coordinating path is a
%% little different (see maybe_new_key_epoch/4) This function is
%% called only when the local read returns `notfound', hence only a an
%% `IncomingObject' argument.
-spec maybe_new_actor_epoch(IncomingObject::riak_object:riak_object(), State::#state{}) ->
                                   {EpochId :: binary(),
                                    State::#state{},
                                    Object::riak_object:riak_object()}.
maybe_new_actor_epoch(IncomingObject, State=#state{counter=#counter_state{use=false}, vnodeid=VId}) ->
    %% why would you risk this??
    {VId, State, IncomingObject};
maybe_new_actor_epoch(IncomingObject, State=#state{vnodeid=VId}) ->
    case highest_actor(VId, IncomingObject) of
        {VId, 0, 0} ->
            %% This actor has not acted on this object
            {VId, State, IncomingObject};
        {_InId, InEpoch, InCntr} ->
            log_key_amnesia(VId, IncomingObject, InEpoch, InCntr, false),
            {EpochActor, State2} = new_key_epoch(State),
            Obj2 = riak_object:new_actor_epoch(IncomingObject, EpochActor),
            {EpochActor, State2, Obj2}
    end.

%% @private to keep put_merge/6 side effect free (as it is exported
%% for testing) introspect the state and local/incoming objects and
%% return the actor ID for a put, and possibly updated state. NOTE
%% side effects, in that the vnode status on disk can change.
%% Why might we need a new key epoch?
%% 1. local not found (handled in prepare_put/3
%% 2. local found, but never acted on this key before (or don't remember it!)
%% 3. local found, local acted, but incoming has greater count or actor epoch
%%    This one is tricky, since it indicates some byzantine failure somewhere.
-spec maybe_new_key_epoch(Coord::boolean(), State::#state{},
                          LocalObject::riak_object:riak_object() | undefined,
                          IncomingObject::riak_object:riak_object()) ->
                                 {NewEpoch::boolean(), ActorId:: binary(), #state{}}.
maybe_new_key_epoch(_Coord, State=#state{counter=#counter_state{use=false}, vnodeid=VId}, _, _) ->
    %% Per-Key-Epochs is off, use the base vnodeid
    {false, VId, State};
maybe_new_key_epoch(_Coord=true, State, undefined, _IncomingObj) ->
    %% Coordinating, and local not found always means new key epoch
    {ActorId, State2} = new_key_epoch(State),
    {true, ActorId, State2};
maybe_new_key_epoch(Coord, State, LocalObj, IncomingObj) ->
    %% Either coordinating and local found, or not coordinating with
    %% local found. If local notfound then maybe_new_actor_epoch will
    %% be called instead.
    #state{vnodeid=VId} = State,
    {LocalId, LocalEpoch, LocalCntr} = highest_actor(VId, LocalObj),
    {_InId, InEpoch, InCntr} = highest_actor(VId, IncomingObj),

    case is_local_amnesia(InEpoch, LocalEpoch, InCntr, LocalCntr) of
        true ->
            %% some local amnesia, new epoch.
            log_key_amnesia(
                VId, IncomingObj, InEpoch, InCntr, Coord,
                LocalEpoch, LocalCntr),
            {ActorId, State2} = new_key_epoch(State),
            {true, ActorId, State2};
        false ->
            %% just use local id
            %% Return the highest local epoch ID for this
            %% key. This may be the pre-epoch ID (i.e. no
            %% epoch), which is good, no reason to force a new
            %% epoch on all old keys.
            {false, LocalId, State}
    end.

%% @private detects local amnesis by comparing incoming VV actor entry
%% epoch and counter with local value. returns true if the incoming
%% entry is greate than the local one.
-spec is_local_amnesia(non_neg_integer(), non_neg_integer(),
                       non_neg_integer(), non_neg_integer()) -> boolean().
is_local_amnesia(InEpoch, LocalEpoch, _InCnt, _LocalCnt) when InEpoch > LocalEpoch ->
    true;
is_local_amnesia(Epoch, Epoch, InCnt, LocalCnt) when InCnt > LocalCnt ->
    true;
is_local_amnesia(_, _, _, _) ->
    %% local epoch is greater, or epochs equal and local not smaller
    %% than incoming
    false.

%% @private @see maybe_new_key_epoch, maybe_new_actor_epoch
-spec log_key_amnesia(Actor::binary(), Obj::riak_object:riak_object(),
                       InEpoch::non_neg_integer(), InCntr::non_neg_integer(),
                       Coord::boolean()) ->
                              ok.
log_key_amnesia(VId, Obj, InEpoch, InCntr, Coord) ->
    log_key_amnesia(VId, Obj, InEpoch, InCntr, Coord, 0, 0).

log_key_amnesia(VId, Obj, InEpoch, InCntr, Coord, LocalEpoch, LocalCntr) ->
    B = riak_object:bucket(Obj),
    K = riak_object:key(Obj),
<<<<<<< HEAD

    ?LOG_WARNING("Inbound clock entry for ~p in ~p/~p greater than local." ++
=======
    case Coord of
        true ->
            ok;
        false ->
            % This vnode will be out-of-step given local-only change in clock,
            % so a read repair is prompted
            riak_kv_reader:request_read({B, K})
    end,
    lager:warning("Inbound clock entry for ~p in ~p/~p greater than local." ++
>>>>>>> c656fb47
                      "Epochs: {In:~p Local:~p}. Counters: {In:~p Local:~p}.",
                  [VId, B, K, InEpoch, LocalEpoch, InCntr, LocalCntr]).

%% @private generate an epoch actor, and update the vnode state.
-spec new_key_epoch(#state{}) -> {EpochActor :: binary(), #state{}}.
new_key_epoch(State=#state{counter=#counter_state{use=true}}) ->
    NewState=#state{counter=#counter_state{cnt=Cntr}, vnodeid=VId} = update_counter(State),
    EpochId = key_epoch_actor(VId, Cntr),
    {EpochId, NewState}.

%% @private generate a new epoch ID for a key
-spec key_epoch_actor(vnodeid(), pos_integer()) -> binary().
key_epoch_actor(ActorBin, Cntr) ->
    <<ActorBin/binary, Cntr:32/integer>>.

%% @private highest actor is the latest/greatest epoch actor for a
%% key. It is the actor we want to increment for a new event, if we
%% are not starting a new epoch for the key.  Must work with
%% non-epochal and epochal actors.  The return tuple is `{ActorId,
%% Epoch, Counter}' where `ActorId' is the highest ID starting with
%% `ActorBase' that has acted on this key. `KeyEpoch' is the highest
%% epoch for the `ActorBase'. `Counter' is the greatest event seen by
%% the `VnodeId'.
-spec highest_actor(binary(), riak_object:riak_object()) ->
    {ActorId :: binary(),
     KeyEpoch :: non_neg_integer(),
     Counter :: non_neg_integer()}.
highest_actor(ActorBase, undefined) ->
    {ActorBase, 0, 0};
highest_actor(ActorBase, Obj) ->
    ActorSize = size(ActorBase),
    Actors = riak_object:all_actors(Obj),

    {Actor, Epoch} = lists:foldl(fun(Actor, {HighestActor, HighestEpoch}) ->
                                         case Actor of
                                             <<ActorBase:ActorSize/binary, Epoch:32/integer>>
                                               when Epoch > HighestEpoch ->
                                                 {Actor, Epoch};
                                             %% Since an actor without
                                             %% an epoch is lower than
                                             %% an actor with one,
                                             %% this means in the
                                             %% unmatched case, `undefined'
                                             %% through as the highest
                                             %% actor, and the epoch
                                             %% (of zero) passes
                                             %% through too.
                                             _ ->  {HighestActor, HighestEpoch}
                                         end
                                 end,
                                 {ActorBase, 0},
                                 Actors),
    %% get the greatest event for the highest/latest actor
    {Actor, Epoch, riak_object:actor_counter(Actor, Obj)}.

%%
%% Technical note:  The index_module configuration parameter should contain
%% a module name which must implement the following functions:
%%
%%     - index(object_pair(), write_reason(), p()) -> ok.
%%     - index_binary(bucket(), key(), binary(), write_reason(), p()) -> ok.
%%     - is_searchable(riak_kv_bucket:props()) -> boolean().
%%
%% The indexing module will be called on puts, deletes, handoff, and
%% anti-entropy activity.  In the case of puts, if an object is being over-written,
%% the old object will be passed as the second parameter in the object pair.
%% The indexing module may use this old object to optimize the update (e.g.,
%% to handle the special case of sibling writes, which may not map directly to
%% Riak puts).
%%
%% NB. Currently, yokozuna is the only repository that currently
%% implements this behavior.  C.f., Yokozuna cuttlefish schema, to see
%% where this configuration is implicitly set.
%%

-spec update_hook()-> update_hook().
update_hook() ->
    app_helper:get_env(riak_kv, update_hook).

-spec maybe_update(update_hook(),
                    riak_kv_update_hook:object_pair(),
                    riak_kv_update_hook:update_reason(),
                    riak_kv_update_hook:partition()) -> ok.
maybe_update(undefined, _RObjPair, _Reason, _Idx) ->
    ok;
maybe_update(UpdateHook, RObjPair, Reason, Idx) ->
    UpdateHook:update(RObjPair, Reason, Idx).

-spec maybe_update_binary(update_hook(),
                            riak_core_bucket:bucket(),
                            riak_object:key(),
                            binary(),
                            riak_kv_update_hook:update_reason(),
                            riak_kv_update_hook:partition()) -> ok.
maybe_update_binary(undefined, _Bucket, _Key, _Binary, _Reason, _Idx) ->
    ok;
maybe_update_binary(UpdateHook, Bucket, Key, Binary, Reason, Idx) ->
    UpdateHook:update_binary(Bucket, Key, Binary, Reason, Idx).

-spec maybe_requires_existing_object(update_hook(),
                                        riak_kv_bucket:props()) -> boolean().
maybe_requires_existing_object(undefined, _BProps) ->
    false;
maybe_requires_existing_object(UpdateHook, BProps) ->
    UpdateHook:requires_existing_object(BProps).

-spec maybe_should_handoff(update_hook(),
                            riak_kv_update_hook:handoff_dest()) -> boolean().
maybe_should_handoff(undefined, _HandoffDest) ->
    true;
maybe_should_handoff(UpdateHook, HandoffDest) ->
    UpdateHook:should_handoff(HandoffDest).

-ifdef(TEST).

-define(MGR, riak_kv_vnode_status_mgr).
-define(MAX_INT, 4294967295).
-define(DATA_DIR, riak_kv_test_util:get_test_dir("riak_kv_vnode_blocking_test")).

blocking_setup() ->
    application:set_env(riak_core, platform_data_dir, ?DATA_DIR),
    (catch file:delete(?DATA_DIR ++ "/kv_vnode/0")).

blocking_teardown() ->
    application:unset_env(riak_core, platform_data_dir),
    (catch file:delete(?DATA_DIR ++ "/kv_vnode/0")).

%% @private test the vnode and vnode mgr interaction NOTE: sets up and
%% tearsdown inside the test, the mgr needs the pid of the test
%% process to send messages. @TODO(rdb) find a better way
blocking_test_() ->
    {setup, fun() -> blocking_setup() end,
     fun(_) -> blocking_teardown() end,
     {spawn, [{"Blocking",
               fun() ->
                       {ok, Pid} = ?MGR:start_link(self(), 0, true),
                       {ok, {VId, CounterState}} = get_vnodeid_and_counter(Pid, 100, true),
                       #counter_state{cnt=Cnt, lease=Leased, lease_size=LS, leasing=L} = CounterState,
                       ?assertEqual(0, Cnt),
                       ?assertEqual(100, Leased),
                       ?assertEqual(100, LS),
                       ?assertEqual(false, L),
                       State = #state{vnodeid=VId, status_mgr_pid=Pid, counter=CounterState},
                       S2=#state{counter=#counter_state{leasing=L2, cnt=C2}} = update_counter(State),
                       ?assertEqual(false, L2),
                       ?assertEqual(1, C2),
                       S3 = lists:foldl(fun(_, S) ->
                                                update_counter(S)
                                        end,
                                        S2,
                                        lists:seq(1, 98)),
                       #state{counter=#counter_state{leasing=L3, cnt=C3}} = S3,
                       ?assertEqual(true, L3),
                       ?assertEqual(99, C3),
                       S4 = update_counter(S3),
                       #state{counter=#counter_state{lease=Leased2, leasing=L4, cnt=C4}} = S4,
                       ?assertEqual(false, L4),
                       ?assertEqual(100, C4),
                       ?assertEqual(200, Leased2),
                       {ok, cleared} = ?MGR:clear_vnodeid(Pid),
                       ok = ?MGR:stop(Pid)
               end}
             ]
     }
    }.

%% @private tests that the counter rolls over to 1 when a new vnode id
%% is assigned
rollover_test_() ->
    {setup, fun() -> (catch file:delete("undefined/kv_vnode/0")) end,
     fun(_) ->
             file:delete("undefined/kv_vnode/0") end,
     {spawn, [{"Rollover",
               fun() ->
                       {ok, Pid} = ?MGR:start_link(self(), 0, true),
                       {ok, {VId, CounterState}} = get_vnodeid_and_counter(Pid, ?MAX_INT, true),
                       #counter_state{cnt=Cnt, lease=Leased, lease_size=LS, leasing=L} = CounterState,
                       ?assertEqual(0, Cnt),
                       ?assertEqual((?MAX_INT), Leased),
                       ?assertEqual((?MAX_INT), LS),
                       ?assertEqual(false, L),
                       %% fiddle the counter to the max int size-2
                       State = #state{vnodeid=VId, status_mgr_pid=Pid, counter=CounterState#counter_state{cnt=(?MAX_INT-2)}},
                       S2=#state{counter=#counter_state{leasing=L2, cnt=C2}} = update_counter(State),
                       ?assertEqual(true, L2),
                       ?assertEqual((?MAX_INT-1), C2),
                       %% Vnode ID should roll over, and counter reset
                       #state{vnodeid=VId2, counter=#counter_state{leasing=L3, cnt=C3}} = update_counter(S2),

                       ?assert(VId /= VId2),
                       ?assertEqual(false, L3),
                       ?assertEqual(1, C3),

                       {ok, cleared} = ?MGR:clear_vnodeid(Pid),
                       ok = ?MGR:stop(Pid)
               end}
             ]}
    }.

always_v1_test() ->
    % Confirm that the leveled backend will always be a v1 object
    ObjFmt = object_format(riak_kv_leveled_backend, undefined),
    ?assertEqual(v1, ObjFmt).

-endif.<|MERGE_RESOLUTION|>--- conflicted
+++ resolved
@@ -4482,10 +4482,6 @@
 log_key_amnesia(VId, Obj, InEpoch, InCntr, Coord, LocalEpoch, LocalCntr) ->
     B = riak_object:bucket(Obj),
     K = riak_object:key(Obj),
-<<<<<<< HEAD
-
-    ?LOG_WARNING("Inbound clock entry for ~p in ~p/~p greater than local." ++
-=======
     case Coord of
         true ->
             ok;
@@ -4494,8 +4490,7 @@
             % so a read repair is prompted
             riak_kv_reader:request_read({B, K})
     end,
-    lager:warning("Inbound clock entry for ~p in ~p/~p greater than local." ++
->>>>>>> c656fb47
+    ?LOG_WARNING("Inbound clock entry for ~p in ~p/~p greater than local." ++
                       "Epochs: {In:~p Local:~p}. Counters: {In:~p Local:~p}.",
                   [VId, B, K, InEpoch, LocalEpoch, InCntr, LocalCntr]).
 
