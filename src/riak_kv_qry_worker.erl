--- conflicted
+++ resolved
@@ -89,19 +89,21 @@
 %% @private
 -spec handle_info(term(), #state{}) -> {noreply, #state{}}.
 handle_info(pop_next_query, State1) ->
-<<<<<<< HEAD
-    {query, ReceiverPid, QId, Query, _} = riak_kv_qry_queue:blocking_pop(),
-    {ok, State2} = execute_query(ReceiverPid, QId, Query, State1),
-    {noreply, State2};
-handle_info({{SubQId, QId}, done}, #state{ qid = QId } = State) ->
-    {noreply, subqueries_done(SubQId, QId, State)};
-=======
+
+%% TODO delete this sucka!
+%% <<<<<<< HEAD
+%%     {query, ReceiverPid, QId, Query, _} = riak_kv_qry_queue:blocking_pop(),
+%%     {ok, State2} = execute_query(ReceiverPid, QId, Query, State1),
+%%     {noreply, State2};
+%% handle_info({{SubQId, QId}, done}, #state{ qid = QId } = State) ->
+%%     {noreply, subqueries_done(SubQId, QId, State)};
+%% =======
+
     QueryWork = riak_kv_qry_queue:blocking_pop(),
     {ok, State2} = execute_query(QueryWork, State1),
     {noreply, State2};
 handle_info({{_, QId}, done}, #state{ qid = QId } = State) ->
     {noreply, subqueries_done(QId, State)};
->>>>>>> 4373177c
 handle_info({{SubQId, QId}, {results, Chunk}}, #state{ qid = QId } = State) ->
     {noreply, add_subquery_result(SubQId, Chunk, State)};
 handle_info({{SubQId, QId}, {error, Reason} = Error},
@@ -139,12 +141,8 @@
 new_state(RegisteredName) ->
     #state{name = RegisteredName}.
 
-<<<<<<< HEAD
-run_sub_qs_fn([]) -> ok;
-=======
 run_sub_qs_fn([]) ->
     ok;
->>>>>>> 4373177c
 run_sub_qs_fn([{{qry, Q}, {qid, QId}} | T]) ->
     Table = Q#riak_sql_v1.'FROM',
     Bucket = riak_kv_pb_timeseries:table_to_bucket(Table),
@@ -174,13 +172,8 @@
 pop_next_query() ->
     self() ! pop_next_query.
 
-<<<<<<< HEAD
-%% 
-execute_query(ReceiverPid, QId, [Qry|_] = SubQueries,
-=======
 %%
 execute_query({query, ReceiverPid, QId, InitialState, [Qry|_] = SubQueries, _},
->>>>>>> 4373177c
               #state{ run_sub_qs_fn = RunSubQs } = State) ->
     Indices = lists:seq(1, length(SubQueries)),
     ZQueries = lists:zip(Indices, SubQueries),
@@ -189,22 +182,26 @@
     {ok, State#state{qid          = QId,
                      receiver_pid = ReceiverPid,
                      qry          = Qry,
-<<<<<<< HEAD
-                     sub_qrys     = Indices}}.
-
-%%
-add_subquery_result(SubQId, Chunk, 
-                    #state{qry      = Qry,
-                           result   = IndexedChunks,
-                           sub_qrys = SubQs} = State) ->
-    #riak_sql_v1{'SELECT' = SelectSpec} = Qry,
-    case lists:member(SubQId, SubQs) of
-        true ->
-            Decoded = decode_results(lists:flatten(Chunk), SelectSpec),
-            NSubQ = lists:delete(SubQId, SubQs),
-            State#state{status   = accumulating_chunks,
-                        result   = [{SubQId, Decoded} | IndexedChunks],
-=======
+
+%%
+%% TODO delete this sucka!
+%%
+%% <<<<<<< HEAD
+%%                      sub_qrys     = Indices}}.
+
+%% %%
+%% add_subquery_result(SubQId, Chunk, 
+%%                     #state{qry      = Qry,
+%%                            result   = IndexedChunks,
+%%                            sub_qrys = SubQs} = State) ->
+%%     #riak_sql_v1{'SELECT' = SelectSpec} = Qry,
+%%     case lists:member(SubQId, SubQs) of
+%%         true ->
+%%             Decoded = decode_results(lists:flatten(Chunk), SelectSpec),
+%%             NSubQ = lists:delete(SubQId, SubQs),
+%%             State#state{status   = accumulating_chunks,
+%%                         result   = [{SubQId, Decoded} | IndexedChunks],
+%% =======
                      sub_qrys     = Indices,
                      result = InitialState }}.
 
@@ -231,35 +228,37 @@
             NSubQ = lists:delete(SubQId, SubQs),
             State#state{status   = accumulating_chunks,
                         result   = QueryResult2,
->>>>>>> 4373177c
                         sub_qrys = NSubQ};
         false ->
             %% discard; Don't touch state as it may have already 'finished'.
             State
     end.
 
-<<<<<<< HEAD
-subqueries_done(SubQId, QId,
-                #state{qid          = QId,
-                       receiver_pid = ReceiverPid,
-                       result       = IndexedChunks,
-                       sub_qrys     = SubQQ} = State) ->
-    case SubQQ of
-        [] ->
-            lager:debug("Done collecting on QId ~p (~p): ~p", [QId, SubQId, IndexedChunks]),
-            %% sort by index, to reassemble according to coverage plan
-            {_, R2} = lists:unzip(lists:sort(IndexedChunks)),
-            Results = lists:append(R2),
-            %   send the results to the waiting client process
-            ReceiverPid ! {ok, Results},
-            pop_next_query(),
-            %% drop indexes, serialize
-            new_state(State#state.name);
-        _MoreSubQueriesNotDone ->
-            State
-    end.
-
-=======
+%%
+%% TODO delete this sucka!
+%%
+%% <<<<<<< HEAD
+%% subqueries_done(SubQId, QId,
+%%                 #state{qid          = QId,
+%%                        receiver_pid = ReceiverPid,
+%%                        result       = IndexedChunks,
+%%                        sub_qrys     = SubQQ} = State) ->
+%%     case SubQQ of
+%%         [] ->
+%%             lager:debug("Done collecting on QId ~p (~p): ~p", [QId, SubQId, IndexedChunks]),
+%%             %% sort by index, to reassemble according to coverage plan
+%%             {_, R2} = lists:unzip(lists:sort(IndexedChunks)),
+%%             Results = lists:append(R2),
+%%             %   send the results to the waiting client process
+%%             ReceiverPid ! {ok, Results},
+%%             pop_next_query(),
+%%             %% drop indexes, serialize
+%%             new_state(State#state.name);
+%%         _MoreSubQueriesNotDone ->
+%%             State
+%%     end.
+%% =======
+
 subqueries_done(QId,
                 #state{qid          = QId,
                        receiver_pid = ReceiverPid,
@@ -288,7 +287,6 @@
     [{<<"aggregate">>, A} || A <- Aggregate].
 
 
->>>>>>> 4373177c
 %%%===================================================================
 %%% Unit tests
 %%%===================================================================
