--- conflicted
+++ resolved
@@ -120,16 +120,20 @@
 
 %% Compile a single selection column into a fun that can extract the cell 
 %% from the row.
-<<<<<<< HEAD
--spec compile_select(DDL::#ddl_v1{}, ColumnSpec::{identifier,[binary()]}) ->
-        compiled_select().
-compile_select(_, {identifier, [<<"*">>]}) ->
-    fun(Row) ->
-        Row
-    end;
-compile_select(#ddl_v1{ fields = Fields }, {identifier, ColumnName}) ->
-    Index = field_index_of(Fields, ColumnName),
-=======
+
+%% TODO delete this sucka!
+%% <<<<<<< HEAD
+%% -spec compile_select(DDL::#ddl_v1{}, ColumnSpec::{identifier,[binary()]}) ->
+%%         compiled_select().
+%% compile_select(_, {identifier, [<<"*">>]}) ->
+%%     fun(Row) ->
+%%         Row
+%%     end;
+%% compile_select(#ddl_v1{ fields = Fields }, {identifier, ColumnName}) ->
+%%     Index = field_index_of(Fields, ColumnName),
+%% ========================
+
+
 -spec compile_select_col(DDL::#ddl_v1{}, ColumnSpec::{identifier,[binary()]}) ->
         compiled_select().
 compile_select_col(DDL, {funcall, {FnName, [Arg1]}} = Select) ->
@@ -161,7 +165,6 @@
     fun(_) -> V end;
 compile_select_col_stateless(#ddl_v1{ fields = Fields }, {identifier, ColumnName}) ->
     Index = column_index_of(Fields, to_column_name_binary(ColumnName)),
->>>>>>> 4373177c
     fun(Row) ->
         lists:nth(Index, Row)
     end;
