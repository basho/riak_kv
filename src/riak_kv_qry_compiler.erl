%% -------------------------------------------------------------------
%%
%% riak_kv_qry_compiler: generate the coverage for a hashed query
%%
%%
%% Copyright (c) 2016 Basho Technologies, Inc.  All Rights Reserved.
%%
%% This file is provided to you under the Apache License,
%% Version 2.0 (the "License"); you may not use this file
%% except in compliance with the License.  You may obtain
%% a copy of the License at
%%
%%   http://www.apache.org/licenses/LICENSE-2.0
%%
%% Unless required by applicable law or agreed to in writing,
%% software distributed under the License is distributed on an
%% "AS IS" BASIS, WITHOUT WARRANTIES OR CONDITIONS OF ANY
%% KIND, either express or implied.  See the License for the
%% specific language governing permissions and limitations
%% under the License.
%%
%% -------------------------------------------------------------------
-module(riak_kv_qry_compiler).

-export([compile/2]).
-export([finalise_aggregate/2]).
-export([run_select/2, run_select/3]).

-ifdef(TEST).
-include_lib("eunit/include/eunit.hrl").
-endif.

-type compiled_select() :: fun((_,_) -> riak_pb_ts_codec:ldbvalue()).
-type options() :: list().
-export_type([compiled_select/0]).

-include("riak_kv_ts.hrl").
-include("riak_kv_index.hrl").
-include("riak_kv_ts_error_msgs.hrl").

-type where_props() :: [{startkey, [term()]} |
                        {endkey, [term()]} |
                        {filter, [term()]} |
                        {start_inclusive, boolean()} |
                        {end_inclusive, boolean()}].
-type combinator()       :: [binary()].
-type limit()            :: pos_integer().
-type offset()           :: non_neg_integer().
-type operator()         :: [binary()].
-type sorter()           :: {binary(), asc|desc, nulls_first|nulls_last}.


-export_type([combinator/0,
              limit/0,
              offset/0,
              operator/0,
              sorter/0]).
-export_type([where_props/0]).

-define(MAX_QUERY_QUANTA, 1000).
%% cap the number of subqueries the compiler will emit
%% Note that when such a query begins to be actually executed, the
%% chunks will need to be really small, for the result to be within
%% max query size.

<<<<<<< HEAD
compile(DDL, Query) ->
    compile(DDL, Query, options()).

-spec compile(?DDL{}, ?SQL_SELECT{}, Options::options()) ->
=======
-spec compile(?DDL{}, ?SQL_SELECT{}) ->
>>>>>>> 7e88e433
    {ok, [?SQL_SELECT{}]} | {error, any()}.
compile(?DDL{}, ?SQL_SELECT{is_executable = true}, _) ->
    {error, 'query is already compiled'};
compile(?DDL{table = T} = DDL, ?SQL_SELECT{is_executable = false} = Q1, Options) ->
    Mod = riak_ql_ddl:make_module_name(T),
    case compile_order_by(
           maybe_compile_group_by(
             Mod, compile_select_clause(DDL, Options, Q1), Q1)) of
        {ok, Q2} ->
            compile_where_clause(DDL, Q2, Options);
        {error, _} = Error ->
            Error
    end.

%% create a proplist of options for query compilation e.g. configured or
%% transient values.
options() ->
    [
        %% this is stored in the options so that multiple calls to `now()` in a
        %% single query share the same value
        {now_milliseconds, now_milliseconds()}
        %% TODO include max quanta
    ].

now_milliseconds() ->
  {Mega, Sec, Micro} = os:timestamp(),
  (Mega*1000000 + Sec)*1000 + round(Micro/1000).

-spec compile_order_by({ok, ?SQL_SELECT{}} | {error, any()}) ->
                              {ok, ?SQL_SELECT{}} | {error, any()}.
compile_order_by({error,_} = E) ->
    E;
compile_order_by({ok, ?SQL_SELECT{'ORDER BY' = OrderBy,
                                  'OFFSET'   = Offset,
                                  'LIMIT'    = Limit,
                                  'SELECT' = #riak_sel_clause_v1{calc_type = CalcType}}})
  when (length(OrderBy) > 0 orelse
        length(Limit)   > 0 orelse
        length(Offset)  > 0) andalso CalcType /= rows ->
    {error, {order_by_with_aggregate_calc_type, ?E_ORDER_BY_WITH_AGGREGATE_CALC_TYPE}};
compile_order_by({ok, ?SQL_SELECT{'ORDER BY' = OrderBy} = Q}) ->
    case non_unique_identifiers(OrderBy) of
        [] ->
            {ok, Q?SQL_SELECT{'ORDER BY' = OrderBy}};
        WhichNonUnique ->
            {error, {non_unique_orderby_fields, ?E_NON_UNIQUE_ORDERBY_FIELDS(hd(WhichNonUnique))}}
    end.

non_unique_identifiers(FF) ->
    Occurrences = [{F, occurs(F, FF)} || {F, _, _} <- FF],
    [F || {F, N} <- Occurrences, N > 1].
occurs(F, FF) ->
    lists:foldl(
      fun({A, _, _}, N) when A == F -> N + 1;
         (_, N) -> N
      end,
      0, FF).

%%
maybe_compile_group_by(_, {error,_} = E, _) ->
    E;
maybe_compile_group_by(Mod, {ok, Sel3}, ?SQL_SELECT{ group_by = GroupBy } = Q1) ->
    %% a throw means an error occurred and the function returned early and is
    %% an expected error e.g. column name typo.
    try
        compile_group_by(Mod, GroupBy, [], Q1?SQL_SELECT{ 'SELECT' = Sel3 })
    catch
        throw:Error -> Error
    end.

%%
compile_group_by(_, [], Acc, Q) ->
    {ok, Q?SQL_SELECT{ group_by = lists:reverse(Acc) }};
compile_group_by(Mod, [{identifier,FieldName}|Tail], Acc, Q)
        when is_binary(FieldName) ->
    Pos = get_group_by_field_position(Mod, FieldName),
    compile_group_by(Mod, Tail, [{Pos,FieldName}|Acc], Q);
compile_group_by(Mod, [{time_fn,{_,FieldName},_} = GroupTimeFnAST|Tail], Acc, Q) when is_binary(FieldName) ->
    GroupTimeFn = make_group_by_time_fn(Mod, GroupTimeFnAST),
    compile_group_by(Mod, Tail, [{GroupTimeFn,FieldName}|Acc], Q).

-spec make_group_by_time_fn(module(), group_time_fn()) -> function().
make_group_by_time_fn(Mod, {time_fn, {identifier,FieldName},{integer,GroupSize}}) ->
    Pos = get_group_by_field_position(Mod, FieldName),
    fun(Row) ->
        Time = lists:nth(Pos, Row),
        riak_ql_quanta:quantum(Time, GroupSize, 'ms')
    end.

%% Get the position in the row for a table column, with `group by` specific
%% errors if the column name does not exist in this table.
get_group_by_field_position(Mod, FieldName) when is_binary(FieldName) ->
    case Mod:get_field_position([FieldName]) of
        undefined ->
            throw(group_by_column_does_not_exist_error(Mod, FieldName));
        Pos when is_integer(Pos) ->
            Pos
    end.

group_by_column_does_not_exist_error(Mod, FieldName) ->
    ?DDL{table = TableName} = Mod:get_ddl(),
<<<<<<< HEAD
    Msg = iolist_to_binary(io_lib:format(
        "Error in group by clause, column '~ts' does not exist in table table ~ts", [FieldName, TableName])),
    {error, {invalid_query, Msg}}.
=======
    {error, {invalid_query, ?E_MISSING_COL_IN_GROUP_BY(FieldName, TableName)}}.
>>>>>>> 7e88e433

%% adding the local key here is a bodge
%% should be a helper fun in the generated DDL module but I couldn't
%% write that up in time
-spec compile_where_clause(?DDL{}, ?SQL_SELECT{}, options()) ->
                                  {ok, [?SQL_SELECT{}]} | {error, term()}.
compile_where_clause(?DDL{} = DDL,
<<<<<<< HEAD
                     ?SQL_SELECT{helper_mod    = Mod,
                                 is_executable = false,
                                 'WHERE'       = W1,
                                 cover_context = Cover} = Q,
                     Options) ->
    try
        {W2,_} = resolve_expressions(Mod, Options, W1),
        case {check_if_timeseries(DDL, lists:flatten([W2])), unwrap_cover(Cover)} of
            {{error, E}, _} ->
                {error, E};
            {_, {error, E}} ->
                {error, E};
            {{true, W3}, {ok, {RealCover, WhereModifications}}} ->
                expand_query(DDL, Q?SQL_SELECT{cover_context = RealCover},
                             update_where_for_cover(W3, WhereModifications))
        end
    catch
        throw:Error when element(1,Error) == error -> Error
=======
                     ?SQL_SELECT{helper_mod = Mod,
                                 is_executable = false,
                                 'WHERE'       = W1,
                                 cover_context = Cover} = Q) ->
    {W2,_} = resolve_expressions(Mod, W1),
    case {compile_where(DDL, lists:flatten([W2])), unwrap_cover(Cover)} of
        {{error, E}, _} ->
            {error, E};
        {_, {error, E}} ->
            {error, E};
        {NewW, {ok, {RealCover, WhereModifications}}} ->
            expand_query(DDL, Q?SQL_SELECT{cover_context = RealCover},
                         update_where_for_cover(NewW, WhereModifications))
>>>>>>> 7e88e433
    end.

%% now break out the query on quantum boundaries
-spec expand_query(?DDL{}, ?SQL_SELECT{}, proplists:proplist()) ->
                          {ok, [?SQL_SELECT{}]} | {error, term()}.
expand_query(?DDL{local_key = LK, partition_key = PK},
             ?SQL_SELECT{helper_mod = Mod} = Q1, Where1) ->
    case expand_where(Where1, PK) of
        {error, E} ->
            {error, E};
        {ok, Where2} ->
            IsDescending = is_last_partition_column_descending(Mod:field_orders(), PK),
            SubQueries1 =
                [Q1?SQL_SELECT{
                       is_executable = true,
                       type          = timeseries,
                       'WHERE'       = maybe_fix_start_order(IsDescending, X),
                       local_key     = LK,
                       partition_key = PK} || X <- Where2],
            SubQueries2 =
                case IsDescending of
                    true ->
                        fix_subquery_order(SubQueries1);
                    false ->
                        SubQueries1
                end,
            {ok, SubQueries2}
    end.

%% Only check the last column in the partition key, otherwise the start/end key
%% does not need to be flipped. The data is not stored in a different order to
%% the start/end key.
%%
%% Checking the last column in the partition key is safe while the other columns
%% must be exactly specified e.g. anything but the QUANTUM column must be
%% covered with an equals operator in the where clause.
is_last_partition_column_descending(FieldOrders, PK) ->
    lists:nth(key_length(PK), FieldOrders) == descending.

key_length(#key_v1{ast = AST}) ->
    length(AST).

local_key_field_orders(FieldOrders, PK) ->
    lists:nthtail(key_length(PK), FieldOrders).

%% Calulate the final result for an aggregate.
-spec finalise_aggregate(#riak_sel_clause_v1{}, [any()]) -> [any()].
finalise_aggregate(#riak_sel_clause_v1{ calc_type = CalcType,
                                        finalisers = FinaliserFns }, Row)
                    when CalcType == aggregate; CalcType == group_by ->
    finalise_aggregate2(FinaliserFns, Row, Row).

%%
finalise_aggregate2([], [], _) ->
    [];
finalise_aggregate2([skip | Fns], [_ | Row], FullRow) ->
    finalise_aggregate2(Fns, Row, FullRow);
finalise_aggregate2([CellFn | Fns], [Cell | Row], FullRow) ->
    [CellFn(FullRow, Cell) | finalise_aggregate2(Fns, Row, FullRow)].

%% Run the selection spec for all selection columns that was created by
-spec run_select(SelectionSpec::[compiled_select()], Row::[riak_pb_ts_codec:ldbvalue()]) ->
                        [riak_pb_ts_codec:ldbvalue()].
run_select(Select, Row) ->
    %% the second argument is the state, if we're return row query results then
    %% there is no long running state
    run_select2(Select, Row, undefined, []).

run_select(Select,  Row, InitialState) ->
    %% the second argument is the state, if we're return row query results then
    %% there is no long running state
    run_select2(Select, Row, InitialState, []).

%% @priv
run_select2([], _, _, Acc) ->
    lists:reverse(Acc);
run_select2([Fn | SelectTail], Row, [ColState1 | ColStateTail], Acc1) ->
    Acc2 = prepend_select_columns(Fn(Row, ColState1), Acc1),
    run_select2(SelectTail, Row, ColStateTail, Acc2);
run_select2([Fn | SelectTail], Row, RowState, Acc1) ->
    Acc2 = prepend_select_columns(Fn(Row, RowState), Acc1),
    run_select2(SelectTail, Row, RowState, Acc2).

%% Check if the select column is actually multiple columns, as returned by
%% SELECT * FROM, or the corner case SELECT *, my_col FROM. This cannot simply
%% be flattened because nulls are represented as empty lists.
prepend_select_columns([_|_] = MultiCols, Acc) ->
    lists:reverse(MultiCols) ++ Acc;
prepend_select_columns(V, Acc) ->
    [V | Acc].

%% copy pasta mapfoldl from lists.erl, otherwise this reports
%% a warning in dialyzer!
my_mapfoldl(F, Accu0, [Hd|Tail]) ->
    {R,Accu1} = F(Hd, Accu0),
    {Rs,Accu2} = my_mapfoldl(F, Accu1, Tail),
    {[R|Rs],Accu2};
my_mapfoldl(F, Accu, []) when is_function(F, 2) -> {[],Accu}.

%%
<<<<<<< HEAD
compile_select_clause(DDL, Options, ?SQL_SELECT{'SELECT' = #riak_sel_clause_v1{clause = Sel}} = Q) ->
=======
compile_select_clause(DDL, ?SQL_SELECT{'SELECT' = #riak_sel_clause_v1{clause = Sel}} = Q) ->
>>>>>>> 7e88e433
    %% compile each select column and put all the calc types into a set, if
    %% any of the results are aggregate then aggregate is the calc type for the
    %% whole query
    CompileColFn =
        fun(ColX, AccX) ->
<<<<<<< HEAD
            select_column_clause_folder(DDL, Options, ColX, AccX)
=======
            select_column_clause_folder(DDL, ColX, AccX)
>>>>>>> 7e88e433
        end,
    Acc = {sets:new(), #riak_sel_clause_v1{ }},
    %% iterate from the right so we can append to the head of lists
    {ResultTypeSet, Sel1} = lists:foldl(CompileColFn, Acc, Sel),
    {ColTypes, Errors} = my_mapfoldl(
        fun(ColASTX, Errors) ->
            infer_col_type(DDL, ColASTX, Errors)
        end, [], Sel),
    IsGroupBy = (Q?SQL_SELECT.group_by /= []),
    IsAggregate = sets:is_element(aggregate, ResultTypeSet),
    if
        IsGroupBy ->
            Sel2 = Sel1#riak_sel_clause_v1{calc_type = group_by};
        IsAggregate ->
            Sel2 = Sel1#riak_sel_clause_v1{calc_type = aggregate};
        not IsAggregate ->
            Sel2 = Sel1#riak_sel_clause_v1{
                   calc_type = rows,
                   initial_state = []}
    end,
    case Errors of
        [] ->
            Sel3 = Sel2#riak_sel_clause_v1{
                col_return_types = lists:flatten(ColTypes),
                col_names = get_col_names(DDL, Q)},
            {ok, Sel3};
        [_|_] ->
            {error, {invalid_query, riak_kv_qry:format_query_syntax_errors(lists:reverse(Errors))}}
    end.

%%
-spec get_col_names(?DDL{}, ?SQL_SELECT{}) -> [binary()].
get_col_names(DDL, ?SQL_SELECT{'SELECT' = #riak_sel_clause_v1{clause = Select}}) ->
    ColNames = riak_ql_to_string:col_names_from_select(Select),
    %% flatten because * gets expanded to multiple columns
    lists:flatten(
      [get_col_names2(DDL, N) || N <- ColNames]
    ).

%%
get_col_names2(DDL, "*") ->
    [X#riak_field_v1.name || X <- DDL?DDL.fields];
get_col_names2(_, Name) ->
    list_to_binary(Name).

%%
-record(single_sel_column, {
          calc_type        :: select_result_type(),
          initial_state    :: any(),
          col_return_types :: [riak_pb_ts_codec:ldbvalue()],
          col_name         :: riak_pb_ts_codec:tscolumnname(),
          clause           :: function(),
          finaliser        :: [function()]
         }).

%%
-spec select_column_clause_folder(?DDL{}, options(), riak_ql_ddl:selection(),
                                  {set(), #riak_sel_clause_v1{}}) ->
                {set(), #riak_sel_clause_v1{}}.
select_column_clause_folder(DDL, Options, ColAST1, 
                            {TypeSet1, #riak_sel_clause_v1{ finalisers = Finalisers } = SelClause}) ->
    %% extract the stateful functions then treat them as separate select columns
    LenFinalisers = length(Finalisers),
    case extract_stateful_functions(ColAST1, LenFinalisers) of
        {ColAST2, []} ->
            %% the case where the column contains no functions
            FinaliserFn =
                compile_select_col_stateless(DDL, Options, {return_state, LenFinalisers + 1}),
            ColAstList = [{ColAST2, FinaliserFn}];
        {FinaliserAST, [WindowFnAST | Tail]} ->
            %% the column contains one or more functions that will be separated
            %% into their own columns until finalisation
            FinaliserFn =
                compile_select_col_stateless(DDL, Options, FinaliserAST),
            ActualCol = {WindowFnAST, FinaliserFn},
            TempCols = [{AST, skip} || AST <- Tail],
            ColAstList = [ActualCol | TempCols]
    end,
    FolderFn =
        fun(E, Acc) ->
            select_column_clause_exploded_folder(DDL, Options, E, Acc)
        end,
    lists:foldl(FolderFn, {TypeSet1, SelClause}, ColAstList).


%% When the select column is "exploded" it means that multiple functions that
%% collect state have been extracted and given their own temporary columns
%% which will be merged by the finalisers.
select_column_clause_exploded_folder(DDL, Options, {ColAst, Finaliser}, {TypeSet1, SelClause1}) ->
    #riak_sel_clause_v1{
       initial_state = InitX,
       clause = RunFnX,
       finalisers = Finalisers1 } = SelClause1,
    S = compile_select_col(DDL, Options, ColAst),
    TypeSet2 = sets:add_element(S#single_sel_column.calc_type, TypeSet1),
    Init2   = InitX ++ [S#single_sel_column.initial_state],
    RunFn2  = RunFnX ++ [S#single_sel_column.clause],
    Finalisers2 = Finalisers1 ++ [Finaliser],
    %% ColTypes are messy because <<"*">> represents many
    %% so you need to flatten the list
    SelClause2 = #riak_sel_clause_v1{
                    initial_state    = Init2,
                    clause           = RunFn2,
                    finalisers       = lists:flatten(Finalisers2)},
    {TypeSet2, SelClause2}.

%% Compile a single selection column into a fun that can extract the cell
%% from the row.
-spec compile_select_col(DDL::?DDL{}, options(), ColumnSpec::any()) ->
                                #single_sel_column{}.
compile_select_col(DDL, Options, {{window_agg_fn, FnName}, [FnArg1]}) when is_atom(FnName) ->
    case riak_ql_window_agg_fns:start_state(FnName) of
        stateless ->
            %% TODO this does not run the function! nothing is stateless so far though
            Fn = compile_select_col_stateless(DDL, Options, FnArg1),
            #single_sel_column{ calc_type        = rows,
                                initial_state    = undefined,
                                clause           = Fn };
        Initial_state ->
            Compiled_arg1 = compile_select_col_stateless(DDL, Options, FnArg1),
            % all the windows agg fns so far are arity of 1
            % which we have forced in this clause by matching on a single argument in the
            % function head
            SelectFn =
                fun(Row, State) ->
                        riak_ql_window_agg_fns:FnName(Compiled_arg1(Row, State), State)
                end,
            #single_sel_column{ calc_type        = aggregate,
                                initial_state    = Initial_state,
                                clause           = SelectFn }
    end;
compile_select_col(DDL, Options, Select) ->
    #single_sel_column{ calc_type = rows,
                        initial_state = undefined,
                        clause = compile_select_col_stateless(DDL, Options, Select) }.


%% Returns a one arity fun which is stateless for example pulling a field from a
%% row.
-spec compile_select_col_stateless(?DDL{}, options(), 
                                   riak_ql_ddl:selection()
                                   | {Op::atom(), riak_ql_ddl:selection(), riak_ql_ddl:selection()}
                                   | {return_state, integer()}) -> compiled_select().
compile_select_col_stateless(_, _, {identifier, [<<"*">>]}) ->
    fun(Row, _) -> Row end;
compile_select_col_stateless(DDL, Options, {negate, ExprToNegate}) ->
    ValueToNegate = compile_select_col_stateless(DDL, Options, ExprToNegate),
    fun(Row, State) -> -ValueToNegate(Row, State) end;
compile_select_col_stateless(_, _, {Type, V}) when Type == varchar; Type == boolean; Type == binary; Type == integer; Type == float ->
    fun(_,_) -> V end;
compile_select_col_stateless(_, _, {return_state, N}) when is_integer(N) ->
    fun(Row,_) -> pull_from_row(N, Row) end;
<<<<<<< HEAD
compile_select_col_stateless(DDL, Options, {{sql_select_fn, 'TIME'}, Args1}) ->
    [Argsx1,Argsx2] = [compile_select_col_stateless(DDL,Options,Ax) || Ax <- Args1],
=======
compile_select_col_stateless(DDL, {{sql_select_fn, 'TIME'}, Args1}) ->
    [Argsx1,Argsx2] = [compile_select_col_stateless(DDL,Ax) || Ax <- Args1],
>>>>>>> 7e88e433
    fun(Row,State) ->
        A1 = Argsx1(Row,State),
        A2 = Argsx2(Row,State),
        riak_ql_quanta:quantum(A1,A2,ms)
    end;
<<<<<<< HEAD
compile_select_col_stateless(_, Options, {{sql_select_fn, 'NOW'}, Args}) ->
    ok = validate_where_fn_arity('NOW', Args),
    {_, Now} = lists:keyfind(now_milliseconds, 1, Options),
    fun(_,_) -> Now end;
compile_select_col_stateless(_, _, {finalise_aggregation, FnName, N}) ->
=======
compile_select_col_stateless(_, {finalise_aggregation, FnName, N}) ->
>>>>>>> 7e88e433
    fun(Row,_) ->
        ColValue = pull_from_row(N, Row),
        riak_ql_window_agg_fns:finalise(FnName, ColValue)
    end;
compile_select_col_stateless(?DDL{fields = Fields}, _, {identifier, ColumnName}) ->
    {Index, _} = col_index_and_type_of(Fields, to_column_name_binary(ColumnName)),
    fun(Row,_) -> pull_from_row(Index, Row) end;
compile_select_col_stateless(DDL, Options, {Op, A, B}) ->
    Arg_a = compile_select_col_stateless(DDL, Options, A),
    Arg_b = compile_select_col_stateless(DDL, Options, B),
    compile_select_col_stateless2(Op, Arg_a, Arg_b).

%%
-spec infer_col_type(?DDL{}, riak_ql_ddl:selection(), Errors::[any()]) ->
        {riak_ql_ddl:external_field_type() | error, any()}.
infer_col_type(_, {Type, _}, Errors) when Type == sint64; Type == varchar;
                                          Type == boolean; Type == double ->
    {Type, Errors};
infer_col_type(_, {binary, _}, Errors) ->
    {varchar, Errors};
infer_col_type(_, {integer, _}, Errors) ->
    {sint64, Errors};
infer_col_type(_, {float, _}, Errors) ->
    {double, Errors};
infer_col_type(?DDL{ fields = Fields }, {identifier, ColName1}, Errors) ->
    case to_column_name_binary(ColName1) of
        <<"*">> ->
            Type = [T || #riak_field_v1{ type = T } <- Fields];
        ColName2 ->
            {_, Type} = col_index_and_type_of(Fields, ColName2)
    end,
    {Type, Errors};
<<<<<<< HEAD
infer_col_type(_, {{sql_select_fn, 'NOW'}, _}, Errors1) ->
    {timestamp, Errors1};
=======
>>>>>>> 7e88e433
infer_col_type(DDL, {{sql_select_fn, 'TIME'}, Args}, Errors1) ->
    {ArgTypes,Errors2} =
        lists:foldr(
            fun(E, {Types, ErrorsX}) ->
                case infer_col_type(DDL, E, ErrorsX) of
                    {error,E}     -> {[error|Types],[E|ErrorsX]};
                    {T, ErrorsX2} -> {[T|Types], ErrorsX2}
                end
            end, {[], Errors1}, Args),
    case ArgTypes of
        [timestamp,sint64] ->
            {timestamp,Errors2};
        _ ->
            FnSigError = {argument_type_mismatch, 'TIME', ArgTypes},
            {error,[FnSigError|Errors2]}
    end;
infer_col_type(DDL, {{window_agg_fn, FnName}, [FnArg1]}, Errors1) ->
    case infer_col_type(DDL, FnArg1, Errors1) of
        {error, _} = Error ->
            Error;
        {ArgType, Errors2} ->
            infer_col_function_type(FnName, [ArgType], Errors2)
    end;
infer_col_type(DDL, {Op, A, B}, Errors1) when Op == '/'; Op == '+'; Op == '-'; Op == '*' ->
    {AType, Errors2} = infer_col_type(DDL, A, Errors1),
    {BType, Errors3} = infer_col_type(DDL, B, Errors2),
    maybe_infer_op_type(Op, AType, BType, Errors3);
infer_col_type(DDL, {negate, AST}, Errors) ->
    infer_col_type(DDL, AST, Errors).

%%
infer_col_function_type(FnName, ArgTypes, Errors) ->
    case riak_ql_window_agg_fns:fn_type_signature(FnName, ArgTypes) of
        {error, Reason} ->
            {error, [Reason | Errors]};
        ReturnType ->
            {ReturnType, Errors}
    end.

%%
pull_from_row(N, Row) ->
    lists:nth(N, Row).

%%
-spec extract_stateful_functions(riak_ql_ddl:selection(), integer()) ->
        {riak_ql_ddl:selection() |
         {return_state, integer()}, [riak_ql_ddl:selection_function()]}.
extract_stateful_functions(Selection1, FinaliserLen) when is_integer(FinaliserLen) ->
    {Selection2, Fns} = extract_stateful_functions2(Selection1, FinaliserLen, []),
    {Selection2, lists:reverse(Fns)}.

%% extract stateful functions from the selection
-spec extract_stateful_functions2(riak_ql_ddl:selection(), integer(),
                                  [riak_ql_ddl:selection_function()]) ->
        {riak_ql_ddl:selection() | {finalise_aggregation, FnName::atom(), integer()}, [riak_ql_ddl:selection_function()]}.
extract_stateful_functions2({Op, ArgA1, ArgB1}, FinaliserLen, Fns1) ->
    {ArgA2, Fns2} = extract_stateful_functions2(ArgA1, FinaliserLen, Fns1),
    {ArgB2, Fns3} = extract_stateful_functions2(ArgB1, FinaliserLen, Fns2),
    {{Op, ArgA2, ArgB2}, Fns3};
extract_stateful_functions2({negate, Arg1}, FinaliserLen, Fns1) ->
    {Arg2, Fns2} = extract_stateful_functions2(Arg1, FinaliserLen, Fns1),
    {{negate, Arg2}, Fns2};
extract_stateful_functions2({Tag, _} = Node, _, Fns)
        when Tag == identifier; Tag == sint64; Tag == integer; Tag == float;
             Tag == binary;     Tag == varchar; Tag == boolean ->
    {Node, Fns};
extract_stateful_functions2({{sql_select_fn, _}, _} = Node, _, Fns) ->
    {Node, Fns};
extract_stateful_functions2({{window_agg_fn, FnName}, _} = Function, FinaliserLen, Fns1) ->
    Fns2 = [Function | Fns1],
    {{finalise_aggregation, FnName, FinaliserLen + length(Fns2)}, Fns2}.

%% Only change the start order if the query has descending fields, otherwise
%% the natural order is correct.
maybe_fix_start_order(false, W) ->
    W;
maybe_fix_start_order(true, W) ->
    fix_start_order(W).

%%
fix_start_order(W) ->
    {startkey, StartKey0} = lists:keyfind(startkey, 1, W),
    {endkey, EndKey0} = lists:keyfind(endkey, 1, W),
    %% Swap the start/end keys so that the backends will
    %% scan over them correctly.  Likely cause is a descending
    %% timestamp field.
    W1 = lists:keystore(startkey, 1, W, {startkey, EndKey0}),
    W2 = lists:keystore(endkey, 1, W1, {endkey, StartKey0}),
    %% start inclusive defaults true, end inclusive defaults false
    W3 = lists:keystore(start_inclusive, 1, W2,
                        {start_inclusive, proplists:get_value(end_inclusive, W, false)}),
    _W4 = lists:keystore(end_inclusive, 1, W3,
                         {end_inclusive, proplists:get_value(start_inclusive, W2, true)}).

fix_subquery_order(Queries1) ->
    Queries2 = lists:sort(fun fix_subquery_order_compare/2, Queries1),
    case Queries2 of
        [?SQL_SELECT{ 'WHERE' = FirstWhere1 } = FirstQuery|QueryTail] when length(Queries2) > 1 ->
            case lists:keytake(end_inclusive, 1, FirstWhere1) of
                false ->
                    Queries2;
                {value, Flag, _FirstWhere2} ->
                    ?SQL_SELECT{ 'WHERE' = LastWhere } = LastQuery1 = lists:last(Queries2),
                    LastQuery2 = LastQuery1?SQL_SELECT{ 'WHERE' = lists:keystore(end_inclusive, 1, LastWhere, Flag) },
                    Queries3 = QueryTail -- [LastQuery1],
                    [FirstQuery?SQL_SELECT{ 'WHERE' = FirstWhere1 } | Queries3] ++ [LastQuery2]
            end;
        _ ->
            Queries2
    end.

%% Make the subqueries appear in the same order as the keys.  The qry worker
%% returns the results to the client in the order of the subqueries, so
%% if timestamp is descending for equality queries on family/series then
%% the results need to merge in the reverse order.
%%
%% Detect this by the implict order of the start/end keys.  Should be
%% refactored to explicitly understand key order at some future point.
fix_subquery_order_compare(Qa, Qb) ->
    {startkey, Astartkey} = lists:keyfind(startkey, 1, Qa?SQL_SELECT.'WHERE'),
    {endkey, Aendkey}     = lists:keyfind(endkey, 1, Qa?SQL_SELECT.'WHERE'),
    {startkey, Bstartkey} = lists:keyfind(startkey, 1, Qb?SQL_SELECT.'WHERE'),
    {endkey, Bendkey}     = lists:keyfind(endkey, 1, Qb?SQL_SELECT.'WHERE'),

    fix_subquery_order_compare(Astartkey, Aendkey, Bstartkey, Bendkey).

%%
fix_subquery_order_compare(Astartkey, Aendkey, Bstartkey, Bendkey) ->
    if
        (Astartkey == Aendkey) ->
            (Astartkey =< Bstartkey orelse Aendkey =< Bendkey);
        (Bstartkey == Bendkey) ->
            not (Astartkey =< Bstartkey orelse Aendkey =< Bendkey);
        (Astartkey =< Aendkey) ->
            Astartkey =< Bstartkey;
        true ->
            Bstartkey =< Astartkey
    end.

%%
maybe_infer_op_type(_, error, _, Errors) ->
    {error, Errors};
maybe_infer_op_type(_, _, error, Errors) ->
    {error, Errors};
maybe_infer_op_type(Op, AType, BType, Errors) ->
    case infer_op_type(Op, AType, BType) of
        {error, Reason} ->
            {error, [Reason | Errors]};
        Type ->
            {Type, Errors}
    end.

%%
infer_op_type('/', sint64, sint64) -> sint64;
infer_op_type('/', double, double) -> double;
infer_op_type('/', sint64, double) -> double;
infer_op_type('/', double, sint64) -> double;
infer_op_type(_, T, T) when T == double orelse T == sint64 ->
    T;
infer_op_type(_, T1, T2) when T1 == double andalso T2 == sint64;
                              T1 == sint64 andalso T2 == double ->
    double;
infer_op_type(Op, T1, T2) ->
    {error, {operator_type_mismatch, Op, T1, T2}}.

%%
compile_select_col_stateless2('+', A, B) ->
    fun(Row, State) ->
        riak_ql_window_agg_fns:add(A(Row, State), B(Row, State))
    end;
compile_select_col_stateless2('*', A, B) ->
    fun(Row, State) ->
        riak_ql_window_agg_fns:multiply(A(Row, State), B(Row, State))
    end;
compile_select_col_stateless2('/', A, B) ->
    fun(Row, State) ->
        riak_ql_window_agg_fns:divide(A(Row, State), B(Row, State))
    end;
compile_select_col_stateless2('-', A, B) ->
    fun(Row, State) ->
        riak_ql_window_agg_fns:subtract(A(Row, State), B(Row, State))
    end.

%%
to_column_name_binary([Name]) when is_binary(Name) ->
    Name;
to_column_name_binary(Name) when is_binary(Name) ->
    Name.

%% Return the index and type of a field in the table definition.
col_index_and_type_of(Fields, ColumnName) ->
    case lists:keyfind(ColumnName, #riak_field_v1.name, Fields) of
        false ->
            FieldNames = [X#riak_field_v1.name || X <- Fields],
            error({unknown_column, {ColumnName, FieldNames}});
        #riak_field_v1{ position = Position, type = Type } ->
            {Position, Type}
    end.

%%
-spec expand_where(riak_ql_ddl:filter(), #key_v1{}) ->
                          {ok, [where_props()]} | {error, atom()}.
expand_where(Where, PartitionKey) ->
    case find_quantum_field_index_in_key(PartitionKey) of
        {QField, QSize, QUnit, QIndex} ->
            hash_timestamp_to_quanta(QField, QSize, QUnit, QIndex, Where);
        notfound ->
            {ok, [Where]}
    end.

%% Return the parameters for the quantum function and it's index in the
%% partition key fields.
-spec find_quantum_field_index_in_key(#key_v1{}) ->
    {QName::binary(), QSize::integer(), QUnit::atom(), QIndex::integer()} | notfound.
find_quantum_field_index_in_key(#key_v1{ ast = PKAST }) ->
    find_quantum_field_index_in_key2(PKAST, 1).

%%
find_quantum_field_index_in_key2([], _) ->
    notfound;
find_quantum_field_index_in_key2([#hash_fn_v1{ mod = riak_ql_quanta,
                                               fn = quantum,
                                               args = [?SQL_PARAM{name = [X]}, Y, Z] }|_], Index) ->
    {X,Y,Z,Index};
find_quantum_field_index_in_key2([_|Tail], Index) ->
    find_quantum_field_index_in_key2(Tail, Index+1).

%%
hash_timestamp_to_quanta(QField, QSize, QUnit, QIndex, Where1) ->
    GetMaxMinFun = fun({startkey, List}, {_S, E}) ->
                           {element(3, lists:nth(QIndex, List)), E};
                      ({endkey,   List}, {S, _E}) ->
                           {S, element(3, lists:nth(QIndex, List))};
                      (_, {S, E})  ->
                           {S, E}
                   end,
    {Min1, Max1} = lists:foldl(GetMaxMinFun, {"", ""}, Where1),
    %% if the start range is not inclusive then add one and remove the
    %% start_inclusive flag. This is so that the query start key hashes to the
    %% correct quanta when it is on the boundary since the start_inclusive flag
    %% is not taken into account in the partition hashing. For example given a
    %% one second quantum `mytime > 1999` should return keys with mytime greater
    %% than 2000 but will hash to the quantum before 2000 and receive no results
    %% from it.
    case lists:keytake(start_inclusive, 1, Where1) of
        {value, {start_inclusive, false}, WhereX}  ->
            Where2 = WhereX,
            Min2 = Min1 + 1;
        _ ->
            Where2 = Where1,
            Min2 = Min1
    end,
    Max2 =
        case proplists:get_value(end_inclusive, Where2, false) of
            true  -> Max1 + 1;
            false -> Max1
        end,
    %% sanity check for the number of quanta we can handle
    MaxQueryQuanta = app_helper:get_env(riak_kv, timeseries_query_max_quanta_span, ?MAX_QUERY_QUANTA),
    NQuanta = (Max2 - Min2) div riak_ql_quanta:unit_to_millis(QSize, QUnit),
    case NQuanta < MaxQueryQuanta of
        true ->
            {_NoSubQueries, Boundaries} =
                riak_ql_quanta:quanta(Min2, Max2, QSize, QUnit),
            %% use the maximum value that has not been incremented, we still use
            %% the end_inclusive flag because the end key is not used to hash
            {ok, make_wheres(Where2, QField, Min2, Max1, Boundaries)};
        false ->
            lager:info("query spans too many quanta (~b, max ~b)", [NQuanta, MaxQueryQuanta]),
            {error, {too_many_subqueries, NQuanta, MaxQueryQuanta}}
    end.

make_wheres(Where, QField, LowerBound, UpperBound, Boundaries) when LowerBound > UpperBound ->
    make_wheres(Where, QField, UpperBound, LowerBound, Boundaries);
make_wheres(Where, QField, LowerBound, UpperBound, Boundaries) ->
    {HeadOption, TailOption, NewWhere} = extract_options(Where),
    Starts = [LowerBound | Boundaries],
    Ends   = Boundaries ++ [UpperBound],
    [HdW | Ws] = make_w2(Starts, Ends, QField, NewWhere, []),
    %% add the head options to the head
    %% add the tail options to the tail
    %% reverse again
    [TW | Rest] = lists:reverse([lists:flatten(HdW ++ [HeadOption]) | Ws]),
    _Wheres = lists:reverse([lists:flatten(TW ++ [TailOption]) | Rest]).

make_w2([], [], _QField, _Where, Acc) ->
    lists:reverse(Acc);
make_w2([Start | T1], [End | T2], QField, Where, Acc) ->
    Where2 = swap(Where, QField, startkey, Start),
    Where3 = swap(Where2, QField, endkey, End),
    make_w2(T1, T2, QField, Where, [Where3 | Acc]).

extract_options(Where) ->
    {HeadOption, W1} = case lists:keytake(start_inclusive, 1, Where) of
                           false                  -> {[], Where};
                           {value, HdO, NewWhere} -> {HdO, NewWhere}
                       end,
    {TailOption, W2} = case lists:keytake(end_inclusive, 1, W1) of
                           false                  -> {[], W1};
                           {value, TO, NewWhere2} -> {TO, NewWhere2}
                       end,
    {HeadOption, TailOption, W2}.

%% this rewrite is premised on the fact the the Query field is a timestamp
swap(Where, QField, Key, Val) ->
    {Key, Fields} = lists:keyfind(Key, 1, Where),
    NewFields = lists:keyreplace(QField, 1, Fields, {QField, timestamp, Val}),
    _NewWhere = lists:keyreplace(Key, 1, Where, {Key, NewFields}).

%%
quantum_field_name(DDL) ->
    case find_quantum_fields(DDL) of
        [QFieldName] ->
            QFieldName;
        [] ->
            no_quanta
    end.

%%
find_quantum_fields(?DDL{ partition_key = #key_v1{ ast = PKAST } }) ->
    [quantum_fn_to_field_name(QuantumFunc) || #hash_fn_v1{ } = QuantumFunc <- PKAST].

%%
quantum_fn_to_field_name(#hash_fn_v1{ mod = riak_ql_quanta,
                                      fn = quantum,
                                      args = [?SQL_PARAM{name = [Name]}|_ ] }) ->
    Name.

check_if_timeseries(?DDL{table = T, partition_key = PK, local_key = LK0} = DDL,
                    [W]) ->
    try
        #key_v1{ast = PartitionKeyAST} = PK,
        PartitionFields = [X || ?SQL_PARAM{name = X} <- PartitionKeyAST],
        LK = LK0#key_v1{ast = lists:sublist(LK0#key_v1.ast, length(PartitionKeyAST))},
        QuantumFieldName = quantum_field_name(DDL),
        StrippedW = strip(W, []),
        {StartW, EndW, Filter} =
            break_out_timeseries(StrippedW, PartitionFields, QuantumFieldName),
        Mod = riak_ql_ddl:make_module_name(T),
        StartKey = rewrite(LK, StartW, Mod),
        EndKey = rewrite(LK, EndW, Mod),
        case has_errors(StartKey, EndKey) of
            [] ->
                %% defaults on startkey and endkey are different
                IncStart = case includes(StartW, '>', Mod) of
                               true  -> [{start_inclusive, false}];
                               false -> []
                           end,
                IncEnd = case includes(EndW, '<', Mod) of
                             true  -> [];
                             false -> [{end_inclusive, true}]
                         end,
                RewrittenFilter = add_types_to_filter(Filter, Mod),
                WhereProps1 = lists:flatten(
                    [{startkey, StartKey},
                     {endkey,   EndKey},
                     {filter,   RewrittenFilter},
                     IncStart,
                     IncEnd]),
                WhereProps2 = check_where_clause_is_possible(DDL, WhereProps1),
                WhereProps3 = rewrite_where_with_additional_filters(
                    Mod:additional_local_key_fields(),
                    local_key_field_orders(Mod:field_orders(), PK),
                    fun Mod:get_field_type/1,
                    WhereProps2),
                {true, WhereProps3};
            Errors ->
                {error, Errors}
        end
    catch
        error:{Reason, Description} = E when is_atom(Reason), is_binary(Description) ->
            {error, E};
        error:Reason ->
            %% if it is not a known error then return the stack trace for
            %% debugging
            {error, {where_not_timeseries, Reason, erlang:get_stacktrace()}}
    end;
check_if_timeseries(?DDL{}, []) ->
    {error, {no_where_clause, ?E_NO_WHERE_CLAUSE}}.

%%
has_errors(StartKey, EndKey) ->
    HasErrors = [EX || {error, EX} <- [StartKey, EndKey]],
    case HasErrors of
        [E,E] -> E;
        [E]   -> E;
        _     -> HasErrors
    end.

%% this is pretty brutal - it is assuming this is a time series query
%% if it isn't this clause is mince
includes([], _Op, _Mod) ->
    false;
includes([{Op1, Field, _} | T], Op2, Mod) ->
    Type = Mod:get_field_type([Field]),
    case Type of
        timestamp ->
            case Op1 of
                Op2 -> true;
                _   -> false
            end;
        _ ->
            includes(T, Op2, Mod)
    end.

%% find the upper and lower bound for the time
find_timestamp_bounds(QuantumField, LocalFields) ->
    find_timestamp_bounds2(QuantumField, LocalFields, [], {undefined, undefined}).

%%
find_timestamp_bounds2(_, [], OtherFilters, BoundsAcc) ->
    {lists:reverse(OtherFilters), BoundsAcc};
find_timestamp_bounds2(QuantumFieldName, [{or_, {_, QuantumFieldName, _}, _} | _], _, _) ->
    %% if this is an or state ment, lookahead at what is being tested, the quanta
    %% cannot be tested with an OR operator
    error({time_bounds_must_use_and_op, ?E_TIME_BOUNDS_MUST_USE_AND});
find_timestamp_bounds2(QuantumFieldName, [{Op, QuantumFieldName, _} = Filter | Tail],
                       OtherFilters, BoundsAcc1) ->
    %% if there are already end bounds throw an error
    if
        Op == '>' orelse Op == '>=' ->
            find_timestamp_bounds2(
              QuantumFieldName, Tail, OtherFilters, acc_lower_bounds(Filter, BoundsAcc1));
        Op == '<' orelse Op == '<=' ->
            find_timestamp_bounds2(
              QuantumFieldName, Tail, OtherFilters, acc_upper_bounds(Filter, BoundsAcc1));
        Op == '=' orelse Op == '!=' ->
            find_timestamp_bounds2(
              QuantumFieldName, Tail, [Filter | OtherFilters], BoundsAcc1)
    end;
find_timestamp_bounds2(QuantumFieldName, [Filter | Tail], OtherFilters, BoundsAcc1) ->
    %% this filter is not on the quantum
    find_timestamp_bounds2(QuantumFieldName, Tail, [Filter | OtherFilters], BoundsAcc1).

%%
acc_lower_bounds(Filter, {undefined, U}) ->
    {Filter, U};
acc_lower_bounds(_Filter, {_L, _}) ->
    error({lower_bound_specified_more_than_once, ?E_TSMSG_DUPLICATE_LOWER_BOUND}).

%%
acc_upper_bounds(Filter, {L, undefined}) ->
    {L, Filter};
acc_upper_bounds(_Filter, {_, _U}) ->
    error({upper_bound_specified_more_than_once, ?E_TSMSG_DUPLICATE_UPPER_BOUND}).

%%
break_out_timeseries(Filters1, PartitionFields1, no_quanta) ->
    {Body, Filters2} = split_key_from_filters(PartitionFields1, Filters1),
    {Body, Body, Filters2};
break_out_timeseries(Filters1, PartitionFields1, QuantumField) when is_binary(QuantumField) ->
    case find_timestamp_bounds(QuantumField, Filters1) of
        {_, {undefined, undefined}} ->
            %% if we don't have a time range then check for a time equality
            %% filter e.g. mytime = 12345, which is rewritten as
            %% mytime >= 12345 AND mytime <= 12345
            {QEqFilters, OtherFilters} =
                lists:partition(fun({Op, F, _}) ->
                                    Op == '=' andalso F == QuantumField
                                end, Filters1),
            case QEqFilters of
                [QEqFilter] ->
                    {Body, Filters2} = split_key_from_filters(PartitionFields1, OtherFilters),
                    Starts = setelement(1, QEqFilter, '>='),
                    Ends = setelement(1, QEqFilter, '<='),
                    {[Starts | Body], [Ends | Body], Filters2};
                [] ->
                    error({incomplete_where_clause, ?E_TSMSG_NO_BOUNDS_SPECIFIED});
                [_|_] ->
                    error(
                        {cannot_have_two_equality_filters_on_quantum_without_range,
                         ?E_CANNOT_HAVE_TWO_EQUALITY_FILTERS_ON_QUANTUM_WITHOUT_RANGE})
            end;
        {_, {_, undefined}} ->
            error({incomplete_where_clause, ?E_TSMSG_NO_UPPER_BOUND});
        {_, {undefined, _}} ->
            error({incomplete_where_clause, ?E_TSMSG_NO_LOWER_BOUND});
        {_, {{_,_,{_,Starts}}, {_,_,{_,Ends}}}} when is_integer(Starts),
                                                     is_integer(Ends),
                                                     Starts > Ends ->
            error({lower_bound_must_be_less_than_upper_bound,
                   ?E_TSMSG_LOWER_BOUND_MUST_BE_LESS_THAN_UPPER_BOUND});
        {_, {{GT,_,{_,Starts}}, {LT,_,{_,Ends}}}} when is_integer(Starts),
                                                       is_integer(Ends),
                                                       ((Starts == Ends andalso (GT /= '>=' orelse LT /= '<='))
                                                        orelse
                                                        ((Starts == (Ends - 1)) andalso GT /= '>=' andalso LT /= '<=')
                                                       ) ->
            %% Two scenarios:
            %% * Upper and lower bounds are the same, in which case
            %%   both comparison operators must include the equal sign
            %% * Upper and lower bounds are adjacent, in which case
            %%   one comparison operator must include the equal sign
            error({lower_and_upper_bounds_are_equal_when_no_equals_operator,
                   ?E_TSMSG_LOWER_AND_UPPER_BOUNDS_ARE_EQUAL_WHEN_NO_EQUALS_OPERATOR});
        {_, {{'>',_,{_,Starts}}, {'<',_,{_,Ends}}}} when is_integer(Starts),
                                                         is_integer(Ends),
                                                         Starts == (Ends - 1) ->
            %% catch when the filter values for time bounds are equal but we're
            %% using greater than or less than so could never match, if >= or <=
            %% were used on either side then
            error({lower_and_upper_bounds_are_equal_when_no_equals_operator,
                   ?E_TSMSG_LOWER_AND_UPPER_BOUNDS_ARE_EQUAL_WHEN_NO_EQUALS_OPERATOR});
        {Filters2, {Starts, Ends}} ->
            %% create the keys by splitting the key filters and prepending it
            %% with the time bound.
            {Body, Filters3} = split_key_from_filters(PartitionFields1, Filters2),
            {[Starts | Body], [Ends | Body], Filters3}
    end.

%% separate the key fields from the other filters
split_key_from_filters(LocalFields, Filters) ->
    lists:mapfoldl(fun split_key_from_filters2/2, Filters, LocalFields).

%%
split_key_from_filters2([FieldName], Filters) when is_binary(FieldName) ->
    take_key_field(FieldName, Filters, []).

%%
take_key_field(FieldName, [], Acc) when is_binary(FieldName) ->
    %% check if the field exists in the clause but used the wrong operator or
    %% it never existed at all. Give a more helpful message if the wrong op was
    %% used.
    case lists:keyfind(FieldName, 2, Acc) of
        false ->
            Reason = ?E_KEY_FIELD_NOT_IN_WHERE_CLAUSE(FieldName);
        {Op, _, _} ->
            Reason = ?E_KEY_PARAM_MUST_USE_EQUALS_OPERATOR(FieldName, Op)
    end,
    error({missing_key_clause, Reason});
take_key_field(FieldName, [{'=', FieldName, _} = Field | Tail], Acc) ->
    {Field, Acc ++ Tail};
take_key_field(FieldName, [Field | Tail], Acc) ->
    take_key_field(FieldName, Tail, [Field | Acc]).

strip({and_, B, C}, Acc) -> strip(C, [B | Acc]);
strip(A, Acc)            -> [A | Acc].

add_types_to_filter(Filter, Mod) ->
    add_types2(Filter, Mod, []).

add_types2([], _Mod, Acc) ->
    make_ands(lists:reverse(Acc));
add_types2([{Op, LHS, RHS} | T], Mod, Acc) when Op =:= and_ orelse
                                                Op =:= or_  ->
    NewAcc = {Op, add_types2([LHS], Mod, []), add_types2([RHS], Mod, [])},
    add_types2(T, Mod, [NewAcc | Acc]);
add_types2([{NullOp, {identifier, Field}} | T], Mod, Acc) when NullOp =:= is_null orelse
                                                                 NullOp =:= is_not_null ->
    EqOp = case NullOp of
        is_null -> '=';
        is_not_null -> '!='
    end,
    %% cast to varchar since nullable types do not exist w/i the leveldb backend,
    %% otherwise said NULL as [] bleeds due to basic datatype selection.
    NewType = 'varchar',
    NewAcc = {EqOp, {field, Field, NewType}, {const, ?SQL_NULL}},
    add_types2(T, Mod, [NewAcc | Acc]);
add_types2([{Op, Field, {_, Val}} | T], Mod, Acc) ->
    NewType = riak_ql_ddl:get_storage_type(Mod:get_field_type([Field])),
    NewAcc = {Op, {field, Field, NewType}, {const, normalise(Val, NewType)}},
    add_types2(T, Mod, [NewAcc | Acc]).

%% the query is prevalidated so the value can only convert down to one of these
%% two values (but that may fail in the future)
normalise(Val, boolean) when is_binary(Val) ->
    case string:to_lower(binary_to_list(Val)) of
        "true"  -> true;
        "false" -> false
    end;
normalise(Val, boolean) when is_list(Val) ->
    case string:to_lower(Val) of
        "true"  -> true;
        "false" -> false
    end;
normalise(X, _) ->
    X.

%% I know, not tail recursive could stackbust
%% but not really
make_ands([]) ->
    [];
make_ands([H | []]) ->
    H;
make_ands([H | T]) ->
    {and_, H, make_ands(T)}.

%%
rewrite(#key_v1{ast = AST}, W, Mod) ->
    rewrite2(AST, W, Mod, []).

%%
rewrite2([], [], _Mod, Acc) ->
    lists:reverse(Acc);
rewrite2([], _W, _Mod, _Acc) ->
    %% the rewrite should have consumed all the passed in values
    {error, {invalid_rewrite, _W}};
rewrite2([?SQL_PARAM{name = [FieldName]} | T], Where1, Mod, Acc) ->
    Type = Mod:get_field_type([FieldName]),
    case lists:keytake(FieldName, 2, Where1) of
        false                           ->
            {error, {missing_param, ?E_MISSING_PARAM_IN_WHERE_CLAUSE(FieldName)}};
        {value, {_, _, {_, Val}}, Where2} ->
            rewrite2(T, Where2, Mod, [{FieldName, Type, Val} | Acc])
    end.

%% Functions to assist with coverage chunks that redefine quanta ranges
-spec unwrap_cover(undefined | binary()) ->
                          {ok, {undefined, undefined} |
                           {OpaqueContext::binary(), {FieldName::binary(), Range::tuple()}}} |
                          {error, invalid_coverage_context_checksum}.
unwrap_cover(undefined) ->
    {ok, {undefined, undefined}};
unwrap_cover(Cover) when is_binary(Cover) ->
    case catch riak_kv_pb_coverage:checksum_binary_to_term(Cover) of
        {ok, {Proplist, {FieldName, RangeTuple}}} ->
            {ok, {riak_kv_pb_coverage:term_to_checksum_binary(Proplist),
             {FieldName, RangeTuple}}};

        %% As of 1.6 or the equivalent merged KV version, we can start
        %% generating simpler coverage chunks for timeseries that are
        %% pure property lists instead of a tuple with the
        %% `vnode_hash'/`node' property list as first element and the
        %% local where clause parameters as second.
        {ok, Proplist} ->
            FieldName = proplists:get_value(ts_where_field, Proplist),
            RangeTuple = proplists:get_value(ts_where_range, Proplist),
            {ok, {Cover, {FieldName, RangeTuple}}};

        {error, invalid_checksum} ->
            {error, invalid_coverage_context_checksum}
    end.

update_where_for_cover(Where, undefined) ->
    Where;
update_where_for_cover(Where, {FieldName, RangeTuple}) ->
    update_where_for_cover(Where, FieldName, RangeTuple).

update_where_for_cover(Props, Field, {{StartVal, StartInclusive},
                                      {EndVal, EndInclusive}}) ->
    %% Sample data structure:
    %% 'WHERE' = [{startkey,[{<<"field1">>,varchar,<<"f1">>},
    %%                       {<<"field2">>,varchar,<<"f2">>},
    %%                       {<<"time">>,timestamp,15000}]},
    %%            {endkey,[{<<"field1">>,varchar,<<"f1">>},
    %%                     {<<"field2">>,varchar,<<"f2">>},
    %%                     {<<"time">>,timestamp,20000}]},
    %%            {filter,[]},
    %%            {end_inclusive,true}],

    %% Changes to apply:
    %%   Modify the Field 3-tuple in the startkey and endkey properties
    %%   Drop end_inclusive, start_inclusive properties
    %%   Add new end_inclusive, start_inclusive properties based on the parameters
    %%   Retain any other properties (currently only `filter')

    NewStartKeyVal = modify_where_key(proplists:get_value(startkey, Props),
                                     Field, StartVal),
    NewEndKeyVal = modify_where_key(proplists:get_value(endkey, Props),
                                   Field, EndVal),

    SlimProps =
        lists:foldl(
          fun(Prop, Acc) -> proplists:delete(Prop, Acc) end,
          Props,
          [startkey, endkey, end_inclusive, start_inclusive]),

    [{startkey, NewStartKeyVal}, {endkey, NewEndKeyVal},
     {start_inclusive, StartInclusive}, {end_inclusive, EndInclusive}] ++
        SlimProps.

modify_where_key(TupleList, Field, NewVal) ->
    {Field, FieldType, _OldVal} = lists:keyfind(Field, 1, TupleList),
    lists:keyreplace(Field, 1, TupleList, {Field, FieldType, NewVal}).

<<<<<<< HEAD
resolve_expressions(Mod, Options, WhereAST) ->
=======
resolve_expressions(Mod, WhereAST) ->
>>>>>>> 7e88e433
    Acc = acc, %% not used
    riak_ql_ddl:mapfold_where_tree(
        fun (_, Op, Acc_x) when Op == and_; Op == or_ ->
                {ok, Acc_x};
            (_, Filter, Acc_x) ->
<<<<<<< HEAD
                {resolve_expressions_folder(Mod, Options, Filter), Acc_x}
        end, Acc, WhereAST).

resolve_expressions_folder(_, _, {ExpOp,{_,A},{_,B}}) when ExpOp == '+'; ExpOp == '*';
=======
                {resolve_expressions_folder(Mod, Filter), Acc_x}
        end, Acc, WhereAST).

resolve_expressions_folder(_Mod, {ExpOp,{_,A},{_,B}}) when ExpOp == '+'; ExpOp == '*';
>>>>>>> 7e88e433
                                                           ExpOp == '-'; ExpOp == '/' ->
    Value =
        case ExpOp of
            '+' -> riak_ql_window_agg_fns:add(A,B);
            '*' -> riak_ql_window_agg_fns:multiply(A,B);
            '-' -> riak_ql_window_agg_fns:subtract(A,B);
            '/' -> riak_ql_window_agg_fns:divide(A,B)
        end,
    {calculated, Value};
<<<<<<< HEAD
resolve_expressions_folder(_, Options, {{sql_select_fn,'NOW'}, Args}) ->
    ok = validate_where_fn_arity('NOW', Args),
    {_, Now} = lists:keyfind(now_milliseconds, 1, Options),
    {timestamp, Now};
resolve_expressions_folder(Mod, _, {ExpOp,FieldName,{calculated,V1}}) when is_binary(FieldName) ->
    V2 = cast_value_to_ast(Mod:get_field_type([FieldName]),V1),
    {ExpOp,FieldName,V2};
resolve_expressions_folder(_, _, AST) ->
    AST.

validate_where_fn_arity(FnName, Args) ->
    ExpectedArity = riak_ql_ddl:sql_function_arity(FnName),
    ActualArity = length(Args),
    case ExpectedArity == length(Args) of
        true ->
            ok;
        false ->
            Msg = format_binary(
                "Function ~p has arity of ~p but was called with ~p arguments.",
                [FnName, ExpectedArity, ActualArity]),
            throw({error,{invalid_query,  Msg}})
    end.

format_binary(Fmt, Args) ->
    iolist_to_binary(io_lib:format(Fmt, Args)).

=======
resolve_expressions_folder(Mod, {ExpOp,FieldName,{calculated,V1}}) when is_binary(FieldName) ->
    V2 = cast_value_to_ast(Mod:get_field_type([FieldName]),V1),
    {ExpOp,FieldName,V2};
resolve_expressions_folder(_, AST) ->
    AST.

>>>>>>> 7e88e433
cast_value_to_ast(T, V) when (T == integer orelse T == timestamp), is_integer(V) -> {T, V};
cast_value_to_ast(T, V) when (T == integer orelse T == timestamp), is_float(V)   -> {T, erlang:round(V)};
cast_value_to_ast(double, V) when is_integer(V) -> {double, float(V)};
cast_value_to_ast(double, V) when is_float(V)   -> {double, V}.

-record(filtercheck, {name,'=','>','>=','<','<='}).

check_where_clause_is_possible(DDL, WhereProps) ->
    Filter1 = proplists:get_value(filter, WhereProps),
    {Filter2, FilterChecks} = riak_ql_ddl:mapfold_where_tree(
        fun (_, and_, Acc) ->
                {ok, Acc};
            (_, or_, Acc) ->
                {skip, Acc};
            (Conditional, Filter, Acc) ->
                check_where_clause_is_possible_fold(DDL, Conditional, Filter, Acc)
        end, [{eliminate_later,[]}], Filter1),
    ElimLater = proplists:get_value(eliminate_later, FilterChecks),
    {Filter3, _} = riak_ql_ddl:mapfold_where_tree(
        fun (_, and_, Acc) ->
                {ok, Acc};
            (_, or_, Acc) ->
                {skip, Acc};
            (_, Filter, Acc) ->
                case lists:member(Filter, ElimLater) of
                  true ->
                      {eliminate, Acc};
                  false ->
                      {Filter, Acc}
                end
        end, [], Filter2),
    lists:keystore(filter, 1, WhereProps, {filter,Filter3}).

check_where_clause_is_possible_fold(DDL, _, {'=',{field,FieldName,_},{const,?SQL_NULL}} = F, Acc) ->
    %% `IS NULL` filters
    %% if a column is marked NOT NULL, but the WHERE clause has IS NULL for that
    %% column then no results will ever be returned, so do not execute!
    case is_field_nullable(FieldName, DDL) of
        true ->
            {F, Acc};
        false ->
            throw({error, {impossible_where_clause, << >>}})
    end;
check_where_clause_is_possible_fold(DDL, _, {'!=',{field,FieldName,_},{const,?SQL_NULL}} = F, Acc) ->
    %% `NOT NULL` filters
    %% if column is marked NOT NULL, and the WHERE clause has IS NOT NULL for
    %% that column then we can eliminate it, and reduce the filter, maybe to
    %% nothing which means leveldb would not have to decode the rows!
    case is_field_nullable(FieldName, DDL) of
        true ->
            {F, Acc};
        false ->
            {eliminate, Acc}
    end;
check_where_clause_is_possible_fold(_, _, {'=',{field,FieldName,_},{const,EqVal}} = F, Acc) ->
    case find_filter_check(FieldName, Acc) of
        #filtercheck{'=' = F} ->
            %% this filter has been specified twice so remove the second occurence
            {eliminate, Acc};
        #filtercheck{'>' = {_,_,{const,GtVal}} = GtF} = Check1 when GtVal < EqVal ->
            %% query like `a = 10 AND a > 8` we can eliminate the greater than
            %% clause because if a to be 10 it must also be greater than 8
            Acc2 = append_to_eliminate_later(GtF, Acc),
            Check2 = Check1#filtercheck{'>' = undefined, '=' = F},
            {F, lists:keystore(FieldName, #filtercheck.name, Acc2, Check2)};
        #filtercheck{'>=' = {_,_,{const,GteVal}} = GteF} = Check1 when GteVal < EqVal ->
            %% query like `a = 10 AND a > 8` we can eliminate the greater than
            %% clause because if a to be 10 it must also be greater than 8
            Acc2 = append_to_eliminate_later(GteF, Acc),
            Check2 = Check1#filtercheck{'>=' = undefined, '=' = F},
            {F, lists:keystore(FieldName, #filtercheck.name, Acc2, Check2)};
        #filtercheck{'<' = {_,_,{const,LtVal}}} when LtVal =< EqVal ->
            %% query requires a column to be equal to a value AND less than that
            %% value which is impossible
            throw({error, {impossible_where_clause, << >>}});
        #filtercheck{'<=' = {_,_,{const,LteVal}} = LteF} = Check1 when LteVal >= EqVal ->
            %% query like `a = 10 AND a <= 10` the less than or equals can be
            %% eliminated because it is already captured in the equality filter
            Acc2 = append_to_eliminate_later(LteF, Acc),
            Check2 = Check1#filtercheck{'<=' = undefined, '=' = F},
            {F, lists:keystore(FieldName, #filtercheck.name, Acc2, Check2)};
        #filtercheck{'=' = F_x} when F_x /= undefined ->
            %% there are two different checks on the same column, for equality
            %% this can never be satisfied.
            throw({error, {impossible_where_clause, << >>}});
        #filtercheck{'<=' = {_,_,{const,LteVal}}} when LteVal < EqVal ->
            %% query like `a = 10 AND a <= 8`
            throw({error, {impossible_where_clause, << >>}});
        #filtercheck{'=' = undefined} = Check1 ->
            %% this is the first equality check so just record it
            Check2 = Check1#filtercheck{'=' = F},
            {F, lists:keystore(FieldName, #filtercheck.name, Acc, Check2)}
    end;
check_where_clause_is_possible_fold(_, _, {'>',{field,FieldName,_},{const,GtVal}} = F, Acc) ->
    case find_filter_check(FieldName, Acc) of
        #filtercheck{'>' = F} ->
            %% this filter has been specified twice so remove the second occurence
            {eliminate, Acc};
        #filtercheck{'=' = {_,_,{const,EqVal}}} when GtVal >= EqVal ->
            %% query like `a = 10 AND a > 10` cannot be satisfied
            throw({error, {impossible_where_clause, << >>}});
        #filtercheck{'=' = {_,_,{const,EqVal}}} when GtVal < EqVal ->
            %% query like `a = 10 AND a > 8` we can eliminate the greater than
            %% clause because if a to be 10 it must also be greater than 8
            {eliminate, Acc};
        #filtercheck{'>=' = {_,_,{const,GteVal}} = F_x} = Check1 when GtVal >= GteVal ->
            %% query like `a >= 8 AND a > 10` we can eliminate the lesser clause
            %% because if the value must be greater than 10 it can't be 8 or 9.
            Check2 = Check1#filtercheck{'>' = F, '>=' = undefined},
            Acc2 = store_filter_check(Check2, Acc),
            Acc3 = append_to_eliminate_later(F_x, Acc2),
            {F,Acc3};
        #filtercheck{'>=' = {_,_,{const,GteVal}}} when GtVal < GteVal ->
            %% query like `b >= 10 AND b > 9`, the previous >= clause should be
            %% eliminated on the second pass
            {eliminate, Acc};
        #filtercheck{'>' = undefined} = Check1 ->
            %% this is the first greater than check so just record it
            Check2 = Check1#filtercheck{'>' = F},
            {F, lists:keystore(FieldName, #filtercheck.name, Acc, Check2)};
        #filtercheck{'>' = F_x} = Check1 when F_x < F ->
            %% eliminate the lower > value for this column
            Check2 = Check1#filtercheck{'>' = F},
            Acc2 = store_filter_check(Check2, Acc),
            Acc3 = append_to_eliminate_later(F_x, Acc2),
            {F,Acc3};
        #filtercheck{'>' = F_x} when F_x > F ->
            %% we already have a filter that is higher than this one, so
            %% eliminate
            {eliminate, Acc}
    end;
check_where_clause_is_possible_fold(_, _, {'>=',{field,FieldName,_},{const,GteVal}} = F, Acc) ->
    case find_filter_check(FieldName, Acc) of
        #filtercheck{'=' = {_,_,{const,EqVal}}} when GteVal =< EqVal ->
            %% query like `a = 10 AND a >= 8` we can eliminate the greater than
            %% or equal to clause because if a to be 10 it must also be greater
            %% than 8
            {eliminate, Acc};
        #filtercheck{'=' = {_,_,{const,EqVal}}} when GteVal > EqVal ->
            %% query like `a = 10 AND a >= 11` cannot be satisfied
            throw({error, {impossible_where_clause, << >>}});
        #filtercheck{'>' = {_,_,{const,GtVal}} = F_x} = Check1 when GtVal < GteVal ->
            %% query like `a > 6 AND a >= 8` we can eliminate the lesser '>' filter
            Check2 = Check1#filtercheck{'>=' = F},
            Acc2 = store_filter_check(Check2, Acc),
            Acc3 = append_to_eliminate_later(F_x, Acc2),
            {F, Acc3};
        #filtercheck{'>' = {_,_,{const,GtVal}}} when GtVal >= GteVal ->
            %% we already have a filter that is higher than the second one
            {eliminate, Acc};
        #filtercheck{'>=' = undefined} = Check1 ->
            %% this is the first equality check so just record it
            {F, store_filter_check(Check1#filtercheck{'>=' = F}, Acc)};
        #filtercheck{'>=' = F} ->
            %% this filter has been specified twice so remove the second occurence
            {eliminate, Acc};
        #filtercheck{'>=' = F_x} = Check1 when F_x < F ->
            %% we already have a filter that is a lower value so eliminate it
            Check2 = Check1#filtercheck{'>=' = F},
            Acc2 = store_filter_check(Check2, Acc),
            Acc3 = append_to_eliminate_later(F_x, Acc2),
            {F, Acc3};
        #filtercheck{'>=' = F_x} when F_x > F ->
            %% we already have a filter that is higher than this one
            {eliminate, Acc}
    end;
check_where_clause_is_possible_fold(_, _, {'<',{field,FieldName,_},{const,LtVal}} = F, Acc) ->
    case find_filter_check(FieldName, Acc) of
        #filtercheck{'<=' = {_,_,{const,LteVal}} = F_x} = Check1 when LteVal >= LtVal ->
            %% query like `a <= 10 AND a < 10`, less than or equal is eliminated
            Check2 = Check1#filtercheck{'<' = F, '<=' = undefined},
            Acc2 = store_filter_check(Check2, Acc),
            Acc3 = append_to_eliminate_later(F_x, Acc2),
            {F, Acc3};
        #filtercheck{'<=' = {_,_,{const,LteVal}}} when LteVal < LtVal ->
            {eliminate, Acc};
        #filtercheck{'=' = {_,_,{const,EqVal}}} when LtVal > EqVal ->
            %% existing equality check is less, eliminate this `>` filter.
            {eliminate, Acc};
        #filtercheck{'=' = {_,_,{const,EqVal}}} when LtVal =< EqVal ->
            %% query requires a column to be equal to a value AND less than that
            %% value which is impossible
            throw({error, {impossible_where_clause, << >>}});
        #filtercheck{'<' = F} ->
            %% duplicate < filter
            {eliminate, Acc};
        #filtercheck{'<' = undefined} = Check1 ->
            %% this is the first less than check so just record it
            Check2 = Check1#filtercheck{'<' = F},
            {F, lists:keystore(FieldName, #filtercheck.name, Acc, Check2)};
        #filtercheck{'<' = F_x} when F_x < F ->
            %% we already have a filter that is higher than this one,
            %% which we can eliminate. Store it and eliminate it on the second
            %% pass since it has already been iterated
            {eliminate, Acc};
        #filtercheck{'<' = F_x} = Check1 when F_x > F ->
            %% we already have a filter that is higher than this one, and so
            %% includes it so we can safely eliminate this one.
            Check2 = Check1#filtercheck{'<' = F},
            Acc2 = store_filter_check(Check2, Acc),
            Acc3 = append_to_eliminate_later(F_x, Acc2),
            {F, Acc3}
    end;
check_where_clause_is_possible_fold(_, _, {'<=',{field,FieldName,_},{const,LteVal}} = F, Acc) ->
    case find_filter_check(FieldName, Acc) of
        #filtercheck{'<=' = F} ->
            %% duplicate <= filter
            {eliminate, Acc};
        #filtercheck{'=' = {_,_,{const,EqVal}}} when LteVal >= EqVal ->
            %% query like `a = 10 AND a <= 10` the less than or equals can be
            %% eliminated because it is already captured in the equality filter
            {eliminate, Acc};
        #filtercheck{'=' = {_,_,{const,EqVal}}} when LteVal < EqVal ->
            %% query like `a = 10 AND a <= 8`
            throw({error, {impossible_where_clause, << >>}});
        #filtercheck{'<' = {_,_,{const,LtVal}}} when LteVal >= LtVal ->
            %% query like `a < 10 AND a <= 10`
            {eliminate, Acc};
        #filtercheck{'<' = {_,_,{const,LtVal}} = F_x} = Check1 when LteVal < LtVal ->
            %% query like `a < 11 AND a <= 10`
            Check2 = Check1#filtercheck{'<' = undefined, '<=' = F},
            Acc2 = store_filter_check(Check2, Acc),
            Acc3 = append_to_eliminate_later(F_x, Acc2),
            {F, Acc3};
        #filtercheck{'<=' = undefined} = Check1 ->
            %% this is the first less than check so just record it
            Check2 = Check1#filtercheck{'<=' = F},
            {F, lists:keystore(FieldName, #filtercheck.name, Acc, Check2)}
    end;
check_where_clause_is_possible_fold(_, _, Filter, Acc) ->
    {Filter, Acc}.

append_to_eliminate_later(Filter, Acc) ->
    ElimLater = proplists:get_value(eliminate_later, Acc),
    lists:keystore(eliminate_later, 1, Acc, {eliminate_later, [Filter|ElimLater]}).

store_filter_check(#filtercheck{name = FieldName} = Check, Acc) ->
    lists:keystore(FieldName, #filtercheck.name, Acc, Check).

%% TODO put this in the table helper module
is_field_nullable(FieldName, ?DDL{fields = Fields}) when is_binary(FieldName)->
    #riak_field_v1{optional = Optional} = lists:keyfind(FieldName, #riak_field_v1.name, Fields),
    (Optional == true).

find_filter_check(FieldName, Acc) when is_binary(FieldName) ->
    case lists:keyfind(FieldName, #filtercheck.name, Acc) of
      false ->
          #filtercheck{name=FieldName};
      Val ->
          Val
    end.

%% tl;dr put filters that test equality of columns in the local key but not in
%% in the partition key, in the star and end key.
%%
%% PRIMARY KEY((quantum(a,1,'m')),a,b)
%%
%% SELECT * FROM table WHERE a > 2 and a < 6 AND b = 5
%%
%% Instead of putting b just in the filter, put it in the start and end keys.
%% This narrows the range from everything between {2,_} and {6,_} to everyting
%% between {2,5} and {6,5}.
%%
%% For equality filters, it is not safe to remove the filter, because {3,7} is
%% also in the range but should not be returned because only rows where b = 5
%% are correct for this query.
rewrite_where_with_additional_filters([], _, _, WhereProps) ->
    WhereProps;
rewrite_where_with_additional_filters(AdditionalFields, FieldOrders, ToKeyTypeFn, WhereProps) when is_list(WhereProps) ->
    SKey1 = proplists:get_value(startkey, WhereProps),
    EKey1 = proplists:get_value(endkey, WhereProps),
    SInc1 = proplists:get_value(start_inclusive, WhereProps),
    EInc1 = proplists:get_value(end_inclusive, WhereProps),
    Filter = proplists:get_value(filter, WhereProps),
    AdditionalFilter = find_filters_on_additional_local_key_fields(
        AdditionalFields, Filter),
    {SKey2, SInc2} = rewrite_start_key_with_filters(
        AdditionalFields, FieldOrders, ToKeyTypeFn, AdditionalFilter, SKey1, SInc1),
    {EKey2, EInc2} = rewrite_end_key_with_filters(
        AdditionalFields, FieldOrders, ToKeyTypeFn, AdditionalFilter, EKey1, EInc1),
    lists:foldl(
        fun({K,V},Acc) -> store_to_where_props(K,V,Acc) end, WhereProps,
        [{startkey,SKey2}, {endkey,EKey2},
         {start_inclusive,SInc2}, {end_inclusive,EInc2}]).

store_to_where_props(Key, Val, WhereProps) when Val /= undefined ->
    lists:keystore(Key, 1, WhereProps, {Key, Val});
store_to_where_props(_, _, WhereProps) ->
    WhereProps.

rewrite_start_key_with_filters([], _, _, _, SKey, SInc) ->
    {SKey, SInc};
rewrite_start_key_with_filters([AddFieldName|Tail], [Order|TailOrder], ToKeyTypeFn, Filter, SKey, SInc1) when is_binary(AddFieldName) ->
    case proplists:get_value(AddFieldName, Filter) of
        {Op,_,_} = F  when Op == '=' orelse (Order == ascending andalso (Op == '>'orelse Op == '>='))
                                     orelse (Order == descending andalso (Op == '<'orelse Op == '<=')) ->
            SKeyElem = to_key_elem(ToKeyTypeFn, F),
            %% if the quantum was inclusive, make sure we stay inclusive or
            %% the quantum boundary is modified later on
            SInc2 = ((SInc1 /= false) or is_inclusive_op(Op)),
            rewrite_start_key_with_filters(
                Tail, TailOrder, ToKeyTypeFn, Filter, SKey++[SKeyElem], SInc2);
        _ ->
            %% there is no filter for the next additional field so give up! The
            %% filters must be consecutive, we can't have a '_' inbetween
            %% values
            {SKey, SInc1}
    end.

rewrite_end_key_with_filters([], _, _, _, EKey, EInc) ->
    {EKey, EInc};
rewrite_end_key_with_filters([AddFieldName|Tail], [Order|TailOrder], ToKeyTypeFn, Filter, EKey, EInc1) when is_binary(AddFieldName) ->
    case proplists:get_value(AddFieldName, Filter) of
        {Op,_,_} = F  when Op == '=' orelse (Order == ascending andalso  (Op == '<' orelse Op == '<='))
                                     orelse (Order == descending andalso  (Op == '>' orelse Op == '>=')) ->
            EKeyElem = to_key_elem(ToKeyTypeFn, F),
            %% if the quantum was inclusive, make sure we stay inclusive or
            %% the quantum boundary is modified later on
            EInc2 = ((EInc1 /= false) or is_inclusive_op(Op)),
            rewrite_end_key_with_filters(
                Tail, TailOrder, ToKeyTypeFn, Filter, EKey++[EKeyElem], EInc2);
        _ ->
            %% there is no filter for the next additional field so give up! The
            %% filters must be consecutive, we can't have a '_' inbetween
            %% values
            {EKey, EInc1}
    end.

is_inclusive_op('=')  -> true;
is_inclusive_op('>')  -> false;
is_inclusive_op('>=') -> true;
is_inclusive_op('<') -> false;
is_inclusive_op('<=') -> true.

%% Convert a filter to a start/end key element
to_key_elem(ToKeyTypeFn, {_,{field,FieldName,_},{_,Val}}) ->
    {FieldName,ToKeyTypeFn([FieldName]),Val}.

%% Return filters where the column is in the local key but not the partition key
find_filters_on_additional_local_key_fields(AdditionalFields, Where) ->
    try
        riak_ql_ddl:fold_where_tree(
            fun(Conditional, Filter, Acc) ->
                find_filters_on_additional_local_key_fields_folder(Conditional, Filter, AdditionalFields, Acc)
            end, [], Where)
    catch throw:Val -> Val %% a throw means the function wanted to exit immediately
    end.

%%
find_filters_on_additional_local_key_fields_folder(or_,_,_,_) ->
    %% we cannot support filters using OR, because keys must be a singular value
    throw([]);
find_filters_on_additional_local_key_fields_folder(_, {'!=',_,_}, _, Acc) ->
    %% we can't support additional NOT filters on the key
    Acc;
find_filters_on_additional_local_key_fields_folder(_, {_,{field,Name,_},_} = F, AdditionalFields, Acc) when is_binary(Name) ->
    case lists:member(Name, AdditionalFields) of
        true ->
            [{Name, F}|Acc];
        false ->
            Acc
    end.

%% -------------------------------------------------------------------
%% TESTS
%% -------------------------------------------------------------------

-ifdef(TEST).
-include_lib("eunit/include/eunit.hrl").

-define(
    assertPropsEqual(Expected1, Actual1),
    Expected2 = lists:sort(Expected1),
    Actual2 = lists:sort(Actual1),
    ?assertEqual(lists:sort(Expected2), lists:sort(Actual2))
).

%%
%% Helper Fns for unit tests
%%

-define(MIN, 60 * 1000).
-define(NAME, "time").

is_query_valid(?DDL{table = Table} = DDL, Q) ->
    Mod = riak_ql_ddl:make_module_name(Table),
    riak_ql_ddl:is_query_valid(Mod, DDL, riak_kv_ts_util:sql_record_to_tuple(Q)).

get_query(String) ->
    get_query(String, undefined).
get_query(String, Cover) ->
    Lexed = riak_ql_lexer:get_tokens(String),
    {ok, Q} = riak_ql_parser:parse(Lexed),
    riak_kv_ts_util:build_sql_record(select, Q, [{cover, Cover}]).

get_long_ddl() ->
    SQL = "CREATE TABLE GeoCheckin " ++
        "(geohash varchar not null, " ++
        "location varchar not null, " ++
        "user varchar not null, " ++
        "extra sint64 not null, " ++
        "more double not null, " ++
        "time timestamp not null, " ++
        "myboolean boolean not null," ++
        "weather varchar not null, " ++
        "temperature varchar, " ++
        "PRIMARY KEY((location, user, quantum(time, 15, 's')), " ++
        "location, user, time))",
    get_ddl(SQL).

get_standard_ddl() ->
    get_ddl(
      "CREATE TABLE GeoCheckin "
      "(geohash varchar not null, "
      "location varchar not null, "
      "user varchar not null, "
      "time timestamp not null, "
      "weather varchar not null, "
      "temperature varchar, "
      "PRIMARY KEY((location, user, quantum(time, 15, 's')), "
      "location, user, time))").

get_ddl(SQL) ->
    Lexed = riak_ql_lexer:get_tokens(SQL),
    {ddl, DDL, _WithProps} = riak_ql_parser:ql_parse(Lexed),
    {module, _Module} = riak_ql_ddl_compiler:compile_and_load_from_tmp(DDL),
    DDL.

get_standard_pk() ->
    #key_v1{ast = [
                   ?SQL_PARAM{name = [<<"location">>]},
                   ?SQL_PARAM{name = [<<"user">>]},
                   #hash_fn_v1{mod = riak_ql_quanta,
                               fn = quantum,
                               args = [
                                       ?SQL_PARAM{name = [<<"time">>]},
                                       15,
                                       s
                                      ],
                               type = timestamp}
                  ]
           }.

get_standard_lk() ->
    #key_v1{ast = [
                   ?SQL_PARAM{name = [<<"location">>]},
                   ?SQL_PARAM{name = [<<"user">>]},
                   ?SQL_PARAM{name = [<<"time">>]}
                  ]}.

%%
%% Unit tests
%%

%%
%% tests for adding type information and rewriting filters
%%

simple_filter_typing_test() ->
    ?DDL{table = T} = get_long_ddl(),
    Mod = riak_ql_ddl:make_module_name(T),
    Filter = [
              {or_,
               {'=', <<"weather">>, {word, <<"yankee">>}},
               {and_,
                {'=', <<"geohash">>,     {word, <<"erko">>}},
                {'=', <<"temperature">>, {word, <<"yelp">>}}
               }
              },
              {'=', <<"extra">>, {int, 1}}
             ],
    Got = add_types_to_filter(Filter, Mod),
    Expected = {and_,
                {or_,
                 {'=', {field, <<"weather">>, varchar}, {const, <<"yankee">>}},
                 {and_,
                  {'=', {field, <<"geohash">>,     varchar}, {const, <<"erko">>}},
                  {'=', {field, <<"temperature">>, varchar}, {const, <<"yelp">>}}
                 }
                },
                {'=', {field, <<"extra">>, sint64}, {const, 1}}
               },
    ?assertEqual(Expected, Got).

%%
%% test for IS [NOT] NULL filters
%%
is_null_filter_typing_test() ->
    ?DDL{table = T} = get_long_ddl(),
    Mod = riak_ql_ddl:make_module_name(T),
    Filter = [
               {and_,
                   {is_null, {identifier, <<"weather">>}},
                   {is_not_null, {identifier, <<"temperature">>}}
               }
             ],
    Got = add_types_to_filter(Filter, Mod),
    Expected = {and_,
                {'=', {field, <<"weather">>, varchar}, {const, ?SQL_NULL}},
                {'!=', {field, <<"temperature">>, varchar}, {const, ?SQL_NULL}}
               },
    ?assertEqual(Expected, Got).

%%
%% rewrite passing tests
%%
%% success here is because the where clause covers the entire local key
%% we have enough info to build a range scan
%%
simple_rewrite_test() ->
    ?DDL{table = T} = get_standard_ddl(),
    Mod = riak_ql_ddl:make_module_name(T),
    LK  = #key_v1{ast = [
                         ?SQL_PARAM{name = [<<"geohash">>]},
                         ?SQL_PARAM{name = [<<"time">>]}
                        ]},
    W   = [
           {'=', <<"geohash">>, {word, "yardle"}},
           {'>', <<"time">>,    {int,   678}}
          ],
    Exp = [
           {<<"geohash">>,  varchar,   "yardle"},
           {<<"time">>,     timestamp, 678}
          ],
    Got = rewrite(LK, W, Mod),
    ?assertEqual(Exp, Got).

%%
%% rewrite failing tests
%%
%% failure is because the where clause does NOT cover the
%% local key - there is no enough info for a range scan
%%
simple_rewrite_fail_1_test() ->
    ?DDL{table = T} = get_standard_ddl(),
    Mod = riak_ql_ddl:make_module_name(T),
    LK  = #key_v1{ast = [
                         ?SQL_PARAM{name = [<<"geohash">>]},
                         ?SQL_PARAM{name = [<<"user">>]}
                        ]},
    W   = [
           {'=', <<"geohash">>, {"word", "yardle"}}
          ],
    ?assertEqual(
       {error, {missing_param, ?E_MISSING_PARAM_IN_WHERE_CLAUSE("user")}},
       rewrite(LK, W, Mod)
      ).

simple_rewrite_fail_2_test() ->
    ?DDL{table = T} = get_standard_ddl(),
    Mod = riak_ql_ddl:make_module_name(T),
    LK  = #key_v1{ast = [
                         ?SQL_PARAM{name = [<<"geohash">>]},
                         ?SQL_PARAM{name = [<<"user">>]}
                        ]},
    W   = [
           {'=', <<"user">>, {"word", "yardle"}}
          ],
    ?assertEqual(
       {error, {missing_param, ?E_MISSING_PARAM_IN_WHERE_CLAUSE("geohash")}},
       rewrite(LK, W, Mod)
      ).

simple_rewrite_fail_3_test() ->
    ?DDL{table = T} = get_standard_ddl(),
    Mod = riak_ql_ddl:make_module_name(T),
    LK  = #key_v1{ast = [
                         ?SQL_PARAM{name = [<<"geohash">>]},
                         ?SQL_PARAM{name = [<<"user">>]},
                         ?SQL_PARAM{name = [<<"temperature">>]}
                        ]},
    W   = [
           {'=', <<"geohash">>, {"word", "yardle"}}
          ],
    %% TODO only returns error info about the first missing param, temperature
    %%      should also be in the error message.
    ?assertEqual(
       {error, {missing_param, ?E_MISSING_PARAM_IN_WHERE_CLAUSE("user")}},
       rewrite(LK, W, Mod)
      ).

%%
%% complete query passing tests
%%

simplest_test() ->
    DDL = get_standard_ddl(),
    Query =
        "select weather from GeoCheckin where time > 3000"
        " and time < 5000 and user = 'user_1' and location = 'San Francisco'",
    {ok, Q} = get_query(Query),
    true = is_query_valid(DDL, Q),
    [ExpectedWhere] =
        test_data_where_clause(<<"San Francisco">>, <<"user_1">>, [{3001, 5000}]),
    {ok, [?SQL_SELECT{ 'WHERE'       = WhereVal,
                       partition_key = PK,
                       local_key     = LK }]} = compile(DDL, Q),
    ?assertEqual(get_standard_pk(), PK),
    ?assertEqual(get_standard_lk(), LK),
    ?assertEqual(ExpectedWhere, WhereVal).

simple_with_filter_1_test() ->
    {ok, Q} = get_query(
                "SELECT weather FROM GeoCheckin "
                "WHERE time > 3000 AND time < 5000 "
                "AND user = 'user_1' AND location = 'Scotland' "
                "AND weather = 'yankee'"
               ),
    DDL = get_standard_ddl(),
    true = is_query_valid(DDL, Q),
    [[StartKey, EndKey |_]] =
        test_data_where_clause(<<"Scotland">>, <<"user_1">>, [{3001, 5000}]),
    ExpectedWhere = [
             StartKey,
             EndKey,
             {filter, {'=', {field, <<"weather">>, varchar}, {const, <<"yankee">>}}}
            ],
    {ok, [?SQL_SELECT{ 'WHERE'       = WhereVal,
                       partition_key = PK,
                       local_key     = LK }]} = compile(DDL, Q),
    ?assertEqual(get_standard_pk(), PK),
    ?assertEqual(get_standard_lk(), LK),
    ?assertEqual(ExpectedWhere, WhereVal).

simple_with_filter_2_test() ->
    {ok, Q} = get_query(
                "SELECT weather FROM GeoCheckin "
                "WHERE time >= 3000 AND time < 5000 "
                "AND user = 'user_1' AND location = 'Scotland' "
                "AND weather = 'yankee'"
               ),
    DDL = get_standard_ddl(),
    true = is_query_valid(DDL, Q),
    [[StartKey, EndKey |_]] =
        test_data_where_clause(<<"Scotland">>, <<"user_1">>, [{3000, 5000}]),
    ExpectedWhere = [
             StartKey,
             EndKey,
             {filter,   {'=', {field, <<"weather">>, varchar}, {const, <<"yankee">>}}}
            ],
    {ok, [?SQL_SELECT{ 'WHERE'       = WhereVal,
                       partition_key = PK,
                       local_key     = LK }]} = compile(DDL, Q),
    ?assertEqual(get_standard_pk(), PK),
    ?assertEqual(get_standard_lk(), LK),
    ?assertEqual(ExpectedWhere, WhereVal).

simple_with_filter_3_test() ->
    {ok, Q} = get_query(
                "SELECT weather FROM GeoCheckin "
                "WHERE time > 3000 AND time <= 5000 "
                "AND user = 'user_1' AND location = 'Scotland' "
                "AND weather = 'yankee'"
               ),
    DDL = get_standard_ddl(),
    true = is_query_valid(DDL, Q),
    [[StartKey, EndKey |_]] =
        test_data_where_clause(<<"Scotland">>, <<"user_1">>, [{3001, 5000}]),
    PK = get_standard_pk(),
    LK = get_standard_lk(),
    ExpectedWhere = [
             StartKey,
             EndKey,
             {filter, {'=', {field, <<"weather">>, varchar}, {const, <<"yankee">>}}},
             {end_inclusive, true}
            ],
    {ok, [?SQL_SELECT{ 'WHERE'       = WhereVal,
                       partition_key = PK,
                       local_key     = LK }]} = compile(DDL, Q),
    ?assertEqual(get_standard_pk(), PK),
    ?assertEqual(get_standard_lk(), LK),
    ?assertEqual(ExpectedWhere, WhereVal).

simple_with_2_field_filter_test() ->
    {ok, Q} = get_query(
                "select weather from GeoCheckin "
                "where time > 3000 and time < 5000 "
                "and user = 'user_1' and location = 'Scotland' "
                "and weather = 'yankee' "
                "and temperature = 'yelp'"
               ),
    DDL = get_standard_ddl(),
    true = is_query_valid(DDL, Q),
    [[StartKey, EndKey |_]] =
        test_data_where_clause(<<"Scotland">>, <<"user_1">>, [{3001, 5000}]),
    ExpectedWhere = [
             StartKey,
             EndKey,
             {filter,
              {and_,
               {'=', {field, <<"weather">>, varchar}, {const, <<"yankee">>}},
               {'=', {field, <<"temperature">>, varchar}, {const, <<"yelp">>}}
              }
             }
            ],
    {ok, [?SQL_SELECT{ 'WHERE'       = WhereVal,
                       partition_key = PK,
                       local_key     = LK }]} = compile(DDL, Q),
    ?assertEqual(get_standard_pk(), PK),
    ?assertEqual(get_standard_lk(), LK),
    ?assertEqual(ExpectedWhere, WhereVal).

complex_with_4_field_filter_test() ->
    Query =
        "select weather from GeoCheckin where"
        " time > 3000 and time < 5000 and user = 'user_1'"
        " and location = 'Scotland' and extra = 1"
        " and (weather = 'yankee' or (temperature = 'yelp' and geohash = 'erko'))",
    {ok, Q} = get_query(Query),
    DDL = get_long_ddl(),
    true = is_query_valid(DDL, Q),
    [[Start, End | _]] =
        test_data_where_clause(<<"Scotland">>, <<"user_1">>, [{3001, 5000}]),
    ExpectedWhere = [
              Start, End,
              {filter,
               {and_,
                {or_,
                 {'=', {field, <<"weather">>, varchar}, {const, <<"yankee">>}},
                 {and_,
                  {'=', {field, <<"geohash">>,     varchar}, {const, <<"erko">>}},
                  {'=', {field, <<"temperature">>, varchar}, {const, <<"yelp">>}} }
                },
                {'=', {field, <<"extra">>, sint64}, {const, 1}}
               }
              }
             ],
    {ok, [?SQL_SELECT{ 'WHERE'       = WhereVal,
                       partition_key = PK,
                       local_key     = LK }]} = compile(DDL, Q),
    ?assertEqual(get_standard_pk(), PK),
    ?assertEqual(get_standard_lk(), LK),
    ?assertEqual(ExpectedWhere, WhereVal).

complex_with_boolean_rewrite_filter_test() ->
    DDL = get_long_ddl(),
    {ok, Q} = get_query(
                "SELECT weather FROM GeoCheckin "
                "WHERE time > 3000 AND time < 5000 "
                "AND user = 'user_1' AND location = 'Scotland' "
                "AND (myboolean = False OR myboolean = tRue)"),
    true = is_query_valid(DDL, Q),
    [[StartKey, EndKey |_]] =
        test_data_where_clause(<<"Scotland">>, <<"user_1">>, [{3001, 5000}]),
    ExpectedWhere = [
             StartKey,
             EndKey,
             {filter,
              {or_,
               {'=', {field, <<"myboolean">>, boolean}, {const, false}},
               {'=', {field, <<"myboolean">>, boolean}, {const, true}}
              }
             }
            ],
    {ok, [?SQL_SELECT{ 'WHERE'       = WhereVal,
                       partition_key = PK,
                       local_key     = LK }]} = compile(DDL, Q),
    ?assertEqual(get_standard_pk(), PK),
    ?assertEqual(get_standard_lk(), LK),
    ?assertEqual(ExpectedWhere, WhereVal).

%% got for 3 queries to get partition ordering problems flushed out
simple_spanning_boundary_test() ->
    DDL = get_standard_ddl(),
    {ok, Q} = get_query(
                "select weather from GeoCheckin"
                " where time >= 3000 and time < 31000"
                " and user = 'user_1' and location = 'Scotland'"),
    true = is_query_valid(DDL, Q),
    %% get basic query
    %% now make the result - expecting 3 queries
    [Where1, Where2, Where3] =
        test_data_where_clause(<<"Scotland">>, <<"user_1">>,
                               [{3000, 15000}, {15000, 30000}, {30000, 31000}]),
    PK = get_standard_pk(),
    LK = get_standard_lk(),
    ?assertMatch({ok, [
                       ?SQL_SELECT{
                          'WHERE'       = Where1,
                          partition_key = PK,
                          local_key     = LK},
                       ?SQL_SELECT{
                          'WHERE'       = Where2,
                          partition_key = PK,
                          local_key     = LK},
                       ?SQL_SELECT{
                          'WHERE'       = Where3,
                          partition_key = PK,
                          local_key     = LK}
                      ]},
                 compile(DDL, Q)
                ).

%% Values right at quanta edges are tricky. Make sure we're not
%% missing them: we should be generating two queries instead of just
%% one.
boundary_quanta_test() ->
    DDL = get_standard_ddl(),
    Query =
        "select weather from GeoCheckin"
        " where time >= 14000 and time <= 15000"
        " and user = 'user_1' and location = 'Scotland'",
    {ok, Q} = get_query(Query),
    true = is_query_valid(DDL, Q),
    %% get basic query
    Actual = compile(DDL, Q),
    ?assertEqual(2, length(element(2, Actual))).

test_data_where_clause(Family, Series, StartEndTimes) ->
    Fn =
        fun({Start, End}) ->
                [
                 {startkey,        [
                                    {<<"location">>, varchar, Family},
                                    {<<"user">>, varchar,    Series},
                                    {<<"time">>, timestamp, Start}
                                   ]},
                 {endkey,          [
                                    {<<"location">>, varchar, Family},
                                    {<<"user">>, varchar,    Series},
                                    {<<"time">>, timestamp, End}
                                   ]},
                 {filter, []}
                ]
        end,
    [Fn(StartEnd) || StartEnd <- StartEndTimes].

%% check for spanning precision (same as above except selection range
%% is exact multiple of quantum size)
simple_spanning_boundary_precision_test() ->
    DDL = get_standard_ddl(),
    Query =
        "select weather from GeoCheckin"
        " where time >= 3000 and time < 30000"
        " and user = 'user_1' and location = 'Scotland'",
    {ok, Q} = get_query(Query),
    true = is_query_valid(DDL, Q),
    %% now make the result - expecting 2 queries
    [Where1, Where2] =
        test_data_where_clause(<<"Scotland">>, <<"user_1">>, [{3000, 15000}, {15000, 30000}]),
    _PK = get_standard_pk(),
    _LK = get_standard_lk(),
    {ok, [Select1, Select2]} = compile(DDL, Q),
    ?assertEqual(
        [Where1, Where2],
        [Select1?SQL_SELECT.'WHERE', Select2?SQL_SELECT.'WHERE']
    ),
    ?assertEqual(
        [get_standard_pk(), get_standard_pk()],
        [Select1?SQL_SELECT.partition_key, Select2?SQL_SELECT.partition_key]
    ),
    ?assertEqual(
        [get_standard_lk(), get_standard_lk()],
        [Select1?SQL_SELECT.local_key, Select2?SQL_SELECT.local_key]
    ).

%%
%% test failures
%%

simplest_compile_once_only_fail_test() ->
    DDL = get_standard_ddl(),
    Query =
        "select weather from GeoCheckin where"
        " time >= 3000 and time < 5000"
        " and user = 'user_1' and location = 'Scotland'",
    {ok, Q} = get_query(Query),
    true = is_query_valid(DDL, Q),
    %% now try and compile twice
    {ok, [Q2]} = compile(DDL, Q),
    Got = compile(DDL, Q2),
    ?assertEqual(
       {error, 'query is already compiled'},
       Got).

end_key_not_a_range_test() ->
    DDL = get_standard_ddl(),
    {ok, Q} = get_query(
                "SELECT weather FROM GeoCheckin "
                "WHERE time > 3000 AND time != 5000 "
                "AND user = 'user_1' AND location = 'derby'"),
    ?assertEqual(
       {error, {incomplete_where_clause, ?E_TSMSG_NO_UPPER_BOUND}},
       compile(DDL, Q)
      ).

start_key_not_a_range_test() ->
    DDL = get_standard_ddl(),
    {ok, Q} = get_query(
                "SELECT weather FROM GeoCheckin "
                "WHERE time = 3000 AND time < 5000 "
                "AND user = 'user_1' AND location = 'derby'"),
    ?assertEqual(
       {error, {incomplete_where_clause, ?E_TSMSG_NO_LOWER_BOUND}},
       compile(DDL, Q)
      ).

key_is_all_timestamps_test() ->
    DDL = get_ddl(
            "CREATE TABLE GeoCheckin ("
            "time_a TIMESTAMP NOT NULL, "
            "time_b TIMESTAMP NOT NULL, "
            "time_c TIMESTAMP NOT NULL, "
            "PRIMARY KEY("
            " (time_a, time_b, QUANTUM(time_c, 15, 's')), time_a, time_b, time_c))"),
    {ok, Q} = get_query(
                "SELECT time_a FROM GeoCheckin "
                "WHERE time_c > 2999 AND time_c < 5000 "
                "AND time_a = 10 AND time_b = 15"),
    {ok, [?SQL_SELECT{ 'WHERE' = Where }]} = compile(DDL, Q),
    ?assertEqual(
        [{startkey, [{<<"time_a">>,timestamp,10}, {<<"time_b">>,timestamp,15}, {<<"time_c">>,timestamp,3000} ]},
         {endkey,   [{<<"time_a">>,timestamp,10}, {<<"time_b">>,timestamp,15}, {<<"time_c">>,timestamp,5000} ]},
         {filter, []} ],
        Where
      ).

duplicate_lower_bound_filter_not_allowed_test() ->
    DDL = get_standard_ddl(),
    {ok, Q} = get_query(
                "SELECT weather FROM GeoCheckin "
                "WHERE time > 3000 AND  time > 3001 AND time < 5000 "
                "AND user = 'user_1' AND location = 'derby'"),
    ?assertEqual(
       {error, {lower_bound_specified_more_than_once, ?E_TSMSG_DUPLICATE_LOWER_BOUND}},
       compile(DDL, Q)
      ).

duplicate_upper_bound_filter_not_allowed_test() ->
    DDL = get_standard_ddl(),
    {ok, Q} = get_query(
                "SELECT weather FROM GeoCheckin "
                "WHERE time > 3000 AND time < 5000 AND time < 4999 "
                "AND user = 'user_1' AND location = 'derby'"),
    ?assertEqual(
       {error, {upper_bound_specified_more_than_once, ?E_TSMSG_DUPLICATE_UPPER_BOUND}},
       compile(DDL, Q)
      ).

lower_bound_is_bigger_than_upper_bound_test() ->
    DDL = get_standard_ddl(),
    {ok, Q} = get_query(
                "SELECT weather FROM GeoCheckin "
                "WHERE time > 6000 AND time < 5000"
                "AND user = 'user_1' AND location = 'derby'"),
    ?assertEqual(
       {error, {lower_bound_must_be_less_than_upper_bound,
                ?E_TSMSG_LOWER_BOUND_MUST_BE_LESS_THAN_UPPER_BOUND}},
       compile(DDL, Q)
      ).

lower_bound_is_same_as_upper_bound_test() ->
    DDL = get_standard_ddl(),
    {ok, Q} = get_query(
                "SELECT weather FROM GeoCheckin "
                "WHERE time > 5000 AND time < 5000"
                "AND user = 'user_1' AND location = 'derby'"),
    ?assertEqual(
       {error, {lower_and_upper_bounds_are_equal_when_no_equals_operator,
                ?E_TSMSG_LOWER_AND_UPPER_BOUNDS_ARE_EQUAL_WHEN_NO_EQUALS_OPERATOR}},
       compile(DDL, Q)
      ).

query_has_no_AND_operator_1_test() ->
    DDL = get_standard_ddl(),
    {ok, Q} = get_query("select * from test1 where time < 5"),
    ?assertEqual(
       {error, {incomplete_where_clause, ?E_TSMSG_NO_LOWER_BOUND}},
       compile(DDL, Q)
      ).

query_has_no_AND_operator_2_test() ->
    DDL = get_standard_ddl(),
    {ok, Q} = get_query("select * from test1 where time > 1 OR time < 5"),
    ?assertEqual(
       {error, {time_bounds_must_use_and_op, ?E_TIME_BOUNDS_MUST_USE_AND}},
       compile(DDL, Q)
      ).

query_has_no_AND_operator_3_test() ->
    DDL = get_standard_ddl(),
    {ok, Q} = get_query("select * from test1 where user = 'user_1' AND time > 1 OR time < 5"),
    ?assertEqual(
       {error, {time_bounds_must_use_and_op, ?E_TIME_BOUNDS_MUST_USE_AND}},
       compile(DDL, Q)
      ).

query_has_no_AND_operator_4_test() ->
    DDL = get_standard_ddl(),
    {ok, Q} = get_query("select * from test1 where user = 'user_1' OR time > 1 OR time < 5"),
    ?assertEqual(
       {error, {time_bounds_must_use_and_op, ?E_TIME_BOUNDS_MUST_USE_AND}},
       compile(DDL, Q)
      ).

missing_key_field_in_where_clause_test() ->
    DDL = get_standard_ddl(),
    {ok, Q} = get_query("select * from test1 where time > 1 and time < 6 and user = '2'"),
    ?assertEqual(
       {error, {missing_key_clause, ?E_KEY_FIELD_NOT_IN_WHERE_CLAUSE("location")}},
       compile(DDL, Q)
      ).

not_equals_can_only_be_a_filter_test() ->
    DDL = get_standard_ddl(),
    {ok, Q} = get_query("select * from test1 where time > 1"
                        " and time < 6 and user = '2' and location != '4'"),
    ?assertEqual(
       {error, {missing_key_clause, ?E_KEY_PARAM_MUST_USE_EQUALS_OPERATOR("location", '!=')}},
       compile(DDL, Q)
      ).

no_where_clause_test() ->
    DDL = get_standard_ddl(),
    {ok, Q} = get_query("select * from test1"),
    ?assertEqual(
       {error, {no_where_clause, ?E_NO_WHERE_CLAUSE}},
       compile(DDL, Q)
      ).

%% Columns are: [geohash, location, user, time, weather, temperature]

-define(ROW, [<<"geodude">>, <<"derby">>, <<"ralph">>, 10, <<"hot">>, 12.2]).

%% this helper function is only for tests testing queries with the
%% query_result_type of 'rows' and _not_ 'aggregate'
testing_compile_row_select(DDL, QueryString) ->
    testing_compile_row_select(DDL, QueryString, options()).

testing_compile_row_select(DDL, QueryString, Options) ->
    {ok, [?SQL_SELECT{ 'SELECT' = SelectSpec } | _]} =
        compile(DDL, element(2, get_query(QueryString)), Options),
    SelectSpec.

run_select_all_test() ->
    DDL = get_standard_ddl(),
    Sel = testing_compile_row_select(DDL,
                                     "SELECT * FROM GeoCheckin "
                                     "WHERE time > 1 AND time < 6 AND user = '2' AND location = '4'"),
    #riak_sel_clause_v1{clause = SelectSpec} = Sel,
    ?assertEqual(
       ?ROW,
       run_select(SelectSpec, ?ROW)
      ).

run_select_first_test() ->
    DDL = get_standard_ddl(),
    Sel = testing_compile_row_select(
            DDL,
            "SELECT geohash FROM GeoCheckin "
            "WHERE time > 1 AND time < 6 AND user = '2' AND location = '4'"),
    #riak_sel_clause_v1{clause = SelectSpec} = Sel,
    ?assertEqual(
       [<<"geodude">>],
       run_select(SelectSpec, ?ROW)
      ).

run_select_last_test() ->
    DDL = get_standard_ddl(),
    Sel = testing_compile_row_select(
            DDL,
            "SELECT temperature FROM GeoCheckin "
            "WHERE time > 1 AND time < 6 AND user = '2' AND location = '4'"),
    #riak_sel_clause_v1{clause = SelectSpec} = Sel,
    ?assertEqual(
       [12.2],
       run_select(SelectSpec, ?ROW)
      ).

run_select_all_individually_test() ->
    DDL = get_standard_ddl(),
    Sel = testing_compile_row_select(
            DDL,
            "SELECT geohash, location, user, time, weather, temperature FROM GeoCheckin "
            "WHERE time > 1 AND time < 6 AND user = '2' AND location = '4'"),
    #riak_sel_clause_v1{clause = SelectSpec} = Sel,
    ?assertEqual(
       ?ROW,
       run_select(SelectSpec, ?ROW)
      ).

run_select_some_test() ->
    DDL = get_standard_ddl(),
    Sel = testing_compile_row_select(
            DDL,
            "SELECT  location, weather FROM GeoCheckin "
            "WHERE time > 1 AND time < 6 AND user = '2' AND location = '4'"),
    #riak_sel_clause_v1{clause = SelectSpec} = Sel,
    ?assertEqual(
       [<<"derby">>, <<"hot">>],
       run_select(SelectSpec, ?ROW)
      ).

select_count_aggregation_test() ->
    DDL = get_standard_ddl(),
    Sel = testing_compile_row_select(
            DDL,
            "SELECT count(location) FROM GeoCheckin "
            "WHERE time > 1 AND time < 6 AND user = '2' AND location = '4'"),
    #riak_sel_clause_v1{clause = SelectSpec} = Sel,
    ?assertEqual(
       [1],
       run_select(SelectSpec, ?ROW, [0])
      ).


select_count_aggregation_2_test() ->
    DDL = get_standard_ddl(),
    Sel = testing_compile_row_select(
            DDL,
            "SELECT count(location), count(location) FROM GeoCheckin "
            "WHERE time > 1 AND time < 6 AND user = '2' AND location = '4'"),
    #riak_sel_clause_v1{clause = SelectSpec} = Sel,
    ?assertEqual(
       [1, 10],
       run_select(SelectSpec, ?ROW, [0, 9])
      ).

%% FIXME or operators

%% literal_on_left_hand_side_test() ->
%%     DDL = get_standard_ddl(),
%%     {ok, Q} = get_query("select * from testtwo where time > 1 and time < 6 and user = '2' and location = '4'"),
%%     ?assertMatch(
%%         [?SQL_SELECT{} | _],
%%         compile(DDL, Q)
%%     ).

%% FIXME RTS-634
%% or_on_local_key_not_allowed_test() ->
%%     DDL = get_standard_ddl(),
%%     {ok, Q} = get_query(
%%         "SELECT weather FROM GeoCheckin "
%%         "WHERE time > 3000 AND time < 5000 "
%%         "AND user = 'user_1' "
%%         "AND location = 'derby' OR location = 'rottingham'"),
%%     ?assertEqual(
%%         {error, {upper_bound_specified_more_than_once, ?E_TSMSG_DUPLICATE_UPPER_BOUND}},
%%         compile(DDL, Q)
%%     ).

%% TODO support filters on the primary key, this is not currently supported
%% filter_on_quanta_field_test() ->
%%     DDL = get_standard_ddl(),
%%     {ok, Q} = get_query(
%%         "SELECT weather FROM GeoCheckin "
%%         "WHERE time > 3000 AND time < 5000 "
%%         "AND time = 3002 AND user = 'user_1' AND location = 'derby'"),
%%     ?assertMatch(
%%         [?SQL_SELECT{
%%             'WHERE' = [
%%                 {startkey, [
%%                     {<<"time_a">>, timestamp, 10},
%%                     {<<"time_b">>, timestamp, 15},
%%                     {<<"time_c">>, timestamp, 2999}
%%                 ]},
%%                 {endkey, [
%%                     {<<"time_a">>, timestamp, 10},
%%                     {<<"time_b">>, timestamp, 15},
%%                     {<<"time_c">>, timestamp, 5000}
%%                 ]},
%%                 {filter, []},
%%                 {start_inclusive, false}]
%%         }],
%%         compile(DDL, Q)
%%     ).

%%
%% Select Clause Compilation
%%

get_sel_ddl() ->
    get_ddl(
      "CREATE TABLE GeoCheckin "
      "(location varchar not null, "
      "user varchar not null, "
      "time timestamp not null, "
      "mysint sint64 not null, "
      "mydouble double, "
      "myboolean boolean, "
      "PRIMARY KEY((location, user, quantum(time, 15, 's')), "
      "location, user, time))").

basic_select_test() ->
    DDL = get_sel_ddl(),
    SQL =
        "SELECT location from mytab"
        " WHERE myfamily = 'familyX'"
        " and myseries = 'seriesX' and time > 1 and time < 2",
    {ok, Rec} = get_query(SQL),
    {ok, Sel} = compile_select_clause(DDL, options(), Rec),
    ?assertMatch(#riak_sel_clause_v1{calc_type        = rows,
                                     col_return_types = [
                                                         varchar
                                                        ],
                                     col_names        = [
                                                         <<"location">>
                                                        ]
                                    },
                 Sel).

basic_select_wildcard_test() ->
    DDL = get_sel_ddl(),
    SQL = "SELECT * from mytab WHERE myfamily = 'familyX' and myseries = 'seriesX' and time > 1 and time < 2",
    {ok, Rec} = get_query(SQL),
    {ok, Sel} = compile_select_clause(DDL, options(), Rec),
    ?assertMatch(#riak_sel_clause_v1{calc_type        = rows,
                                     col_return_types = [
                                                         varchar,
                                                         varchar,
                                                         timestamp,
                                                         sint64,
                                                         double,
                                                         boolean
                                                        ],
                                     col_names        = [
                                                         <<"location">>,
                                                         <<"user">>,
                                                         <<"time">>,
                                                         <<"mysint">>,
                                                         <<"mydouble">>,
                                                         <<"myboolean">>
                                                        ]
                                    },
                 Sel).

select_all_and_column_test() ->
    {ok, Rec} = get_query(
                  "SELECT *, location from mytab WHERE myfamily = 'familyX' "
                  "AND myseries = 'seriesX' AND time > 1 AND time < 2"),
    {ok, Selection} = compile_select_clause(get_sel_ddl(), options(), Rec),
    ?assertMatch(
       #riak_sel_clause_v1{
          calc_type = rows,
          col_return_types = [varchar, varchar, timestamp, sint64, double,
                              boolean, varchar],
          col_names = [<<"location">>, <<"user">>, <<"time">>,
                       <<"mysint">>, <<"mydouble">>, <<"myboolean">>,
                       <<"location">>]
         },
       Selection
      ).

select_column_and_all_test() ->
    {ok, Rec} = get_query(
                  "SELECT location, * from mytab WHERE myfamily = 'familyX' "
                  "AND myseries = 'seriesX' AND time > 1 AND time < 2"),
    {ok, Selection} = compile_select_clause(get_sel_ddl(), options(), Rec),
    ?assertMatch(
       #riak_sel_clause_v1{
          calc_type = rows,
          col_return_types = [varchar, varchar, varchar, timestamp, sint64, double,
                              boolean],
          col_names = [<<"location">>, <<"location">>, <<"user">>, <<"time">>,
                       <<"mysint">>, <<"mydouble">>, <<"myboolean">>]
         },
       Selection
      ).

basic_select_window_agg_fn_test() ->
    SQL =
        "SELECT count(location), avg(mydouble), avg(mysint)"
        " from mytab WHERE myfamily = 'familyX'"
        " and myseries = 'seriesX' and time > 1 and time < 2",
    {ok, Rec} = get_query(SQL),
    {ok, Sel} = compile_select_clause(get_sel_ddl(), options(), Rec),
    ?assertMatch(#riak_sel_clause_v1{calc_type        = aggregate,
                                     col_return_types = [
                                                         sint64,
                                                         double,
                                                         double
                                                        ],
                                     col_names        = [
                                                         <<"COUNT(location)">>,
                                                         <<"AVG(mydouble)">>,
                                                         <<"AVG(mysint)">>
                                                        ]
                                    },
                 Sel).

basic_select_arith_1_test() ->
    SQL =
        "SELECT 1 + 2 - 3 /4 * 5 from mytab"
        " WHERE myfamily = 'familyX' and myseries = 'seriesX'"
        " and time > 1 and time < 2",
    {ok, Rec} = get_query(SQL),
    {ok, Sel} = compile_select_clause(get_sel_ddl(), options(), Rec),
    ?assertMatch(
       #riak_sel_clause_v1{
          calc_type        = rows,
          col_return_types = [sint64],
          col_names        = [<<"((1+2)-((3/4)*5))">>] },
       Sel
      ).

varchar_literal_test() ->
    {ok, Rec} = get_query("SELECT 'hello' from mytab"),
    {ok, Sel} = compile_select_clause(get_sel_ddl(), options(), Rec),
    ?assertMatch(
       #riak_sel_clause_v1{
          calc_type        = rows,
          col_return_types = [varchar],
          col_names        = [<<"'hello'">>] },
       Sel
      ).

boolean_true_literal_test() ->
    {ok, Rec} = get_query("SELECT true from mytab"),
    {ok, Sel} = compile_select_clause(get_sel_ddl(), options(), Rec),
    ?assertMatch(
       #riak_sel_clause_v1{
          calc_type        = rows,
          col_return_types = [boolean],
          col_names        = [<<"true">>] },
       Sel
      ).

boolean_false_literal_test() ->
    {ok, Rec} = get_query("SELECT false from mytab"),
    {ok, Sel} = compile_select_clause(get_sel_ddl(), options(), Rec),
    ?assertMatch(
       #riak_sel_clause_v1{
          calc_type        = rows,
          col_return_types = [boolean],
          col_names        = [<<"false">>] },
       Sel
      ).

basic_select_arith_2_test() ->
    SQL =
        "SELECT 1 + 2.0 - 3 /4 * 5 from mytab"
        " WHERE myfamily = 'familyX' and myseries = 'seriesX'"
        " and time > 1 and time < 2",
    {ok, Rec} = get_query(SQL),
    {ok, Sel} = compile_select_clause(get_sel_ddl(), options(), Rec),
    ?assertMatch(
       #riak_sel_clause_v1{
          calc_type = rows,
          col_return_types = [double],
          col_names = [<<"((1+2.0)-((3/4)*5))">>] },
       Sel
      ).

rows_initial_state_test() ->
    {ok, Rec} = get_query(
                  "SELECT * FROM mytab WHERE myfamily = 'familyX' "
                  "AND myseries = 'seriesX' AND time > 1 AND time < 2"),
    {ok, Select} = compile_select_clause(get_sel_ddl(), options(), Rec),
    ?assertMatch(
       #riak_sel_clause_v1{ initial_state = [] },
       Select
      ).

function_1_initial_state_test() ->
    {ok, Rec} = get_query(
                  "SELECT SUM(mydouble) FROM mytab WHERE myfamily = 'familyX' "
                  "AND myseries = 'seriesX' AND time > 1 AND time < 2"),
    {ok, Select} = compile_select_clause(get_sel_ddl(), options(), Rec),
    ?assertMatch(
       #riak_sel_clause_v1{ initial_state = [[]] },
       Select
      ).

function_2_initial_state_test() ->
    {ok, Rec} = get_query(
                  "SELECT SUM(mydouble), SUM(mydouble) FROM mytab WHERE myfamily = 'familyX' "
                  "AND myseries = 'seriesX' AND time > 1 AND time < 2"),
    {ok, Select} = compile_select_clause(get_sel_ddl(), options(), Rec),
    ?assertMatch(
       #riak_sel_clause_v1{ initial_state = [[], []] },
       Select
      ).

select_negation_test() ->
    DDL = get_sel_ddl(),
    SQL = "SELECT -1, - 1, -1.0, - 1.0, -mydouble, - mydouble, -(1), -(1.0) from mytab "
        "WHERE myfamily = 'familyX' AND myseries = 'seriesX' "
        "AND time > 1 AND time < 2",
    {ok, Rec} = get_query(SQL),
    {ok, Sel} = compile_select_clause(DDL, options(), Rec),
    ?assertMatch(#riak_sel_clause_v1{calc_type        = rows,
                                     col_return_types = [
                                                         sint64,
                                                         sint64,
                                                         double,
                                                         double,
                                                         double,
                                                         double,
                                                         sint64,
                                                         double
                                                        ],
                                     col_names        = [
                                                         <<"-1">>,
                                                         <<"-1">>,
                                                         <<"-1.0">>,
                                                         <<"-1.0">>,
                                                         <<"-mydouble">>,
                                                         <<"-mydouble">>,
                                                         <<"-1">>,
                                                         <<"-1.0">>
                                                        ]
                                    },
                 Sel).

sum_sum_finalise_test() ->
    {ok, Rec} = get_query(
        "SELECT mydouble, SUM(mydouble), SUM(mydouble) FROM mytab"),
    {ok, Select} = compile_select_clause(get_sel_ddl(), options(), Rec),
    ?assertEqual(
        [1.0,3,7],
        finalise_aggregate(Select, [1.0, 3, 7])
      ).

extract_stateful_function_1_test() ->
    {ok, ?SQL_SELECT{ 'SELECT' = #riak_sel_clause_v1{ clause = [Select] } }} =
        get_query(
        "SELECT COUNT(col1) + COUNT(col2) FROM mytab "
        "WHERE myfamily = 'familyX' "
        "AND myseries = 'seriesX' AND time > 1 AND time < 2"),
    CountFn1 = {{window_agg_fn, 'COUNT'}, [{identifier, [<<"col1">>]}]},
    CountFn2 = {{window_agg_fn, 'COUNT'}, [{identifier, [<<"col2">>]}]},
    ?assertEqual(
        {{'+',
          {finalise_aggregation, 'COUNT', 1},
          {finalise_aggregation, 'COUNT', 2}},
         [CountFn1,CountFn2]},
        extract_stateful_functions(Select, 0)
    ).

count_plus_count_test() ->
    {ok, Rec} = get_query(
        "SELECT COUNT(mydouble) + COUNT(mydouble) FROM mytab "
        "WHERE myfamily = 'familyX' "
        "AND myseries = 'seriesX' AND time > 1 AND time < 2"),
    {ok, Select} = compile_select_clause(get_sel_ddl(), options(), Rec),
    ?assertMatch(
        #riak_sel_clause_v1{
            initial_state = [0,0],
            finalisers = [_, skip] },
        Select
      ).

count_plus_count_finalise_test() ->
    {ok, Rec} = get_query(
        "SELECT COUNT(mydouble) + COUNT(mydouble) FROM mytab"),
    {ok, Select} = compile_select_clause(get_sel_ddl(), options(), Rec),
    ?assertMatch(
        [6],
        finalise_aggregate(Select, [3,3])
      ).

count_multiplied_by_count_finalise_test() ->
    {ok, Rec} = get_query(
        "SELECT COUNT(mydouble) * COUNT(mydouble) FROM mytab"),
    {ok, Select} = compile_select_clause(get_sel_ddl(), options(), Rec),
    ?assertMatch(
        [9],
        finalise_aggregate(Select, [3,3])
      ).

count_plus_seven_finalise_test() ->
    {ok, Rec} = get_query(
        "SELECT COUNT(mydouble) + 7 FROM mytab"),
    {ok, Select} = compile_select_clause(get_sel_ddl(), options(), Rec),
    ?assertMatch(
        [10],
        finalise_aggregate(Select, [3])
      ).

count_plus_seven_sum__test() ->
    {ok, Rec} = get_query(
        "SELECT COUNT(mydouble) + 7, SUM(mydouble) FROM mytab"),
    {ok, Select} = compile_select_clause(get_sel_ddl(), options(), Rec),
    ?assertMatch(
        #riak_sel_clause_v1{
            initial_state = [0,[]],
            finalisers = [_, _] },
        Select
      ).

count_plus_seven_sum_finalise_1_test() ->
    {ok, Rec} = get_query(
        "SELECT COUNT(mydouble) + 7, SUM(mydouble) FROM mytab"),
    {ok, Select} = compile_select_clause(get_sel_ddl(), options(), Rec),
    ?assertMatch(
        [10, 11.0],
        finalise_aggregate(Select, [3, 11.0])
      ).

count_plus_seven_sum_finalise_2_test() ->
    {ok, Rec} = get_query(
        "SELECT COUNT(mydouble+1) + 1 FROM mytab"),
    {ok, Select} = compile_select_clause(get_sel_ddl(), options(), Rec),
    ?assertEqual(
        [2],
        finalise_aggregate(Select, [1])
      ).

avg_finalise_test() ->
    {ok, Rec} = get_query(
        "SELECT AVG(mydouble) FROM mytab"),
    {ok, #riak_sel_clause_v1{ clause = [AvgFn] } = Select} =
        compile_select_clause(get_sel_ddl(), options(), Rec),
    InitialState = riak_ql_window_agg_fns:start_state('AVG'),
    Rows = [[x,x,x,x,N,x] || N <- lists:seq(1, 5)],
    AverageResult = lists:foldl(AvgFn, InitialState, Rows),
    ?assertEqual(
        [lists:sum(lists:seq(1, 5)) / 5],
        finalise_aggregate(Select, [AverageResult])
    ).

finalise_aggregate_test() ->
    ?assertEqual(
        [1,2,3],
        finalise_aggregate(
            #riak_sel_clause_v1 {
                calc_type = aggregate,
                finalisers = lists:duplicate(3, fun(_,S) -> S end) },
            [1,2,3]
        )
    ).

infer_col_type_1_test() ->
    ?assertEqual(
        {sint64, []},
        infer_col_type(get_sel_ddl(), {integer, 5}, [])
    ).

infer_col_type_2_test() ->
    ?assertEqual(
        {sint64, []},
        infer_col_type(get_sel_ddl(), {{window_agg_fn, 'SUM'}, [{integer, 4}]}, [])
    ).

compile_query_with_function_type_error_1_test() ->
    {ok, Q} = get_query(
          "SELECT SUM(location) FROM GeoCheckin "
          "WHERE time > 5000 AND time < 10000"
          "AND user = 'user_1' AND location = 'derby'"),
    ?assertEqual(
        {error,{invalid_query,<<"\nFunction 'SUM' called with arguments of the wrong type [varchar].">>}},
        compile(get_standard_ddl(), Q)
    ).

compile_query_with_function_type_error_2_test() ->
    {ok, Q} = get_query(
          "SELECT SUM(location), AVG(location) FROM GeoCheckin "
          "WHERE time > 5000 AND time < 10000"
          "AND user = 'user_1' AND location = 'derby'"),
    ?assertEqual(
        {error,{invalid_query,<<"\nFunction 'SUM' called with arguments of the wrong type [varchar].\n"
                                "Function 'AVG' called with arguments of the wrong type [varchar].">>}},
        compile(get_standard_ddl(), Q)
    ).

compile_query_with_function_type_error_3_test() ->
    {ok, Q} = get_query(
          "SELECT AVG(location + 1) FROM GeoCheckin "
          "WHERE time > 5000 AND time < 10000"
          "AND user = 'user_1' AND location = 'derby'"),
    ?assertEqual(
        {error,{invalid_query,<<"\nOperator '+' called with mismatched types [varchar vs sint64].">>}},
        compile(get_standard_ddl(), Q)
    ).

compile_query_with_arithmetic_type_error_1_test() ->
    {ok, Q} = get_query(
          "SELECT location + 1 FROM GeoCheckin "
          "WHERE time > 5000 AND time < 10000"
          "AND user = 'user_1' AND location = 'derby'"),
    ?assertEqual(
        {error,{invalid_query,<<"\nOperator '+' called with mismatched types [varchar vs sint64].">>}},
        compile(get_standard_ddl(), Q)
    ).

compile_query_with_arithmetic_type_error_2_test() ->
    {ok, Q} = get_query(
          "SELECT 2*(location + 1) FROM GeoCheckin "
          "WHERE time > 5000 AND time < 10000"
          "AND user = 'user_1' AND location = 'derby'"),
    ?assertEqual(
        {error,{invalid_query,<<"\nOperator '+' called with mismatched types [varchar vs sint64].">>}},
        compile(get_standard_ddl(), Q)
    ).

flexible_keys_1_test() ->
    DDL = get_ddl(
        "CREATE TABLE tab4("
        "a1 SINT64 NOT NULL, "
        "a TIMESTAMP NOT NULL, "
        "b VARCHAR NOT NULL, "
        "c VARCHAR NOT NULL, "
        "d SINT64 NOT NULL, "
        "PRIMARY KEY  ((a1, quantum(a, 15, 's')), a1, a, b, c, d))"),
    {ok, Q} = get_query(
          "SELECT * FROM tab4 WHERE a > 0 AND a < 1000 AND a1 = 1"),
    {ok, [Select]} = compile(DDL, Q),
    ?assertPropsEqual(
        [{startkey,[{<<"a1">>,sint64,1}, {<<"a">>,timestamp,1}]},
          {endkey, [{<<"a1">>,sint64,1}, {<<"a">>,timestamp,1000}]},
          {filter,[]}],
        Select?SQL_SELECT.'WHERE'
    ).

%% two element key with quantum
flexible_keys_2_test() ->
    DDL = get_ddl(
        "CREATE TABLE tab4("
        "a TIMESTAMP NOT NULL, "
        "PRIMARY KEY  ((quantum(a, 15, 's')), a))"),
    {ok, Q} = get_query(
          "SELECT * FROM tab4 WHERE a > 0 AND a < 1000"),
    ?assertMatch(
        {ok, [?SQL_SELECT{}]},
        compile(DDL, Q)
    ).

quantum_field_name_test() ->
    DDL = get_ddl(
        "CREATE TABLE tab1("
        "a SINT64 NOT NULL, "
        "b TIMESTAMP NOT NULL, "
        "PRIMARY KEY  ((a,quantum(b, 15, 's')), a,b))"),
    ?assertEqual(
        <<"b">>,
        quantum_field_name(DDL)
    ).

quantum_field_name_no_quanta_test() ->
    DDL = get_ddl(
        "CREATE TABLE tab1("
        "a SINT64 NOT NULL, "
        "b TIMESTAMP NOT NULL, "
        "PRIMARY KEY  ((a,b), a,b))"),
    ?assertEqual(
        no_quanta,
        quantum_field_name(DDL)
    ).

%% short key, partition and local keys are the same
no_quantum_in_query_1_test() ->
    DDL = get_ddl(
        "CREATE TABLE tabab("
        "a TIMESTAMP NOT NULL, "
        "b VARCHAR NOT NULL, "
        "PRIMARY KEY  ((a,b), a,b))"),
    {ok, Q} = get_query(
          "SELECT * FROM tab1 WHERE a = 1 AND b = 1"),
    {ok, [?SQL_SELECT{ 'WHERE' = Where }]} = compile(DDL, Q),
    ?assertEqual(
        [{startkey,[{<<"a">>,timestamp,1},{<<"b">>,varchar,1}]},
         {endkey,  [{<<"a">>,timestamp,1},{<<"b">>,varchar,1}]},
         {filter,[]},
         {end_inclusive,true}],
        Where
    ).

%% partition and local key are different
no_quantum_in_query_2_test() ->
    DDL = get_ddl(
        "CREATE TABLE tabab("
        "a SINT64 NOT NULL, "
        "b VARCHAR NOT NULL, "
        "c DOUBLE NOT NULL, "
        "d BOOLEAN NOT NULL, "
        "PRIMARY KEY  ((c,a,b), c,a,b,d))"),
    {ok, Q} = get_query(
          "SELECT * FROM tabab WHERE a = 1000 AND b = 'bval' AND c = 3.5"),
    {ok, [Select]} = compile(DDL, Q),
    Key =
        [{<<"c">>,double,3.5}, {<<"a">>,sint64,1000},{<<"b">>,varchar,<<"bval">>}],
    ?assertPropsEqual(
        [{startkey, Key},
         {endkey, Key},
         {filter,[]},
         {end_inclusive,true}],
        Select?SQL_SELECT.'WHERE'
    ).


no_quantum_in_query_3_test() ->
    DDL = get_ddl(
        "CREATE TABLE tababa("
        "a SINT64 NOT NULL, "
        "b VARCHAR NOT NULL, "
        "c DOUBLE NOT NULL, "
        "d BOOLEAN NOT NULL, "
        "PRIMARY KEY  ((c,a,b), c,a,b,d))"),
    {ok, Q} = get_query(
          "SELECT * FROM tababa WHERE a = 1000 AND b = 'bval' AND c = 3.5 AND d = true"),
    {ok, [Select]} = compile(DDL, Q),
    Key =
        [{<<"c">>,double,3.5}, {<<"a">>,sint64,1000},{<<"b">>,varchar,<<"bval">>},{<<"d">>,boolean,true}],
    ?assertPropsEqual(
        [{startkey, Key},
         {endkey, Key},
         {filter,{'=',{field,<<"d">>,boolean},{const, true}}},
         {start_inclusive,true},
         {end_inclusive,true}],
        Select?SQL_SELECT.'WHERE'
    ).

%% one element key
no_quantum_in_query_4_test() ->
    DDL = get_ddl(
        "CREATE TABLE tab1("
        "a TIMESTAMP NOT NULL, "
        "PRIMARY KEY  ((a), a))"),
    {ok, Q} = get_query(
          "SELECT * FROM tab1 WHERE a = 1000"),
    {ok, [Select]} = compile(DDL, Q),
    ?assertEqual(
        [{startkey,[{<<"a">>,timestamp,1000}]},
          {endkey,[{<<"a">>,timestamp,1000}]},
          {filter,[]},
          {end_inclusive,true}],
        Select?SQL_SELECT.'WHERE'
    ).

eqality_filter_on_quantum_specifies_start_and_end_range_test() ->
    DDL = get_ddl(
        "CREATE TABLE tab1("
        "a TIMESTAMP NOT NULL, "
        "PRIMARY KEY  ((quantum(a, 15, 's')), a))"),
    {ok, Q} = get_query(
          "SELECT * FROM tab1 WHERE a = 1000"),
    {ok, [Select]} = compile(DDL, Q),
    ?assertEqual(
        [{startkey,[{<<"a">>,timestamp,1000}]},
         {endkey,[{<<"a">>,timestamp,1000}]},
         {filter,[]},
         {end_inclusive,true}],
        Select?SQL_SELECT.'WHERE'
    ).

eqality_filter_on_quantum_specifies_start_and_end_range_2_test() ->
    DDL = get_ddl(
        "CREATE TABLE tab123 ("
        "StationId     VARCHAR   NOT NULL,"
        "ReadingTimeStamp  TIMESTAMP NOT NULL,"
        "Temperature     SINT64,"
        "Humidity      DOUBLE,"
        "WindSpeed     DOUBLE,"
        "WindDirection   DOUBLE,"
        "PRIMARY KEY ((StationId, QUANTUM(ReadingTimeStamp, 1, 'd')),"
        "   StationId, ReadingTimeStamp));"),
    {ok, Q} = get_query(
          "SELECT * FROM tab123 "
          "WHERE StationId = 'Station-1001' "
          "AND ReadingTimeStamp = 1469204877;"),
    {ok, [Select]} = compile(DDL, Q),
    ?assertEqual(
        [{startkey,[{<<"StationId">>,varchar,<<"Station-1001">>},{<<"ReadingTimeStamp">>,timestamp,1469204877}]},
         {endkey,[  {<<"StationId">>,varchar,<<"Station-1001">>},{<<"ReadingTimeStamp">>,timestamp,1469204877}]},
         {filter,[]},
         {end_inclusive,true}],
        Select?SQL_SELECT.'WHERE'
    ).

cannot_have_two_equality_filters_on_quantum_without_range_test() ->
    DDL = get_ddl(
        "CREATE TABLE tab1("
        "a TIMESTAMP NOT NULL, "
        "PRIMARY KEY  ((quantum(a, 15, 's')), a))"),
    {ok, Q} = get_query(
          "SELECT * FROM tab1 WHERE a = 1000 AND a = 1"),
    ?assertEqual(
        {error, {cannot_have_two_equality_filters_on_quantum_without_range,
                 ?E_CANNOT_HAVE_TWO_EQUALITY_FILTERS_ON_QUANTUM_WITHOUT_RANGE}},
        compile(DDL, Q)
    ).

two_element_key_range_cannot_match_test() ->
    DDL = get_ddl(
        "CREATE TABLE tabab("
        "a TIMESTAMP NOT NULL, "
        "b TIMESTAMP NOT NULL, "
        "PRIMARY KEY  ((a,quantum(b, 15, 's')), a,b))"),
    {ok, Q} = get_query(
          "SELECT * FROM tabab WHERE a = 1 AND b > 1 AND b < 1"),
    ?assertMatch(
        {error, {lower_and_upper_bounds_are_equal_when_no_equals_operator, <<_/binary>>}},
        compile(DDL, Q)
    ).

group_by_one_field_test() ->
    DDL = get_ddl(
        "CREATE TABLE mytab("
        "a TIMESTAMP NOT NULL, "
        "b TIMESTAMP NOT NULL, "
        "PRIMARY KEY  ((a,b), a,b))"),
    {ok, Q1} = get_query(
        "SELECT b FROM mytab "
        "WHERE a = 1 AND b = 2 GROUP BY b"),
    {ok, [Q2]} = compile(DDL, Q1),
    ?assertEqual(
        [{2,<<"b">>}],
        Q2?SQL_SELECT.group_by
    ).

group_by_two_fields_test() ->
    DDL = get_ddl(
        "CREATE TABLE mytab("
        "a TIMESTAMP NOT NULL, "
        "b TIMESTAMP NOT NULL, "
        "PRIMARY KEY  ((a,b), a,b))"),
    {ok, Q1} = get_query(
        "SELECT b FROM mytab "
        "WHERE a = 1 AND b = 2 GROUP BY b, a"),
    {ok, [Q2]} = compile(DDL, Q1),
    ?assertEqual(
        [{2,<<"b">>},{1,<<"a">>}],
        Q2?SQL_SELECT.group_by
    ).

group_by_column_not_in_the_table_test() ->
    DDL = get_ddl(
        "CREATE TABLE mytab("
        "a TIMESTAMP NOT NULL, "
        "b TIMESTAMP NOT NULL, "
        "PRIMARY KEY  ((a,b), a,b))"),
    {ok, Q1} = get_query(
        "SELECT x FROM mytab "
        "WHERE a = 1 AND b = 2 GROUP BY x"),
    ?assertError(
        {unknown_column,{<<"x">>,[<<"a">>,<<"b">>]}},
        compile(DDL, Q1)
    ).

order_by_with_pass_1_test() ->
    DDL = get_ddl(
        "CREATE TABLE t("
        "a TIMESTAMP NOT NULL, "
        "b sint64, "
        "PRIMARY KEY ((a), a))"),
    {ok, Q1} = get_query(
        "SELECT b FROM t "
        "WHERE a = 1 LIMIT 6"),
    {ok, [Q2]} = compile(DDL, Q1),
    ?assertEqual(
        [],
        Q2?SQL_SELECT.'ORDER BY'
    ),
    ?assertEqual(
        [6],
        Q2?SQL_SELECT.'LIMIT'
    ),
    ?assertEqual(
        [],
        Q2?SQL_SELECT.'OFFSET'
    ).

order_by_with_pass_2_test() ->
    DDL = get_ddl(
        "CREATE TABLE t("
        "a TIMESTAMP NOT NULL, "
        "b sint64, "
        "c sint64, "
        "PRIMARY KEY ((a), a))"),
    {ok, Q1} = get_query(
        "SELECT b FROM t "
        "WHERE a = 1 ORDER BY a asc, c, b nulls first limit 11 offset 3"),
    {ok, [Q2]} = compile(DDL, Q1),
    ?assertEqual(
        [{<<"a">>, asc, nulls_last}, {<<"c">>, asc, nulls_last}, {<<"b">>, asc, nulls_first}],
        Q2?SQL_SELECT.'ORDER BY'
    ),
    ?assertEqual(
        [11],
        Q2?SQL_SELECT.'LIMIT'
    ),
    ?assertEqual(
        [3],
        Q2?SQL_SELECT.'OFFSET'
    ).

order_by_with_aggregate_calc_type_test() ->
    DDL = get_ddl(
        "CREATE TABLE t("
        "a TIMESTAMP NOT NULL, "
        "b sint64, "
        "PRIMARY KEY ((a), a))"),
    {ok, Q} = get_query(
        "SELECT min(b) FROM t "
        "WHERE a = 1 LIMIT 6"),
    ?assertMatch(
        {error, {order_by_with_aggregate_calc_type, <<_/binary>>}},
        compile(DDL, Q)
    ).

negate_an_aggregation_function_test() ->
    {ok, Rec} = get_query(
        "SELECT -COUNT(*) FROM mytab"),
    {ok, Select} = compile_select_clause(get_sel_ddl(), options(), Rec),
    ?assertMatch(
        [-3],
        finalise_aggregate(Select, [3])
      ).

coverage_context_not_a_tuple_or_invalid_checksum_test() ->
    NotACheckSum = 34,
    OfThisTerm = <<"f,a,f,a">>,
    {ok, Q} = get_query("select a from t where a>0 and a<2", term_to_binary({NotACheckSum, OfThisTerm})),
    ?assertEqual(
       {error, invalid_coverage_context_checksum},
       compile(get_ddl("create table t (a timestamp not null, primary key ((quantum(a,1,d)), a))"), Q)).

helper_desc_order_on_quantum_ddl() ->
    get_ddl(
        "CREATE TABLE table1 ("
        "a SINT64 NOT NULL, "
        "b SINT64 NOT NULL, "
        "c TIMESTAMP NOT NULL, "
        "PRIMARY KEY ((a,b,quantum(c, 1, 's')), a,b,c DESC))").

query_desc_order_on_quantum_at_quanta_boundaries_test() ->
    {ok, Q} = get_query(
          "SELECT * FROM table1 "
          "WHERE a = 1 AND b = 1 AND c >= 4000 AND c <= 5000"),
    {ok, SubQueries} = compile(helper_desc_order_on_quantum_ddl(), Q),
    SubQueryWheres = [S?SQL_SELECT.'WHERE' || S <- SubQueries],
    ?assertEqual(
        [
            [{startkey,[{<<"a">>,sint64,1},{<<"b">>,sint64,1},{<<"c">>,timestamp,5000}]},
             {endkey,  [{<<"a">>,sint64,1},{<<"b">>,sint64,1},{<<"c">>,timestamp,5000}]},
             {filter,[]},
             {end_inclusive,true},
             {start_inclusive,true}]
            ,
            [{startkey,[{<<"a">>,sint64,1},{<<"b">>,sint64,1},{<<"c">>,timestamp,5000}]},
             {endkey,  [{<<"a">>,sint64,1},{<<"b">>,sint64,1},{<<"c">>,timestamp,4000}]},
             {filter,[]},
             {start_inclusive,false},
             {end_inclusive,true}]
        ],
        SubQueryWheres
    ).

fix_subquery_order_test() ->
    {ok, Q} = get_query(
          "SELECT * FROM table1 "
          "WHERE a = 1 AND b = 1 AND c >= 4000 AND c <= 5000"),
    {ok, SubQueries} = compile(helper_desc_order_on_quantum_ddl(), Q),
    ?assertEqual(
        [
            [{startkey,[{<<"a">>,sint64,1},{<<"b">>,sint64,1},{<<"c">>,timestamp,5000}]},
             {endkey,  [{<<"a">>,sint64,1},{<<"b">>,sint64,1},{<<"c">>,timestamp,5000}]},
             {filter,[]},
             {end_inclusive,true},
             {start_inclusive,true}]
            ,
            [{startkey,[{<<"a">>,sint64,1},{<<"b">>,sint64,1},{<<"c">>,timestamp,5000}]},
             {endkey,  [{<<"a">>,sint64,1},{<<"b">>,sint64,1},{<<"c">>,timestamp,4000}]},
             {filter,[]},
             {start_inclusive,false},
             {end_inclusive,true}]
        ],
        [S?SQL_SELECT.'WHERE' || S <- fix_subquery_order(SubQueries)]
    ).

query_desc_order_on_quantum_at_quantum_across_quanta_test() ->
    {ok, Q} = get_query(
          "SELECT * FROM table1 "
          "WHERE a = 1 AND b = 1 AND c >= 3500 AND c <= 5500"),
    {ok, SubQueries} = compile(helper_desc_order_on_quantum_ddl(), Q),
    SubQueryWheres = [S?SQL_SELECT.'WHERE' || S <- SubQueries],
    ?assertEqual(
        [
            [{startkey,[{<<"a">>,sint64,1},{<<"b">>,sint64,1},{<<"c">>,timestamp,5500}]},
             {endkey,  [{<<"a">>,sint64,1},{<<"b">>,sint64,1},{<<"c">>,timestamp,5000}]},
             {filter,[]},
             {end_inclusive,true},
             {start_inclusive,true}]
            ,
            [{startkey,[{<<"a">>,sint64,1},{<<"b">>,sint64,1},{<<"c">>,timestamp,5000}]},
             {endkey,  [{<<"a">>,sint64,1},{<<"b">>,sint64,1},{<<"c">>,timestamp,4000}]},
             {filter,[]},
             {start_inclusive,false},
             {end_inclusive,true}]
            ,
            [{startkey,[{<<"a">>,sint64,1},{<<"b">>,sint64,1},{<<"c">>,timestamp,4000}]},
             {endkey,  [{<<"a">>,sint64,1},{<<"b">>,sint64,1},{<<"c">>,timestamp,3500}]},
             {filter,[]},
             {start_inclusive,false},
             {end_inclusive,true}]
        ],
        SubQueryWheres
    ).

group_by_time_adds_a_column_test() ->
    DDL = get_ddl(
        "CREATE TABLE t("
        "a TIMESTAMP NOT NULL, "
        "b sint64, "
        "PRIMARY KEY ((a), a))"),
    {ok, Q} = get_query(
        "SELECT time(a,1m), COUNT(*) FROM t
         WHERE a = 1
         GROUP BY time(a,1m);"),
    {ok,[?SQL_SELECT{'SELECT'=SelClause}]} = compile(DDL, Q),
    ?assertEqual(group_by, SelClause#riak_sel_clause_v1.calc_type),
    ?assertEqual([<<"TIME(a, 60000)">>, <<"COUNT(*)">>], SelClause#riak_sel_clause_v1.col_names),
    ?assertEqual([timestamp,sint64], SelClause#riak_sel_clause_v1.col_return_types),
    %% these are funs so just check we have the right number
    ?assertMatch([_,_], SelClause#riak_sel_clause_v1.clause),
    ?assertMatch([_,_], SelClause#riak_sel_clause_v1.finalisers),
    ?assertEqual([timestamp,sint64], SelClause#riak_sel_clause_v1.col_return_types).

group_by_time_run_select_test() ->
    DDL = get_ddl(
        "CREATE TABLE t("
        "a TIMESTAMP NOT NULL, "
        "PRIMARY KEY ((QUANTUM(a, 1, 's')), a))"),
    Sel = testing_compile_row_select(
        DDL,
        "SELECT time(a, 1s), COUNT(*) FROM t "
        "WHERE a > 1 AND a < 6 "
        "GROUP BY time(a,1s);"),
    #riak_sel_clause_v1{clause = SelectSpec} = Sel,
    ?assertEqual(
       [1000,1],
       run_select(SelectSpec, [1001], [[],0])
    ).

time_fn_in_select_clause_invalid_arg_types_returns_error_test() ->
    DDL = get_ddl(
        "CREATE TABLE t("
        "a TIMESTAMP NOT NULL, "
        "PRIMARY KEY ((QUANTUM(a, 1, 's')), a))"),
    {ok, Query} = get_query(
        "SELECT time('lol', true), COUNT(*) FROM t "
        "WHERE a > 1 AND a < 6 "
        "GROUP BY time(a,1s);"),
    ?assertMatch(
       {error,{invalid_query,<<_/binary>>}},
       compile(DDL,Query)
    ).

group_by_time_on_non_existing_column_returns_error_test() ->
    DDL = get_ddl(
        "CREATE TABLE t("
        "a TIMESTAMP NOT NULL, "
        "PRIMARY KEY ((QUANTUM(a, 1, 's')), a))"),
    {ok, Query} = get_query(
        "SELECT time(a, 1s), COUNT(*) FROM t "
        "WHERE a > 1 AND a < 6 "
        "GROUP BY time(x,1s);"),
    ?assertMatch(
       {error,{invalid_query,<<_/binary>>}},
       compile(DDL,Query)
    ).

group_by_on_non_existing_column_returns_error_test() ->
    DDL = get_ddl(
        "CREATE TABLE t("
        "a TIMESTAMP NOT NULL, "
        "PRIMARY KEY ((QUANTUM(a, 1, 's')), a))"),
    {ok, Query} = get_query(
        "SELECT time(a, 1s), COUNT(*) FROM t "
        "WHERE a > 1 AND a < 6 "
        "GROUP BY x;"),
    ?assertMatch(
       {error,{invalid_query,<<_/binary>>}},
       compile(DDL,Query)
    ).

find_filters_on_additional_local_key_fields_test() ->
    ?assertEqual(
        [{<<"a">>,{'=',{field,<<"a">>,integer},{const, 100}}}],
        find_filters_on_additional_local_key_fields(
            [<<"a">>],
            {'=',{field,<<"a">>,integer},{const, 100}})
    ).

rewrite_where_with_additional_filters_test() ->
    ?assertPropsEqual(
        [{startkey,[{<<"c">>,timestamp,5500},{<<"a">>,sint64,100}]},
         {endkey,  [{<<"c">>,timestamp,5000},{<<"a">>,sint64,100}]},
         {filter, {'=',{field,<<"a">>,integer},{const, 100}}},
         {end_inclusive, true},
         {start_inclusive, true}],
        rewrite_where_with_additional_filters(
            [<<"a">>],
            [ascending],
            fun([<<"a">>]) -> sint64 end,
            [{startkey,[{<<"c">>,timestamp,5500}]},
             {endkey,  [{<<"c">>,timestamp,5000}]},
             {filter,   {'=',{field,<<"a">>,integer},{const, 100}}},
             {end_inclusive,true},
             {start_inclusive,true}])
    ).

additional_local_key_cols_added_to_query_keys_test() ->
    DDL = get_ddl(
        "CREATE TABLE table1("
        "a TIMESTAMP NOT NULL, "
        "b SINT64 NOT NULL, "
        "PRIMARY KEY ((quantum(a,1,'s')),a,b))"),
    {ok, Q} = get_query(
        "SELECT * FROM table1 "
        "WHERE b = 1 AND a >= 4200 AND a <= 4600"),
    {ok, [S|_]} = compile(DDL, Q),
    ?assertPropsEqual(
        [{startkey,[{<<"a">>,timestamp,4200},{<<"b">>,sint64,1}]},
         {endkey,[{<<"a">>,timestamp,4600},{<<"b">>,sint64,1}]},
         {filter,{'=',{field,<<"b">>,sint64},{const, 1}}},
         {end_inclusive,true},
         {start_inclusive,true}],
        S?SQL_SELECT.'WHERE'
    ).

greater_than_filter_added_to_start_key_if_it_part_of_local_key_test() ->
    DDL = get_ddl(
        "CREATE TABLE table1("
        "a TIMESTAMP NOT NULL, "
        "b SINT64 NOT NULL, "
        "PRIMARY KEY ((quantum(a,1,'s')),a,b))"),
    {ok, Q} = get_query(
        "SELECT * FROM table1 "
        "WHERE b > 1 AND a >= 4200 AND a <= 4600"),
    {ok, [S|_]} = compile(DDL, Q),
    ?assertPropsEqual(
        [{startkey,[{<<"a">>,timestamp,4200},{<<"b">>,sint64,1}]},
         {endkey,[{<<"a">>,timestamp,4600}]},
         {filter,{'>',{field,<<"b">>,sint64},{const, 1}}},
         {start_inclusive,true},
         {end_inclusive,true}],
        S?SQL_SELECT.'WHERE'
    ).

greater_than_filter_added_to_start_key_if_it_part_of_local_key_when_start_inclusive_false_test() ->
    DDL = get_ddl(
        "CREATE TABLE table1("
        "a TIMESTAMP NOT NULL, "
        "b SINT64 NOT NULL, "
        "PRIMARY KEY ((quantum(a,1,'s')),a,b))"),
    {ok, Q} = get_query(
        "SELECT * FROM table1 "
        "WHERE b > 1 AND a > 4200 AND a <= 4600"),
    {ok, [S|_]} = compile(DDL, Q),
    ?assertPropsEqual(
        [{startkey,[{<<"a">>,timestamp,4201},{<<"b">>,sint64,1}]},
         {endkey,[{<<"a">>,timestamp,4600}]},
         {filter,{'>',{field,<<"b">>,sint64},{const, 1}}},
         {end_inclusive,true}],
        S?SQL_SELECT.'WHERE'
    ).

greater_than_or_equal_filter_added_to_start_key_if_it_part_of_local_key_test() ->
    DDL = get_ddl(
        "CREATE TABLE table1("
        "a TIMESTAMP NOT NULL, "
        "b SINT64 NOT NULL, "
        "PRIMARY KEY ((quantum(a,1,'s')),a,b))"),
    {ok, Q} = get_query(
        "SELECT * FROM table1 "
        "WHERE b >= 1 AND a >= 4200 AND a <= 4600"),
    {ok, [S|_]} = compile(DDL, Q),
    ?assertPropsEqual(
        [{startkey,[{<<"a">>,timestamp,4200},{<<"b">>,sint64,1}]},
         {endkey,[{<<"a">>,timestamp,4600}]},
         {filter,{'>=',{field,<<"b">>,sint64},{const, 1}}},
         {start_inclusive,true},
         {end_inclusive,true}],
        S?SQL_SELECT.'WHERE'
    ).

%% if the pk is (a) and lk is (a,b,c) then b AND c must have filters for c
%% to be added to the key. If b does not have a filter but c does, then neither
%% is added.
additional_local_key_cols_must_be_specified_consecutively_test() ->
    DDL = get_ddl(
        "CREATE TABLE table1("
        "a TIMESTAMP NOT NULL, "
        "b SINT64 NOT NULL, "
        "c SINT64 NOT NULL, "
        "PRIMARY KEY ((quantum(a,1,'s')),a,b,c))"),
    {ok, Q} = get_query(
        "SELECT * FROM table1 "
        "WHERE c = 2 AND a >= 4200 AND a <= 4600"),
    {ok, [S|_]} = compile(DDL, Q),
    ?assertPropsEqual(
        [{startkey,[{<<"a">>,timestamp,4200}]},
         {endkey,[{<<"a">>,timestamp,4600}]},
         {filter,{'=',{field,<<"c">>,sint64},{const, 2}}},
         {end_inclusive,true}],
        S?SQL_SELECT.'WHERE'
    ).

is_null_clause_on_non_null_column_is_impossible_test() ->
    DDL = get_ddl(
        "CREATE TABLE table1("
        "a TIMESTAMP NOT NULL, "
        "b SINT64 NOT NULL, "
        "PRIMARY KEY ((a),a))"),
    {ok, Q} = get_query(
        "SELECT * FROM table1 "
        "WHERE b IS NULL AND a = 4600"),
    ?assertEqual(
        {error,{impossible_where_clause, << >>}},
        compile(DDL, Q)
    ).

same_equality_check_twice_has_duplicate_removed_test() ->
    DDL = get_ddl(
        "CREATE TABLE table1("
        "a TIMESTAMP NOT NULL, "
        "b SINT64 NOT NULL, "
        "PRIMARY KEY ((a),a))"),
    {ok, Q} = get_query(
        "SELECT * FROM table1 "
        "WHERE a = 5 AND b = 10 AND b = 10"),
    {ok, [S|_]} = compile(DDL, Q),
    ?assertPropsEqual(
        [{startkey,[{<<"a">>,timestamp,5}]},
         {endkey,  [{<<"a">>,timestamp,5}]},
         {filter, {'=',{field,<<"b">>,sint64},{const, 10}}},
         {end_inclusive,true}],
        S?SQL_SELECT.'WHERE'
    ).

same_equality_check_on_additional_local_key_col_is_not_in_filter_twice_test() ->
    DDL = get_ddl(
        "CREATE TABLE table1("
        "a TIMESTAMP NOT NULL, "
        "b SINT64 NOT NULL, "
        "PRIMARY KEY ((a),a,b))"),
    {ok, Q} = get_query(
        "SELECT * FROM table1 "
        "WHERE a = 5 AND b = 10 AND b = 10"),
    {ok, [S|_]} = compile(DDL, Q),
    ?assertPropsEqual(
        [{startkey,[{<<"a">>,timestamp,5},{<<"b">>,sint64,10}]},
         {endkey,  [{<<"a">>,timestamp,5},{<<"b">>,sint64,10}]},
         {filter, {'=',{field,<<"b">>,sint64},{const, 10}}},
         {start_inclusive,true},
         {end_inclusive,true}],
        S?SQL_SELECT.'WHERE'
    ).

checks_for_different_values_on_the_same_col_is_impossible_test() ->
    DDL = get_ddl(
        "CREATE TABLE table1("
        "a TIMESTAMP NOT NULL, "
        "b SINT64 NOT NULL, "
        "PRIMARY KEY ((a),a))"),
    {ok, Q} = get_query(
        "SELECT * FROM table1 "
        "WHERE b = 5 AND b = 6 AND a = 4600"),
    ?assertEqual(
        {error,{impossible_where_clause, << >>}},
        compile(DDL, Q)
    ).

second_greater_than_check_which_is_a_greater_value_is_removed_test() ->
    DDL = get_ddl(
        "CREATE TABLE table1("
        "a TIMESTAMP NOT NULL, "
        "b SINT64 NOT NULL, "
        "PRIMARY KEY ((a),a))"),
    {ok, Q} = get_query(
        "SELECT * FROM table1 "
        "WHERE a = 5 AND b > 10 AND b > 11"),
    {ok, [S|_]} = compile(DDL, Q),
    ?assertPropsEqual(
        [{startkey,[{<<"a">>,timestamp,5}]},
         {endkey,  [{<<"a">>,timestamp,5}]},
         {filter, {'>',{field,<<"b">>,sint64},{const, 11}}},
         {end_inclusive,true}],
        S?SQL_SELECT.'WHERE'
    ).


second_greater_than_check_which_is_a_lesser_value_removes_the_first_test() ->
    DDL = get_ddl(
        "CREATE TABLE table1("
        "a TIMESTAMP NOT NULL, "
        "b SINT64 NOT NULL, "
        "PRIMARY KEY ((a),a))"),
    {ok, Q} = get_query(
        "SELECT * FROM table1 "
        "WHERE a = 5 AND b > 11 AND b > 10"),
    {ok, [S|_]} = compile(DDL, Q),
    ?assertPropsEqual(
        [{startkey,[{<<"a">>,timestamp,5}]},
         {endkey,  [{<<"a">>,timestamp,5}]},
         {filter, {'>',{field,<<"b">>,sint64},{const, 11}}},
         {end_inclusive,true}],
        S?SQL_SELECT.'WHERE'
    ).

clause_for_equality_and_greater_than_equality_is_not_possible_test() ->
    DDL = get_ddl(
        "CREATE TABLE table1("
        "a TIMESTAMP NOT NULL, "
        "b SINT64 NOT NULL, "
        "PRIMARY KEY ((a),a))"),
    {ok, Q} = get_query(
        "SELECT * FROM table1 "
        "WHERE b = 5 AND b > 6 AND a = 4600"),
    ?assertEqual(
        {error,{impossible_where_clause, << >>}},
        compile(DDL, Q)
    ).

clause_for_equality_and_greater_than_is_not_possible_swap_lhs_rhs_test() ->
    DDL = get_ddl(
        "CREATE TABLE table1("
        "a TIMESTAMP NOT NULL, "
        "b SINT64 NOT NULL, "
        "PRIMARY KEY ((a),a))"),
    {ok, Q} = get_query(
        "SELECT * FROM table1 "
        "WHERE b > 6 AND b = 5 AND a = 4600"),
    ?assertEqual(
        {error,{impossible_where_clause, << >>}},
        compile(DDL, Q)
    ).

greater_than_value_lower_than_equality_is_eliminated_test() ->
    DDL = get_ddl(
        "CREATE TABLE table1("
        "a TIMESTAMP NOT NULL, "
        "b SINT64 NOT NULL, "
        "PRIMARY KEY ((a),a))"),
    {ok, Q} = get_query(
        "SELECT * FROM table1 "
        "WHERE a = 5 AND b = 10 AND b > 5"),
    {ok, [S|_]} = compile(DDL, Q),
    ?assertPropsEqual(
        [{startkey,[{<<"a">>,timestamp,5}]},
         {endkey,  [{<<"a">>,timestamp,5}]},
         {filter, {'=',{field,<<"b">>,sint64},{const, 10}}},
         {end_inclusive,true}],
        S?SQL_SELECT.'WHERE'
    ).

greater_than_value_lower_than_equality_is_eliminated_swap_lhs_rhs_test() ->
    DDL = get_ddl(
        "CREATE TABLE table1("
        "a TIMESTAMP NOT NULL, "
        "b SINT64 NOT NULL, "
        "PRIMARY KEY ((a),a))"),
    {ok, Q} = get_query(
        "SELECT * FROM table1 "
        "WHERE a = 5 AND b > 5 AND b = 10"),
    {ok, [S|_]} = compile(DDL, Q),
    ?assertPropsEqual(
        [{startkey,[{<<"a">>,timestamp,5}]},
         {endkey,  [{<<"a">>,timestamp,5}]},
         {filter, {'=',{field,<<"b">>,sint64},{const, 10}}},
         {end_inclusive,true}],
        S?SQL_SELECT.'WHERE'
    ).

same_great_than_or_equals_check_is_not_in_filter_twice_test() ->
    DDL = get_ddl(
        "CREATE TABLE table1("
        "a TIMESTAMP NOT NULL, "
        "b SINT64 NOT NULL, "
        "PRIMARY KEY ((a),a))"),
    {ok, Q} = get_query(
        "SELECT * FROM table1 "
        "WHERE a = 5 AND b >= 10 AND b >= 10"),
    {ok, [S|_]} = compile(DDL, Q),
    ?assertPropsEqual(
        [{startkey,[{<<"a">>,timestamp,5}]},
         {endkey,  [{<<"a">>,timestamp,5}]},
         {filter, {'>=',{field,<<"b">>,sint64},{const, 10}}},
         {end_inclusive,true}],
        S?SQL_SELECT.'WHERE'
    ).

second_greater_than_or_equal_check_which_is_a_greater_value_is_removed_test() ->
    DDL = get_ddl(
        "CREATE TABLE table1("
        "a TIMESTAMP NOT NULL, "
        "b SINT64 NOT NULL, "
        "PRIMARY KEY ((a),a))"),
    {ok, Q} = get_query(
        "SELECT * FROM table1 "
        "WHERE a = 5 AND b >= 10 AND b >= 11"),
    {ok, [S|_]} = compile(DDL, Q),
    ?assertPropsEqual(
        [{startkey,[{<<"a">>,timestamp,5}]},
         {endkey,  [{<<"a">>,timestamp,5}]},
         {filter, {'>=',{field,<<"b">>,sint64},{const, 11}}},
         {end_inclusive,true}],
        S?SQL_SELECT.'WHERE'
    ).

second_greater_than_or_equal_check_which_is_a_lesser_value_removes_the_first_test() ->
    DDL = get_ddl(
        "CREATE TABLE table1("
        "a TIMESTAMP NOT NULL, "
        "b SINT64 NOT NULL, "
        "PRIMARY KEY ((a),a))"),
    {ok, Q} = get_query(
        "SELECT * FROM table1 "
        "WHERE a = 5 AND b >= 11 AND b >= 10"),
    {ok, [S|_]} = compile(DDL, Q),
    ?assertPropsEqual(
        [{startkey,[{<<"a">>,timestamp,5}]},
         {endkey,  [{<<"a">>,timestamp,5}]},
         {filter, {'>=',{field,<<"b">>,sint64},{const, 11}}},
         {end_inclusive,true}],
        S?SQL_SELECT.'WHERE'
    ).

greater_than_or_equal_to_value_lower_than_equality_is_eliminated_test() ->
    DDL = get_ddl(
        "CREATE TABLE table1("
        "a TIMESTAMP NOT NULL, "
        "b SINT64 NOT NULL, "
        "PRIMARY KEY ((a),a))"),
    {ok, Q} = get_query(
        "SELECT * FROM table1 "
        "WHERE a = 5 AND b = 10 AND b >= 5"),
    {ok, [S|_]} = compile(DDL, Q),
    ?assertPropsEqual(
        [{startkey,[{<<"a">>,timestamp,5}]},
         {endkey,  [{<<"a">>,timestamp,5}]},
         {filter, {'=',{field,<<"b">>,sint64},{const, 10}}},
         {end_inclusive,true}],
        S?SQL_SELECT.'WHERE'
    ).

greater_than_or_equal_to_value_lower_than_equality_is_eliminated_swap_lhs_rhs_test() ->
    DDL = get_ddl(
        "CREATE TABLE table1("
        "a TIMESTAMP NOT NULL, "
        "b SINT64 NOT NULL, "
        "PRIMARY KEY ((a),a))"),
    {ok, Q} = get_query(
        "SELECT * FROM table1 "
        "WHERE a = 5 AND b >= 5 AND b = 10"),
    {ok, [S|_]} = compile(DDL, Q),
    ?assertPropsEqual(
        [{startkey,[{<<"a">>,timestamp,5}]},
         {endkey,  [{<<"a">>,timestamp,5}]},
         {filter, {'=',{field,<<"b">>,sint64},{const, 10}}},
         {end_inclusive,true}],
        S?SQL_SELECT.'WHERE'
    ).

clause_for_equality_and_greater_than_or_equalit_to_is_not_possible_swap_lhs_rhs_test() ->
    DDL = get_ddl(
        "CREATE TABLE table1("
        "a TIMESTAMP NOT NULL, "
        "b SINT64 NOT NULL, "
        "PRIMARY KEY ((a),a))"),
    {ok, Q} = get_query(
        "SELECT * FROM table1 "
        "WHERE b >= 6 AND b = 5 AND a = 4600"),
    ?assertEqual(
        {error,{impossible_where_clause, << >>}},
        compile(DDL, Q)
    ).

greater_than_or_equal_to_is_less_than_previous_greater_than_clause_removes_greater_than_clause_test() ->
    DDL = get_ddl(
        "CREATE TABLE table1("
        "a TIMESTAMP NOT NULL, "
        "b SINT64 NOT NULL, "
        "PRIMARY KEY ((a),a))"),
    {ok, Q} = get_query(
        "SELECT * FROM table1 "
        "WHERE a = 5 AND b > 10 AND b >= 10"),
    {ok, [S|_]} = compile(DDL, Q),
    ?assertPropsEqual(
        [{startkey,[{<<"a">>,timestamp,5}]},
         {endkey,  [{<<"a">>,timestamp,5}]},
         {filter, {'>',{field,<<"b">>,sint64},{const, 10}}},
         {end_inclusive,true}],
        S?SQL_SELECT.'WHERE'
    ).

greater_than_or_equal_to_is_less_than_previous_greater_than_clause_removes_greater_than_clause_swap_lhs_rhs_test() ->
    DDL = get_ddl(
        "CREATE TABLE table1("
        "a TIMESTAMP NOT NULL, "
        "b SINT64 NOT NULL, "
        "PRIMARY KEY ((a),a))"),
    {ok, Q} = get_query(
        "SELECT * FROM table1 "
        "WHERE a = 5 AND b >= 10 AND b > 10"),
    {ok, [S|_]} = compile(DDL, Q),
    ?assertPropsEqual(
        [{startkey,[{<<"a">>,timestamp,5}]},
         {endkey,  [{<<"a">>,timestamp,5}]},
         {filter, {'>',{field,<<"b">>,sint64},{const, 10}}},
         {end_inclusive,true}],
        S?SQL_SELECT.'WHERE'
    ).

greater_than_is_less_than_previous_greater_than_or_equal_to_clause_removes_greater_than_or_equal_to_clause_test() ->
    DDL = get_ddl(
        "CREATE TABLE table1("
        "a TIMESTAMP NOT NULL, "
        "b SINT64 NOT NULL, "
        "PRIMARY KEY ((a),a))"),
    {ok, Q} = get_query(
        "SELECT * FROM table1 "
        "WHERE a = 5 AND b > 9 AND b >= 10"),
    {ok, [S|_]} = compile(DDL, Q),
    ?assertPropsEqual(
        [{startkey,[{<<"a">>,timestamp,5}]},
         {endkey,  [{<<"a">>,timestamp,5}]},
         {filter, {'>=',{field,<<"b">>,sint64},{const, 10}}},
         {end_inclusive,true}],
        S?SQL_SELECT.'WHERE'
    ).

greater_than_is_less_than_previous_greater_than_or_equal_to_clause_removes_greater_than_or_equal_to_clause_swap_lhs_rhs_test() ->
    DDL = get_ddl(
        "CREATE TABLE table1("
        "a TIMESTAMP NOT NULL, "
        "b SINT64 NOT NULL, "
        "PRIMARY KEY ((a),a))"),
    {ok, Q} = get_query(
        "SELECT * FROM table1 "
        "WHERE a = 5 AND b >= 10 AND b > 9"),
    {ok, [S|_]} = compile(DDL, Q),
    ?assertPropsEqual(
        [{startkey,[{<<"a">>,timestamp,5}]},
         {endkey,  [{<<"a">>,timestamp,5}]},
         {filter, {'>=',{field,<<"b">>,sint64},{const, 10}}},
         {end_inclusive,true}],
        S?SQL_SELECT.'WHERE'
    ).

less_than_filters_get_reduced_test() ->
    DDL = get_ddl(
        "CREATE TABLE table1("
        "a TIMESTAMP NOT NULL, "
        "b SINT64 NOT NULL, "
        "PRIMARY KEY ((a),a))"),
    {ok, Q} = get_query(
        "SELECT * FROM table1 "
        "WHERE a = 5 AND b < 10 AND b < 9"),
    {ok, [S|_]} = compile(DDL, Q),
    ?assertPropsEqual(
        [{startkey,[{<<"a">>,timestamp,5}]},
         {endkey,  [{<<"a">>,timestamp,5}]},
         {filter, {'<',{field,<<"b">>,sint64},{const,9}}},
         {end_inclusive,true}],
        S?SQL_SELECT.'WHERE'
    ).

less_than_filters_get_reduced_swap_filter_order_test() ->
    DDL = get_ddl(
        "CREATE TABLE table1("
        "a TIMESTAMP NOT NULL, "
        "b SINT64 NOT NULL, "
        "PRIMARY KEY ((a),a))"),
    {ok, Q} = get_query(
        "SELECT * FROM table1 "
        "WHERE a = 5 AND b < 9 AND b < 10"),
    {ok, [S|_]} = compile(DDL, Q),
    ?assertPropsEqual(
        [{startkey,[{<<"a">>,timestamp,5}]},
         {endkey,  [{<<"a">>,timestamp,5}]},
         {filter, {'<',{field,<<"b">>,sint64},{const,9}}},
         {end_inclusive,true}],
        S?SQL_SELECT.'WHERE'
    ).

less_than_eliminated_if_it_is_greater_than_equals_to_on_same_column_test() ->
    DDL = get_ddl(
        "CREATE TABLE table1("
        "a TIMESTAMP NOT NULL, "
        "b SINT64 NOT NULL, "
        "PRIMARY KEY ((a),a))"),
    {ok, Q} = get_query(
        "SELECT * FROM table1 "
        "WHERE a = 5 AND b = 9 AND b < 10"),
    {ok, [S|_]} = compile(DDL, Q),
    ?assertPropsEqual(
        [{startkey,[{<<"a">>,timestamp,5}]},
         {endkey,  [{<<"a">>,timestamp,5}]},
         {filter, {'=',{field,<<"b">>,sint64},{const,9}}},
         {end_inclusive,true}],
        S?SQL_SELECT.'WHERE'
    ).

less_than_duplicates_are_eliminated_test() ->
    DDL = get_ddl(
        "CREATE TABLE table1("
        "a TIMESTAMP NOT NULL, "
        "b SINT64 NOT NULL, "
        "PRIMARY KEY ((a),a))"),
    {ok, Q} = get_query(
        "SELECT * FROM table1 "
        "WHERE a = 5 AND b < 10 AND b < 10"),
    {ok, [S|_]} = compile(DDL, Q),
    ?assertPropsEqual(
        [{startkey,[{<<"a">>,timestamp,5}]},
         {endkey,  [{<<"a">>,timestamp,5}]},
         {filter, {'<',{field,<<"b">>,sint64},{const,10}}},
         {end_inclusive,true}],
        S?SQL_SELECT.'WHERE'
    ).

query_impossible_if_less_than_is_equal_to_equality_filter_on_same_column_test() ->
    DDL = get_ddl(
        "CREATE TABLE table1("
        "a TIMESTAMP NOT NULL, "
        "b SINT64 NOT NULL, "
        "PRIMARY KEY ((a),a))"),
    {ok, Q} = get_query(
        "SELECT * FROM table1 "
        "WHERE a = 5 AND b = 9 AND b < 9"),
    ?assertEqual(
        {error,{impossible_where_clause, << >>}},
        compile(DDL, Q)
    ).

query_impossible_if_less_than_is_equal_to_equality_filter_on_same_column_swap_filter_order_test() ->
    DDL = get_ddl(
        "CREATE TABLE table1("
        "a TIMESTAMP NOT NULL, "
        "b SINT64 NOT NULL, "
        "PRIMARY KEY ((a),a))"),
    {ok, Q} = get_query(
        "SELECT * FROM table1 "
        "WHERE a = 5 AND b < 9 AND b = 9"),
    ?assertEqual(
        {error,{impossible_where_clause, << >>}},
        compile(DDL, Q)
    ).

query_impossible_if_less_than_is_less_than_equality_filter_on_same_column_test() ->
    DDL = get_ddl(
        "CREATE TABLE table1("
        "a TIMESTAMP NOT NULL, "
        "b SINT64 NOT NULL, "
        "PRIMARY KEY ((a),a))"),
    {ok, Q} = get_query(
        "SELECT * FROM table1 "
        "WHERE a = 5 AND b = 9 AND b < 8"),
    ?assertEqual(
        {error,{impossible_where_clause, << >>}},
        compile(DDL, Q)
    ).

query_impossible_if_less_than_is_less_than_equality_filter_on_same_column_swap_filter_order_test() ->
    DDL = get_ddl(
        "CREATE TABLE table1("
        "a TIMESTAMP NOT NULL, "
        "b SINT64 NOT NULL, "
        "PRIMARY KEY ((a),a))"),
    {ok, Q} = get_query(
        "SELECT * FROM table1 "
        "WHERE a = 5 AND b < 8 AND b = 9"),
    ?assertEqual(
        {error,{impossible_where_clause, << >>}},
        compile(DDL, Q)
    ).

less_than_on_column_in_local_key_is_added_to_endkey_test() ->
    DDL = get_ddl(
        "CREATE TABLE table1("
        "a TIMESTAMP NOT NULL, "
        "b SINT64 NOT NULL, "
        "PRIMARY KEY ((a),a,b))"),
    {ok, Q} = get_query(
        "SELECT * FROM table1 "
        "WHERE a = 5 AND b < 10"),
    {ok, [S|_]} = compile(DDL, Q),
    ?assertPropsEqual(
        [{startkey,[{<<"a">>,timestamp,5}]},
         {endkey,  [{<<"a">>,timestamp,5},{<<"b">>,sint64,10}]},
         {filter, {'<',{field,<<"b">>,sint64},{const,10}}},
         {end_inclusive,true}],
        S?SQL_SELECT.'WHERE'
    ).

duplicate_less_than_or_equal_to_filters_are_eliminated_test() ->
    DDL = get_ddl(
        "CREATE TABLE table1("
        "a TIMESTAMP NOT NULL, "
        "b SINT64 NOT NULL, "
        "PRIMARY KEY ((a),a))"),
    {ok, Q} = get_query(
        "SELECT * FROM table1 "
        "WHERE a = 5 AND b <= 8 AND b <= 8"),
    {ok, [S|_]} = compile(DDL, Q),
    ?assertPropsEqual(
        [{startkey,[{<<"a">>,timestamp,5}]},
         {endkey,  [{<<"a">>,timestamp,5}]},
         {filter, {'<=',{field,<<"b">>,sint64},{const,8}}},
         {end_inclusive,true}],
        S?SQL_SELECT.'WHERE'
    ).

less_than_or_equal_to_filters_are_eliminated_when_equality_filter_value_is_equal_test() ->
    DDL = get_ddl(
        "CREATE TABLE table1("
        "a TIMESTAMP NOT NULL, "
        "b SINT64 NOT NULL, "
        "PRIMARY KEY ((a),a))"),
    {ok, Q} = get_query(
        "SELECT * FROM table1 "
        "WHERE a = 5 AND b = 8 AND b <= 8"),
    {ok, [S|_]} = compile(DDL, Q),
    ?assertPropsEqual(
        [{startkey,[{<<"a">>,timestamp,5}]},
         {endkey,  [{<<"a">>,timestamp,5}]},
         {filter, {'=',{field,<<"b">>,sint64},{const,8}}},
         {end_inclusive,true}],
        S?SQL_SELECT.'WHERE'
    ).

less_than_or_equal_to_filters_are_eliminated_when_equality_filter_value_is_equal_swap_filter_order_test() ->
    DDL = get_ddl(
        "CREATE TABLE table1("
        "a TIMESTAMP NOT NULL, "
        "b SINT64 NOT NULL, "
        "PRIMARY KEY ((a),a))"),
    {ok, Q} = get_query(
        "SELECT * FROM table1 "
        "WHERE a = 5 AND b <= 8 AND b = 8"),
    {ok, [S|_]} = compile(DDL, Q),
    ?assertPropsEqual(
        [{startkey,[{<<"a">>,timestamp,5}]},
         {endkey,  [{<<"a">>,timestamp,5}]},
         {filter, {'=',{field,<<"b">>,sint64},{const,8}}},
         {end_inclusive,true}],
        S?SQL_SELECT.'WHERE'
    ).

less_than_or_equal_to_filters_are_eliminated_when_equality_filter_value_is_greater_test() ->
    DDL = get_ddl(
        "CREATE TABLE table1("
        "a TIMESTAMP NOT NULL, "
        "b SINT64 NOT NULL, "
        "PRIMARY KEY ((a),a))"),
    {ok, Q} = get_query(
        "SELECT * FROM table1 "
        "WHERE a = 5 AND b = 8 AND b <= 9"),
    {ok, [S|_]} = compile(DDL, Q),
    ?assertPropsEqual(
        [{startkey,[{<<"a">>,timestamp,5}]},
         {endkey,  [{<<"a">>,timestamp,5}]},
         {filter, {'=',{field,<<"b">>,sint64},{const,8}}},
         {end_inclusive,true}],
        S?SQL_SELECT.'WHERE'
    ).

less_than_or_equal_to_filters_are_eliminated_when_less_than_filter_value_is_greater_test() ->
    DDL = get_ddl(
        "CREATE TABLE table1("
        "a TIMESTAMP NOT NULL, "
        "b SINT64 NOT NULL, "
        "PRIMARY KEY ((a),a))"),
    {ok, Q} = get_query(
        "SELECT * FROM table1 "
        "WHERE a = 5 AND b < 8 AND b <= 8"),
    {ok, [S|_]} = compile(DDL, Q),
    ?assertPropsEqual(
        [{startkey,[{<<"a">>,timestamp,5}]},
         {endkey,  [{<<"a">>,timestamp,5}]},
         {filter, {'<',{field,<<"b">>,sint64},{const,8}}},
         {end_inclusive,true}],
        S?SQL_SELECT.'WHERE'
    ).

less_than_or_equal_to_filters_are_eliminated_when_less_than_filter_value_is_greater_swap_filter_order_test() ->
    DDL = get_ddl(
        "CREATE TABLE table1("
        "a TIMESTAMP NOT NULL, "
        "b SINT64 NOT NULL, "
        "PRIMARY KEY ((a),a))"),
    {ok, Q} = get_query(
        "SELECT * FROM table1 "
        "WHERE a = 5 AND b <= 8 AND b < 8"),
    {ok, [S|_]} = compile(DDL, Q),
    ?assertPropsEqual(
        [{startkey,[{<<"a">>,timestamp,5}]},
         {endkey,  [{<<"a">>,timestamp,5}]},
         {filter, {'<',{field,<<"b">>,sint64},{const,8}}},
         {end_inclusive,true}],
        S?SQL_SELECT.'WHERE'
    ).

less_than_or_equal_to_on_column_in_local_key_is_added_to_endkey_test() ->
    DDL = get_ddl(
        "CREATE TABLE table1("
        "a TIMESTAMP NOT NULL, "
        "b SINT64 NOT NULL, "
        "PRIMARY KEY ((a),a,b))"),
    {ok, Q} = get_query(
        "SELECT * FROM table1 "
        "WHERE a = 5 AND b <= 10"),
    {ok, [S|_]} = compile(DDL, Q),
    ?assertPropsEqual(
        [{startkey,[{<<"a">>,timestamp,5}]},
         {endkey,  [{<<"a">>,timestamp,5},{<<"b">>,sint64,10}]},
         {filter, {'<=',{field,<<"b">>,sint64},{const,10}}},
         {end_inclusive,true}],
        S?SQL_SELECT.'WHERE'
    ).

% less_than_or_equal_to_is_less_than_equality_filter_on_same_column_is_impossible_test

'< eliminated when greater than <= on same column_test'() ->
    DDL = get_ddl(
        "CREATE TABLE table1("
        "a TIMESTAMP NOT NULL, "
        "b SINT64 NOT NULL, "
        "PRIMARY KEY ((a),a,b))"),
    {ok, Q} = get_query(
        "SELECT * FROM table1 "
        "WHERE a = 5 AND b <= 10 AND b < 11"),
    {ok, [S]} = compile(DDL, Q),
    ?assertPropsEqual(
        [{startkey,[{<<"a">>,timestamp,5}]},
         {endkey,  [{<<"a">>,timestamp,5},{<<"b">>,sint64,10}]},
         {filter, {'<=',{field,<<"b">>,sint64},{const,10}}},
         {end_inclusive,true}],
        S?SQL_SELECT.'WHERE'
    ).

'< eliminated when greater than <= on same column_swap_filter_order_test'() ->
    DDL = get_ddl(
        "CREATE TABLE table1("
        "a TIMESTAMP NOT NULL, "
        "b SINT64 NOT NULL, "
        "PRIMARY KEY ((a),a,b))"),
    {ok, Q} = get_query(
        "SELECT * FROM table1 "
        "WHERE a = 5 AND b < 11 AND b <= 10"),
    {ok, [S]} = compile(DDL, Q),
    ?assertPropsEqual(
        [{startkey,[{<<"a">>,timestamp,5}]},
         {endkey,  [{<<"a">>,timestamp,5},{<<"b">>,sint64,10}]},
         {filter, {'<=',{field,<<"b">>,sint64},{const,10}}},
         {end_inclusive,true}],
        S?SQL_SELECT.'WHERE'
    ).

less_than_or_equal_to_is_less_than_equality_filter_on_same_column_is_impossible_test() ->
    DDL = get_ddl(
        "CREATE TABLE table1("
        "a TIMESTAMP NOT NULL, "
        "b SINT64 NOT NULL, "
        "PRIMARY KEY ((a),a,b))"),
    {ok, Q} = get_query(
        "SELECT * FROM table1 "
        "WHERE a = 1 AND b <= 8 AND b = 10"),
    ?assertEqual(
        {error,{impossible_where_clause, << >>}},
        compile(DDL, Q)
    ).

less_than_or_equal_to_is_less_than_equality_filter_on_same_column_is_impossible_swap_filter_order_test() ->
    DDL = get_ddl(
        "CREATE TABLE table1("
        "a TIMESTAMP NOT NULL, "
        "b SINT64 NOT NULL, "
        "PRIMARY KEY ((a),a,b))"),
    {ok, Q} = get_query(
        "SELECT * FROM table1 "
        "WHERE a = 1 AND b = 10 AND b <= 8"),
    ?assertEqual(
        {error,{impossible_where_clause, << >>}},
        compile(DDL, Q)
    ).

desc_query_with_additional_column_in_local_key_test() ->
    DDL = get_ddl(
        "CREATE TABLE table3 ("
        "a VARCHAR NOT NULL,"
        "b TIMESTAMP NOT NULL,"
        "c VARCHAR NOT NULL,"
        "PRIMARY KEY ((a, QUANTUM(b, 1, 'm')),a, b DESC, c))"
    ),
    {ok, Q} = get_query(
          "SELECT * FROM table3 "
          "WHERE a = 'dby' AND b >= 3500 AND b <= 5500"),
    {ok, [?SQL_SELECT{'WHERE' = W}]} = compile(DDL, Q),
    ?assertEqual(
        [{startkey,[{<<"a">>,varchar,<<"dby">>},{<<"b">>,timestamp,5500}]},
         {endkey,  [{<<"a">>,varchar,<<"dby">>},{<<"b">>,timestamp,3500}]},
         {filter,[]},
         {end_inclusive,true},
         {start_inclusive,true}],
        W
    ).

desc_query_without_additional_column_in_local_key_test() ->
    DDL = get_ddl(
        "CREATE TABLE table3 ("
        "a VARCHAR NOT NULL,"
        "b TIMESTAMP NOT NULL,"
        "c VARCHAR NOT NULL,"
        "PRIMARY KEY ((a, QUANTUM(b, 1, 'm')),a, b DESC))"
    ),
    {ok, Q} = get_query(
          "SELECT * FROM table3 "
          "WHERE a = 'dby' AND b >= 3500 AND b <= 5500"),
    {ok, [?SQL_SELECT{'WHERE' = W}]} = compile(DDL, Q),
    ?assertEqual(
        [{startkey,[{<<"a">>,varchar,<<"dby">>},{<<"b">>,timestamp,5500}]},
         {endkey,  [{<<"a">>,varchar,<<"dby">>},{<<"b">>,timestamp,3500}]},
         {filter,[]},
         {end_inclusive,true},
         {start_inclusive,true}],
        W
    ).

desc_query_with_column_names_test() ->
    DDL = get_ddl(
        "CREATE TABLE table3 ("
        "b VARCHAR NOT NULL,"
        "a TIMESTAMP NOT NULL,"
        "PRIMARY KEY ((b, QUANTUM(a, 1, 'm')),b,a DESC))"
    ),
    {ok, Q} = get_query(
          "SELECT * FROM table3 "
          "WHERE b = 'dby' AND a >= 3500 AND a <= 5500"),
    {ok, [?SQL_SELECT{'WHERE' = W}]} = compile(DDL, Q),
    ?assertEqual(
        [{startkey,[{<<"b">>,varchar,<<"dby">>},{<<"a">>,timestamp,5500}]},
         {endkey,  [{<<"b">>,varchar,<<"dby">>},{<<"a">>,timestamp,3500}]},
         {filter,[]},
         {end_inclusive,true},
         {start_inclusive,true}],
        W
    ).

query_with_desc_on_local_key_additional_column_test() ->
    DDL = get_ddl(
        "CREATE TABLE table3("
        "a SINT64 NOT NULL, "
        "b VARCHAR NOT NULL, "
        "c TIMESTAMP NOT NULL, "
        "d VARCHAR NOT NULL, "
        "PRIMARY KEY ((a,b,quantum(c, 1, 'm')), a,b, c, d DESC))"
    ),
    {ok, Q} = get_query(
          "SELECT * FROM table3 "
          "WHERE a = 1 AND b = 'dby' AND c >= 3500 AND c <= 5500"),
    {ok, [?SQL_SELECT{'WHERE' = W}]} = compile(DDL, Q),
    ?assertEqual(
        [{startkey,[{<<"a">>,sint64,1},{<<"b">>,varchar,<<"dby">>},{<<"c">>,timestamp,3500}]},
         {endkey,  [{<<"a">>,sint64,1},{<<"b">>,varchar,<<"dby">>},{<<"c">>,timestamp,5500}]},
         {filter,[]},
         {end_inclusive,true}],
        W
    ).

query_with_desc_on_local_key_additional_column_multi_quanta_test() ->
    DDL = get_ddl(
        "CREATE TABLE table3("
        "a SINT64 NOT NULL, "
        "b VARCHAR NOT NULL, "
        "c TIMESTAMP NOT NULL, "
        "d VARCHAR NOT NULL, "
        "PRIMARY KEY ((a,b,quantum(c, 1, 's')), a,b, c, d DESC))"
    ),
    {ok, Q} = get_query(
          "SELECT * FROM table3 "
          "WHERE a = 1 AND b = 'dby' AND c >= 3500 AND c <= 5500"),
    {ok, SubQueries} = compile(DDL, Q),
    ?assertEqual(
        [[{startkey,[{<<"a">>,sint64,1},{<<"b">>,varchar,<<"dby">>},{<<"c">>,timestamp,3500}]},
          {endkey,  [{<<"a">>,sint64,1},{<<"b">>,varchar,<<"dby">>},{<<"c">>,timestamp,4000}]},
          {filter,[]}],
         [{startkey,[{<<"a">>,sint64,1},{<<"b">>,varchar,<<"dby">>},{<<"c">>,timestamp,4000}]},
          {endkey,  [{<<"a">>,sint64,1},{<<"b">>,varchar,<<"dby">>},{<<"c">>,timestamp,5000}]},
          {filter,[]}],
         [{startkey,[{<<"a">>,sint64,1},{<<"b">>,varchar,<<"dby">>},{<<"c">>,timestamp,5000}]},
          {endkey,  [{<<"a">>,sint64,1},{<<"b">>,varchar,<<"dby">>},{<<"c">>,timestamp,5500}]},
          {filter,[]},
          {end_inclusive,true}]],
        [W || ?SQL_SELECT{'WHERE' = W} <- SubQueries]
    ).

query_with_desc_on_not_last_local_key_column_test() ->
    DDL = get_ddl(
        "CREATE table desc1 ("
        "a VARCHAR NOT NULL,"
        "b TIMESTAMP NOT NULL,"
        "PRIMARY KEY ((a, QUANTUM(b, 1, 's')), a DESC, b));"
    ),
    {ok, Q} = get_query(
          "SELECT * FROM desc1 "
          "WHERE a = 'hi' AND b >= 3500 AND b <= 5500"),
    {ok, SubQueries} = compile(DDL, Q),
    ?assertEqual(
        [[{startkey,[{<<"a">>,varchar,<<"hi">>},{<<"b">>,timestamp,3500}]},
          {endkey,  [{<<"a">>,varchar,<<"hi">>},{<<"b">>,timestamp,4000}]},
          {filter,[]}],
         [{startkey,[{<<"a">>,varchar,<<"hi">>},{<<"b">>,timestamp,4000}]},
          {endkey,  [{<<"a">>,varchar,<<"hi">>},{<<"b">>,timestamp,5000}]},
          {filter,[]}],
         [{startkey,[{<<"a">>,varchar,<<"hi">>},{<<"b">>,timestamp,5000}]},
          {endkey,  [{<<"a">>,varchar,<<"hi">>},{<<"b">>,timestamp,5500}]},
          {filter,[]},
          {end_inclusive,true}]],
        [W || ?SQL_SELECT{'WHERE' = W} <- SubQueries]
    ).

query_with_desc_on_not_last_local_key_column_no_quantum_test() ->
    DDL = get_ddl(
        "CREATE table desc1 ("
        "a VARCHAR NOT NULL,"
        "b TIMESTAMP NOT NULL,"
        "PRIMARY KEY ((a, b), a DESC, b));"
    ),
    {ok, Q} = get_query(
          "SELECT * FROM desc1 "
          "WHERE a = 'hi' AND b = 4001"),
    {ok, SubQueries} = compile(DDL, Q),
    ?assertEqual(
        [[{startkey,[{<<"a">>,varchar,<<"hi">>},{<<"b">>,timestamp,4001}]},
          {endkey,  [{<<"a">>,varchar,<<"hi">>},{<<"b">>,timestamp,4001}]},
          {filter,[]},
          {end_inclusive, true}]],
        [W || ?SQL_SELECT{'WHERE' = W} <- SubQueries]
    ).

query_with_desc_last_local_key_column_no_quantum_test() ->
    DDL = get_ddl(
        "CREATE table desc1 ("
        "a VARCHAR NOT NULL,"
        "b TIMESTAMP NOT NULL,"
        "PRIMARY KEY ((a, b), a, b DESC));"
    ),
    {ok, Q} = get_query(
          "SELECT * FROM desc1 "
          "WHERE a = 'hi' AND b = 4001"),
    {ok, SubQueries} = compile(DDL, Q),
    ?assertEqual(
        [[{startkey,[{<<"a">>,varchar,<<"hi">>},{<<"b">>,timestamp,4001}]},
          {endkey,  [{<<"a">>,varchar,<<"hi">>},{<<"b">>,timestamp,4001}]},
          {filter,[]},
          {end_inclusive, true},
          {start_inclusive, true}]],
        [W || ?SQL_SELECT{'WHERE' = W} <- SubQueries]
    ).

query_with_arithmetic_in_where_clause_test() ->
    DDL = get_ddl(
        "CREATE table table1 ("
        "a VARCHAR NOT NULL,"
        "b TIMESTAMP NOT NULL,"
        "PRIMARY KEY ((a, b), a, b));"
    ),
    {ok, Q} = get_query(
          "SELECT * FROM table1 WHERE a = 'hi' AND b = 4000 + 1s"),
    {ok, SubQueries} = compile(DDL, Q),
    ?assertEqual(
        [[{startkey,[{<<"a">>,varchar,<<"hi">>},{<<"b">>,timestamp,5000}]},
          {endkey,  [{<<"a">>,varchar,<<"hi">>},{<<"b">>,timestamp,5000}]},
          {filter,[]},
          {end_inclusive, true}]],
        [W || ?SQL_SELECT{'WHERE' = W} <- SubQueries]
    ).

query_with_arithmetic_in_where_clause_expresson_on_lhs_test() ->
    DDL = get_ddl(
        "CREATE table table1 ("
        "a VARCHAR NOT NULL,"
        "b TIMESTAMP NOT NULL,"
        "PRIMARY KEY ((a, b), a, b));"
    ),
    {ok, Q} = get_query(
          "SELECT * FROM table1 WHERE a = 'hi' AND 4000 + 1s = b"),
    {ok, SubQueries} = compile(DDL, Q),
    ?assertEqual(
        [[{startkey,[{<<"a">>,varchar,<<"hi">>},{<<"b">>,timestamp,5000}]},
          {endkey,  [{<<"a">>,varchar,<<"hi">>},{<<"b">>,timestamp,5000}]},
          {filter,[]},
          {end_inclusive, true}]],
        [W || ?SQL_SELECT{'WHERE' = W} <- SubQueries]
    ).

query_with_arithmetic_in_where_clause_add_double_to_integer_test() ->
    DDL = get_ddl(
        "CREATE table table1 ("
        "a VARCHAR NOT NULL,"
        "b TIMESTAMP NOT NULL,"
        "PRIMARY KEY ((a, b), a, b));"
    ),
    {ok, Q} = get_query(
          "SELECT * FROM table1 WHERE a = 'hi' AND b = 4000 + 2.4"),
    {ok, SubQueries} = compile(DDL, Q),
    ?assertEqual(
        [[{startkey,[{<<"a">>,varchar,<<"hi">>},{<<"b">>,timestamp,4002}]},
          {endkey,  [{<<"a">>,varchar,<<"hi">>},{<<"b">>,timestamp,4002}]},
          {filter,[]},
          {end_inclusive, true}]],
        [W || ?SQL_SELECT{'WHERE' = W} <- SubQueries]
    ).

query_with_arithmetic_in_where_clause_multiple_additions_test() ->
    DDL = get_ddl(
        "CREATE table table1 ("
        "a VARCHAR NOT NULL,"
        "b TIMESTAMP NOT NULL,"
        "PRIMARY KEY ((a, b), a, b));"
    ),
    {ok, Q} = get_query(
          "SELECT * FROM table1 WHERE a = 'hi' AND b = 4000 + 2.4 + 7"),
    {ok, SubQueries} = compile(DDL, Q),
    ?assertEqual(
        [[{startkey,[{<<"a">>,varchar,<<"hi">>},{<<"b">>,timestamp,4009}]},
          {endkey,  [{<<"a">>,varchar,<<"hi">>},{<<"b">>,timestamp,4009}]},
          {filter,[]},
          {end_inclusive, true}]],
        [W || ?SQL_SELECT{'WHERE' = W} <- SubQueries]
    ).

query_with_arithmetic_in_where_clause_operator_precedence_test() ->
    DDL = get_ddl(
        "CREATE table table1 ("
        "a VARCHAR NOT NULL,"
        "b TIMESTAMP NOT NULL,"
        "PRIMARY KEY ((a, b), a, b));"
    ),
    {ok, Q} = get_query(
          "SELECT * FROM table1 WHERE a = 'hi' AND b = 1+3*2/4 - 0.5"),
    {ok, SubQueries} = compile(DDL, Q),
    ?assertEqual(
        [[{startkey,[{<<"a">>,varchar,<<"hi">>},{<<"b">>,timestamp, round(1+3*2/4-0.5)}]},
          {endkey,  [{<<"a">>,varchar,<<"hi">>},{<<"b">>,timestamp, round(1+3*2/4-0.5)}]},
          {filter,[]},
          {end_inclusive, true}]],
        [W || ?SQL_SELECT{'WHERE' = W} <- SubQueries]
    ).

cast_integer_expression_to_double_column_test() ->
    DDL = get_ddl(
        "CREATE table table1 ("
        "a TIMESTAMP NOT NULL,"
        "b DOUBLE NOT NULL,"
        "PRIMARY KEY ((a), a));"
    ),
    {ok, Q} = get_query(
          "SELECT * FROM table1 WHERE a = 10 AND b = 1+5"),
    {ok, SubQueries} = compile(DDL, Q),
    ?assertEqual(
        [[{startkey,[{<<"a">>,timestamp,10}]},
          {endkey,  [{<<"a">>,timestamp,10}]},
          {filter, {'=',{field,<<"b">>,double},{const,6.0}}},
          {end_inclusive, true}]],
        [W || ?SQL_SELECT{'WHERE' = W} <- SubQueries]
    ).

query_with_arithmetic_in_where_clause_operator_precedence_queries_equal_test() ->
    DDL = get_ddl(
        "CREATE table table1 ("
        "a VARCHAR NOT NULL,"
        "b TIMESTAMP NOT NULL,"
        "PRIMARY KEY ((a, b), a, b));"
    ),
    {ok, QA} = get_query(
          "SELECT * FROM table1 WHERE a = 'hi' AND b = 2+3*4"),
    {ok, QB} = get_query(
          "SELECT * FROM table1 WHERE a = 'hi' AND b = 3*4+2"),
    {ok, SubQueriesA} = compile(DDL, QA),
    {ok, SubQueriesB} = compile(DDL, QB),
    ?assertEqual(
        [W || ?SQL_SELECT{'WHERE' = W} <- SubQueriesA],
        [W || ?SQL_SELECT{'WHERE' = W} <- SubQueriesB]
    ).

select_with_arithmetic_on_identifier_throws_an_error_test() ->
    DDL = get_ddl(
        "CREATE table table1 ("
        "a SINT64 NOT NULL,"
        "PRIMARY KEY ((a), a));"
    ),
    {ok, Q} = get_query(
        "SELECT * FROM table1 "
        "WHERE a+1 = 10"),
    ?assertEqual(
        {false,[{arithmetic_on_identifier,<<"a">>}]},
        is_query_valid(DDL, Q)
    ).

select_with_arithmetic_on_identifier_throws_an_error_literal_on_lhs_test() ->
    DDL = get_ddl(
        "CREATE table table1 ("
        "a SINT64 NOT NULL,"
        "PRIMARY KEY ((a), a));"
    ),
    {ok, Q} = get_query(
        "SELECT * FROM table1 "
        "WHERE 10 = a+1"),
    ?assertEqual(
        {false,[{arithmetic_on_identifier,<<"a">>}]},
        is_query_valid(DDL, Q)
    ).

<<<<<<< HEAD
%%
%% Test macro for assertions on now and arithmetic, shouldn't be
%% extended for other uses
%%
-define(assertQueryCompilesToFilter(Options,QuerySQL,Filter),
    DDL = get_ddl(
        "CREATE table table1 ("
        "a VARCHAR NOT NULL,"
        "b TIMESTAMP NOT NULL,"
        "c TIMESTAMP NOT NULL,"
        "PRIMARY KEY ((a, b), a, b));"
    ),
    {ok, Q} = get_query(QuerySQL),
    {ok, SubQueries} = compile(DDL, Q, Options),
    ?assertEqual(
        [[{startkey,[{<<"a">>,varchar,<<"hi">>},{<<"b">>,timestamp,4000}]},
          {endkey,  [{<<"a">>,varchar,<<"hi">>},{<<"b">>,timestamp,4000}]},
          {filter,  Filter},
          {end_inclusive, true}]],
        [W || ?SQL_SELECT{'WHERE' = W} <- SubQueries]
    )).
now_function_in_where_test() ->
    ?assertQueryCompilesToFilter(
        [{now_milliseconds,1979}],
        "SELECT * FROM table1 WHERE a = 'hi' AND b = 4000 AND c > now()",
        {'>',{field,<<"c">>,timestamp},{const,1979}}
    ).
now_function_in_where_with_addition_test() ->
    ?assertQueryCompilesToFilter(
        [{now_milliseconds,1979}],
        "SELECT * FROM table1 WHERE a = 'hi' AND b = 4000 AND c > now()+1",
        {'>',{field,<<"c">>,timestamp},{const,1980}}
    ).
now_function_in_range_test() ->
    ?assertQueryCompilesToFilter(
        [{now_milliseconds,10000}],
        "SELECT * FROM table1 WHERE a = 'hi' AND b = 4000 AND c > now() AND c < now()",
        {and_,{'>',{field,<<"c">>,timestamp},{const,10000}},{'<',{field,<<"c">>,timestamp},{const,10000}}}
    ).
now_function_in_range_with_addition_test() ->
    ?assertQueryCompilesToFilter(
        [{now_milliseconds,10000}],
        "SELECT * FROM table1 WHERE a = 'hi' AND b = 4000 AND c > now() AND c < now()+1s",
        {and_,{'>',{field,<<"c">>,timestamp},{const,10000}},{'<',{field,<<"c">>,timestamp},{const,11000}}}
    ).
now_function_in_range_with_subtraction_test() ->
    ?assertQueryCompilesToFilter(
        [{now_milliseconds,10000}],
        "SELECT * FROM table1 WHERE a = 'hi' AND b = 4000 AND c > now() AND c < now() - 1s",
        {and_,{'>',{field,<<"c">>,timestamp},{const,10000}},{'<',{field,<<"c">>,timestamp},{const,9000}}}
    ).
now_function_in_range_with_multiplication_test() ->
    ?assertQueryCompilesToFilter(
        [{now_milliseconds,10000}],
        "SELECT * FROM table1 WHERE a = 'hi' AND b = 4000 AND c > now() AND c < now() * 2",
        {and_,{'>',{field,<<"c">>,timestamp},{const,10000}},{'<',{field,<<"c">>,timestamp},{const,20000}}}
    ).
now_function_in_range_with_division_test() ->
    ?assertQueryCompilesToFilter(
        [{now_milliseconds,10000}],
        "SELECT * FROM table1 WHERE a = 'hi' AND b = 4000 AND c > now() AND c < now() / 2",
        {and_,{'>',{field,<<"c">>,timestamp},{const,10000}},{'<',{field,<<"c">>,timestamp},{const,5000}}}
    ).
now_function_in_range_with_division_to_decimal_test() ->
    ?assertQueryCompilesToFilter(
        [{now_milliseconds,10000}],
        "SELECT * FROM table1 WHERE a = 'hi' AND b = 4000 AND c > now() AND c < now() / 3",
        {and_,{'>',{field,<<"c">>,timestamp},{const,10000}},{'<',{field,<<"c">>,timestamp},{const,3333}}}
    ).
now_function_equals_value_test() ->
    ?assertQueryCompilesToFilter(
        [{now_milliseconds,10000}],
        "SELECT * FROM table1 WHERE a = 'hi' AND b = 4000 AND c = now()",
        {'=',{field,<<"c">>,timestamp},{const,10000}}
    ).
%%

now_function_invalid_arity_test() ->
    DDL = get_ddl(
        "CREATE TABLE t("
        "a TIMESTAMP NOT NULL, "
        "PRIMARY KEY ((a), a))"),
    {ok, Query} = get_query(
        "SELECT * FROM t "
        "WHERE a = now(1)"),
    ?assertMatch(
       {error,{invalid_query,<<_/binary>>}},
       compile(DDL,Query)
    ).

now_function_in_select_clause_test() ->
    DDL = get_ddl(
        "CREATE TABLE t("
        "a TIMESTAMP NOT NULL, "
        "PRIMARY KEY ((a), a))"),
    Now = 7777,
    Sel = testing_compile_row_select(DDL,
        "SELECT now() FROM t "
        "WHERE a = 10", [{now_milliseconds, Now}]),
    #riak_sel_clause_v1{clause = SelectSpec, initial_state = Initial} = Sel,
    ?assertEqual(
       [Now],
       run_select(SelectSpec, [1001], Initial)
    ).
=======

>>>>>>> 7e88e433

-endif.<|MERGE_RESOLUTION|>--- conflicted
+++ resolved
@@ -63,14 +63,10 @@
 %% chunks will need to be really small, for the result to be within
 %% max query size.
 
-<<<<<<< HEAD
 compile(DDL, Query) ->
     compile(DDL, Query, options()).
 
 -spec compile(?DDL{}, ?SQL_SELECT{}, Options::options()) ->
-=======
--spec compile(?DDL{}, ?SQL_SELECT{}) ->
->>>>>>> 7e88e433
     {ok, [?SQL_SELECT{}]} | {error, any()}.
 compile(?DDL{}, ?SQL_SELECT{is_executable = true}, _) ->
     {error, 'query is already compiled'};
@@ -172,13 +168,7 @@
 
 group_by_column_does_not_exist_error(Mod, FieldName) ->
     ?DDL{table = TableName} = Mod:get_ddl(),
-<<<<<<< HEAD
-    Msg = iolist_to_binary(io_lib:format(
-        "Error in group by clause, column '~ts' does not exist in table table ~ts", [FieldName, TableName])),
-    {error, {invalid_query, Msg}}.
-=======
     {error, {invalid_query, ?E_MISSING_COL_IN_GROUP_BY(FieldName, TableName)}}.
->>>>>>> 7e88e433
 
 %% adding the local key here is a bodge
 %% should be a helper fun in the generated DDL module but I couldn't
@@ -186,7 +176,6 @@
 -spec compile_where_clause(?DDL{}, ?SQL_SELECT{}, options()) ->
                                   {ok, [?SQL_SELECT{}]} | {error, term()}.
 compile_where_clause(?DDL{} = DDL,
-<<<<<<< HEAD
                      ?SQL_SELECT{helper_mod    = Mod,
                                  is_executable = false,
                                  'WHERE'       = W1,
@@ -205,21 +194,6 @@
         end
     catch
         throw:Error when element(1,Error) == error -> Error
-=======
-                     ?SQL_SELECT{helper_mod = Mod,
-                                 is_executable = false,
-                                 'WHERE'       = W1,
-                                 cover_context = Cover} = Q) ->
-    {W2,_} = resolve_expressions(Mod, W1),
-    case {compile_where(DDL, lists:flatten([W2])), unwrap_cover(Cover)} of
-        {{error, E}, _} ->
-            {error, E};
-        {_, {error, E}} ->
-            {error, E};
-        {NewW, {ok, {RealCover, WhereModifications}}} ->
-            expand_query(DDL, Q?SQL_SELECT{cover_context = RealCover},
-                         update_where_for_cover(NewW, WhereModifications))
->>>>>>> 7e88e433
     end.
 
 %% now break out the query on quantum boundaries
@@ -320,21 +294,13 @@
 my_mapfoldl(F, Accu, []) when is_function(F, 2) -> {[],Accu}.
 
 %%
-<<<<<<< HEAD
 compile_select_clause(DDL, Options, ?SQL_SELECT{'SELECT' = #riak_sel_clause_v1{clause = Sel}} = Q) ->
-=======
-compile_select_clause(DDL, ?SQL_SELECT{'SELECT' = #riak_sel_clause_v1{clause = Sel}} = Q) ->
->>>>>>> 7e88e433
     %% compile each select column and put all the calc types into a set, if
     %% any of the results are aggregate then aggregate is the calc type for the
     %% whole query
     CompileColFn =
         fun(ColX, AccX) ->
-<<<<<<< HEAD
             select_column_clause_folder(DDL, Options, ColX, AccX)
-=======
-            select_column_clause_folder(DDL, ColX, AccX)
->>>>>>> 7e88e433
         end,
     Acc = {sets:new(), #riak_sel_clause_v1{ }},
     %% iterate from the right so we can append to the head of lists
@@ -487,27 +453,18 @@
     fun(_,_) -> V end;
 compile_select_col_stateless(_, _, {return_state, N}) when is_integer(N) ->
     fun(Row,_) -> pull_from_row(N, Row) end;
-<<<<<<< HEAD
 compile_select_col_stateless(DDL, Options, {{sql_select_fn, 'TIME'}, Args1}) ->
     [Argsx1,Argsx2] = [compile_select_col_stateless(DDL,Options,Ax) || Ax <- Args1],
-=======
-compile_select_col_stateless(DDL, {{sql_select_fn, 'TIME'}, Args1}) ->
-    [Argsx1,Argsx2] = [compile_select_col_stateless(DDL,Ax) || Ax <- Args1],
->>>>>>> 7e88e433
     fun(Row,State) ->
         A1 = Argsx1(Row,State),
         A2 = Argsx2(Row,State),
         riak_ql_quanta:quantum(A1,A2,ms)
     end;
-<<<<<<< HEAD
 compile_select_col_stateless(_, Options, {{sql_select_fn, 'NOW'}, Args}) ->
     ok = validate_where_fn_arity('NOW', Args),
     {_, Now} = lists:keyfind(now_milliseconds, 1, Options),
     fun(_,_) -> Now end;
 compile_select_col_stateless(_, _, {finalise_aggregation, FnName, N}) ->
-=======
-compile_select_col_stateless(_, {finalise_aggregation, FnName, N}) ->
->>>>>>> 7e88e433
     fun(Row,_) ->
         ColValue = pull_from_row(N, Row),
         riak_ql_window_agg_fns:finalise(FnName, ColValue)
@@ -540,11 +497,8 @@
             {_, Type} = col_index_and_type_of(Fields, ColName2)
     end,
     {Type, Errors};
-<<<<<<< HEAD
 infer_col_type(_, {{sql_select_fn, 'NOW'}, _}, Errors1) ->
     {timestamp, Errors1};
-=======
->>>>>>> 7e88e433
 infer_col_type(DDL, {{sql_select_fn, 'TIME'}, Args}, Errors1) ->
     {ArgTypes,Errors2} =
         lists:foldr(
@@ -1220,27 +1174,16 @@
     {Field, FieldType, _OldVal} = lists:keyfind(Field, 1, TupleList),
     lists:keyreplace(Field, 1, TupleList, {Field, FieldType, NewVal}).
 
-<<<<<<< HEAD
 resolve_expressions(Mod, Options, WhereAST) ->
-=======
-resolve_expressions(Mod, WhereAST) ->
->>>>>>> 7e88e433
     Acc = acc, %% not used
     riak_ql_ddl:mapfold_where_tree(
         fun (_, Op, Acc_x) when Op == and_; Op == or_ ->
                 {ok, Acc_x};
             (_, Filter, Acc_x) ->
-<<<<<<< HEAD
                 {resolve_expressions_folder(Mod, Options, Filter), Acc_x}
         end, Acc, WhereAST).
 
 resolve_expressions_folder(_, _, {ExpOp,{_,A},{_,B}}) when ExpOp == '+'; ExpOp == '*';
-=======
-                {resolve_expressions_folder(Mod, Filter), Acc_x}
-        end, Acc, WhereAST).
-
-resolve_expressions_folder(_Mod, {ExpOp,{_,A},{_,B}}) when ExpOp == '+'; ExpOp == '*';
->>>>>>> 7e88e433
                                                            ExpOp == '-'; ExpOp == '/' ->
     Value =
         case ExpOp of
@@ -1250,7 +1193,6 @@
             '/' -> riak_ql_window_agg_fns:divide(A,B)
         end,
     {calculated, Value};
-<<<<<<< HEAD
 resolve_expressions_folder(_, Options, {{sql_select_fn,'NOW'}, Args}) ->
     ok = validate_where_fn_arity('NOW', Args),
     {_, Now} = lists:keyfind(now_milliseconds, 1, Options),
@@ -1277,14 +1219,6 @@
 format_binary(Fmt, Args) ->
     iolist_to_binary(io_lib:format(Fmt, Args)).
 
-=======
-resolve_expressions_folder(Mod, {ExpOp,FieldName,{calculated,V1}}) when is_binary(FieldName) ->
-    V2 = cast_value_to_ast(Mod:get_field_type([FieldName]),V1),
-    {ExpOp,FieldName,V2};
-resolve_expressions_folder(_, AST) ->
-    AST.
-
->>>>>>> 7e88e433
 cast_value_to_ast(T, V) when (T == integer orelse T == timestamp), is_integer(V) -> {T, V};
 cast_value_to_ast(T, V) when (T == integer orelse T == timestamp), is_float(V)   -> {T, erlang:round(V)};
 cast_value_to_ast(double, V) when is_integer(V) -> {double, float(V)};
@@ -4482,7 +4416,6 @@
         is_query_valid(DDL, Q)
     ).
 
-<<<<<<< HEAD
 %%
 %% Test macro for assertions on now and arithmetic, shouldn't be
 %% extended for other uses
@@ -4587,8 +4520,5 @@
        [Now],
        run_select(SelectSpec, [1001], Initial)
     ).
-=======
-
->>>>>>> 7e88e433
 
 -endif.