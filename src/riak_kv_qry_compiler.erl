%% -------------------------------------------------------------------
%%
%% riak_kv_qry_compiler: generate the coverage for a hashed query
%%
%%
%% Copyright (c) 2016-2017 Basho Technologies, Inc.  All Rights Reserved.
%%
%% This file is provided to you under the Apache License,
%% Version 2.0 (the "License"); you may not use this file
%% except in compliance with the License.  You may obtain
%% a copy of the License at
%%
%%   http://www.apache.org/licenses/LICENSE-2.0
%%
%% Unless required by applicable law or agreed to in writing,
%% software distributed under the License is distributed on an
%% "AS IS" BASIS, WITHOUT WARRANTIES OR CONDITIONS OF ANY
%% KIND, either express or implied.  See the License for the
%% specific language governing permissions and limitations
%% under the License.
%%
%% -------------------------------------------------------------------
-module(riak_kv_qry_compiler).

-export([compile/2]).
-export([compile_select_clause/2,  %% used in riak_kv_qry_buffers;
         compile_order_by/2]).     %% to deliver chunks more efficiently
-export([finalise_aggregate/2]).
-export([run_select/2, run_select/3]).

-ifdef(TEST).
-include_lib("eunit/include/eunit.hrl").
-endif.

-type compiled_select() :: fun((_,_) -> riak_pb_ts_codec:ldbvalue()).
-export_type([compiled_select/0]).

-include("riak_kv_ts.hrl").
-include("riak_kv_index.hrl").
-include("riak_kv_ts_error_msgs.hrl").

-type where_props() :: [{startkey, [term()]} |
                        {endkey, [term()]} |
                        {filter, [term()]} |
                        {start_inclusive, boolean()} |
                        {end_inclusive, boolean()}].
-type combinator()       :: [binary()].
-type limit()            :: pos_integer().
-type offset()           :: non_neg_integer() | function().
-type operator()         :: [binary()].
-type sorter()           :: {binary(), asc|desc, nulls_first|nulls_last}.

-type inverse_distrib_fun_spec() :: {riak_ql_inverse_distrib_fns:invdist_function(),
                                     ColumnArg::binary(),
                                     [riak_pb_ts_codec:ldbvalue()]}.


-export_type([combinator/0,
              limit/0,
              offset/0,
              operator/0,
              sorter/0]).
-export_type([where_props/0]).

-define(MAX_QUERY_QUANTA, 1000).  %% cap the number of subqueries the compiler will emit
%% Note that when such a query begins to be actually executed, the
%% chunks will need to be really small, for the result to be within
%% max query size.

-spec compile(?DDL{}, ?SQL_SELECT{}) ->
    {ok, [?SQL_SELECT{}]} | {error, any()}.
compile(?DDL{}, ?SQL_SELECT{is_executable = true}) ->
    {error, 'query is already compiled'};
compile(?DDL{table = T} = DDL,
        ?SQL_SELECT{is_executable = false} = Q1) ->
    Mod = riak_ql_ddl:make_module_name(T),

    case compile_select_clause(DDL, Q1) of
        {error, _} = ER ->
            ER;
        {ok, Q2, InvDistFuns} ->
            case maybe_compile_group_by(Mod, Q2, Q1) of
                {error, _} = ER ->
                    ER;
                {ok, Q3} ->
                    case compile_order_by(Q3, InvDistFuns) of
                        {error, _} = ER ->
                            ER;
                        {ok, Q4} ->
                            compile_where_clause(DDL, Q4)
                    end
            end
    end.

-spec compile_order_by(?SQL_SELECT{}, list()) ->
                              {ok, ?SQL_SELECT{}} | {error, any()}.
compile_order_by(?SQL_SELECT{'ORDER BY' = OrderBy,
                             'OFFSET'   = Offset,
                             'LIMIT'    = Limit,
                             'SELECT' = #riak_sel_clause_v1{calc_type = CalcType}},
                 _InvDistFuns)
  when (Limit /= [] orelse
        Offset /= [] orelse
        OrderBy /= [])
       andalso (CalcType /= rows) ->
    {error, {order_by_with_aggregate_calc_type, ?E_ORDER_BY_WITH_AGGREGATE_CALC_TYPE}};

%% inverdist functions of arg x will simulate 'ORDER BY' = [{x, asc,
%% nulls_last}], 'LIMIT' = [1], 'OFFSET' = [FunctionOfSelectionRows].
%% They are 'compiled' and handled here for this reason.
compile_order_by(?SQL_SELECT{'ORDER BY' = OrderBy,
                             'OFFSET'   = Offset,
                             'LIMIT'    = Limit},
                 InvDistFuns)
  when (Limit /= [] orelse
        Offset /= [] orelse
        OrderBy /= [])
       andalso (InvDistFuns /= []) ->
    {error, {inverdist_function_with_orderby,
             ?E_CANNOT_HAVE_ORDERBY_WITH_INVERSE_DIST_FUNCTION}};

compile_order_by(?SQL_SELECT{'SELECT' = #riak_sel_clause_v1{calc_type = CalcType}},
                 InvDistFuns)
  when (InvDistFuns /= [])
       andalso (CalcType /= rows) ->
    {error, {inverdist_function_with_groupby_or_aggregate_function,
             ?E_CANNOT_HAVE_GROUPING_OR_AGGREGATION_WITH_INVERSE_DIST_FUNCTION}};

compile_order_by(?SQL_SELECT{'SELECT' = Select,
                             'WHERE'  = [Where]} = Q,
                 InvDistFuns)
  when InvDistFuns /= [] ->
    %% Offset is now a computable thing
    case compile_inverdist_funcalls_to_orderby(InvDistFuns) of
        {CompiledSpecs, []} ->
            {CompiledOrderBys,
             CompiledLimits,
             CompiledOffsets} = lists:unzip3(CompiledSpecs),
            case check_invdist_funs_consistent_with_select(
                   CompiledOrderBys, Select) of
                ok ->
                    %% Select has one compiled column per PERCENTILE call, but
                    %% only one makes sense
                    {SubstituteColName, _, _} = hd(CompiledOrderBys),
                    %% add a WHERE $that_column is not null because
                    %% inverse distribution functions want nulls
                    %% discarded
                    ExtendedWhere = {and_, {is_not_null, {identifier, SubstituteColName}},
                                     Where},
                    SingleColumnSelect = make_single_column_select(Select, SubstituteColName),
                    {ok, Q?SQL_SELECT{'SELECT'   = SingleColumnSelect,
                                      'ORDER BY' = CompiledOrderBys,
                                      'OFFSET'   = CompiledOffsets,
                                      'LIMIT'    = CompiledLimits,
                                      'WHERE'    = [ExtendedWhere]}};
                ER ->
                    ER
            end;
        {_, BadFunCalls} ->
            %% there can be multiple errors to report, but we can only
            %% report one, so:
            {error, hd(BadFunCalls)}
    end;

%% this is the real ORDER BY (no InvDistFuns)
compile_order_by(?SQL_SELECT{'ORDER BY' = OrderBy} = Q,
                 _InvDistFuns = []) ->
    case non_unique_identifiers(OrderBy) of
        [] ->
            {ok, Q};
        WhichNonUnique ->
            {error, {non_unique_orderby_fields,
                     ?E_NON_UNIQUE_ORDERBY_FIELDS(hd(WhichNonUnique))}}
    end.


check_invdist_funs_consistent_with_select(CompiledOrderBys,
                                          #riak_sel_clause_v1{col_names = ColNames}) ->
    lists:foldl(
      fun(F, ok) -> F(); (_F, Error) -> Error end,
      ok,
      [fun() ->
               %% we allow multiple PERCENTILE calls in a single SELECT,
               %% but they all must have the same column argument
               case lists:usort(CompiledOrderBys) of
                   [_SameColumndOrderBy] ->
                       ok;
                   _Multiple ->
                       {error, {multiple_invdist_funs_with_different_column_args,
                                ?E_INVERSE_DIST_FUN_MULTIPLE_COLUMN_ARG}}
               end
       end,
       fun() ->
               %% only inverse distrib functions please
               case length(CompiledOrderBys) == length(ColNames) of
                   true ->
                       ok;
                   false ->
                       {error, {plain_column_with_invdist_function,
                                ?E_INVERSE_DIST_FUN_WITH_OTHER_COLUMN}}
               end
       end]).

non_unique_identifiers(FF) ->
    Occurrences = [{F, occurs(F, FF)} || {F, _, _} <- FF],
    [F || {F, N} <- Occurrences, N > 1].
occurs(F, FF) ->
    lists:foldl(
      fun({A, _, _}, N) when A == F -> N + 1;
         (_, N) -> N
      end,
      0, FF).

-spec compile_inverdist_funcalls_to_orderby(
        [{ok, {atom(), [{FName::riak_ql_ddl:external_field_type(),
                         ThisColumn::binary(),
                         Args::riak_pb_ts_codec:ldbvalue()}]}} |
         {error, tuple()}]) -> {[
                                 {CompiledOrderBy::sorter(),
                                  %% invdist functions returns one row
                                  CompiledLimit::1,
                                  CompiledOffset::function()}
                                ],
                                [tuple()]}.
%% convert successfully validated invdist funcalls (a list of them,
%% to allow for percentile(x, 0.42), percentile(y, 0.24)) into a list
%% of ORDER BYs, LIMITs and OFFSETs; or report validation errors if any.
compile_inverdist_funcalls_to_orderby(InvDistFuns) ->
    lists:foldl(
      fun({ok, FC}, {AccSpecs, AccErrors}) ->
              CompiledSpec = compile_invdist_funcall(FC),
              {AccSpecs ++ [ CompiledSpec], AccErrors};
         ({error, Reason}, {AccSpecs, AccErrors}) ->
              {AccSpecs, AccErrors ++ [Reason]}
      end,
      {[], []},
      InvDistFuns).

compile_invdist_funcall({FnName, ThisColumn, Args}) ->
    {_OrderBy = {ThisColumn, asc, nulls_last},
     _Limit   = 1,
     _Offset  = fun(TotalRows, ValueAtF) ->
                        riak_ql_inverse_distrib_fns:FnName(
                          Args, TotalRows, ValueAtF)
                end}.

make_single_column_select(#riak_sel_clause_v1{col_return_types = [ColReturnType1|_],
                                              clause           = [Clause1|_],
                                              finalisers       = [Finaliser1|_]} = S,
                         SubstituteColName) ->
    S#riak_sel_clause_v1{col_return_types = [ColReturnType1],
                         col_names        = [SubstituteColName],  %% needs to match real column
                         clause           = [Clause1],
                         finalisers       = [Finaliser1]}.


%%
maybe_compile_group_by(Mod, Sel3, ?SQL_SELECT{ group_by = GroupBy } = Q1) ->
    %% a throw means an error occurred and the function returned early and is
    %% an expected error e.g. column name typo.
    try
        compile_group_by(Mod, GroupBy, [], Q1?SQL_SELECT{ 'SELECT' = Sel3 })
    catch
        throw:Error -> Error
    end.

%%
compile_group_by(_, [], Acc, Q) ->
    {ok, Q?SQL_SELECT{ group_by = lists:reverse(Acc) }};
compile_group_by(Mod, [{identifier,FieldName}|Tail], Acc, Q)
  when is_binary(FieldName) ->
    case Mod:get_field_position([FieldName]) of
        undefined ->
            group_by_column_does_not_exist_error(Mod, FieldName);
        Pos ->
            compile_group_by(Mod, Tail, [{Pos,FieldName}|Acc], Q)
    end;
compile_group_by(Mod, [{time_fn,{_,FieldName},_} = GroupTimeFnAST|Tail], Acc, Q)
  when is_binary(FieldName) ->
    GroupTimeFn = make_group_by_time_fn(Mod, GroupTimeFnAST),
    compile_group_by(Mod, Tail, [{GroupTimeFn,FieldName}|Acc], Q).

-spec make_group_by_time_fn(module(), group_time_fn()) -> function().
make_group_by_time_fn(Mod, {time_fn, {identifier, FieldName}, {integer, GroupSize}}) ->
    Pos = get_group_by_field_position(Mod, FieldName),
    fun(Row) ->
        Time = lists:nth(Pos, Row),
        riak_ql_quanta:quantum(Time, GroupSize, 'ms')
    end.

%% Get the position in the row for a table column, with `group by` specific
%% errors if the column name does not exist in this table.
get_group_by_field_position(Mod, FieldName) when is_binary(FieldName) ->
    case Mod:get_field_position([FieldName]) of
        undefined ->
            throw(group_by_column_does_not_exist_error(Mod, FieldName));
        Pos when is_integer(Pos) ->
            Pos
    end.

group_by_column_does_not_exist_error(Mod, FieldName) ->
    ?DDL{table = TableName} = Mod:get_ddl(),
    {error, {invalid_query, ?E_MISSING_COL_IN_GROUP_BY(FieldName, TableName)}}.

%% adding the local key here is a bodge
%% should be a helper fun in the generated DDL module but I couldn't
%% write that up in time
-spec compile_where_clause(?DDL{}, ?SQL_SELECT{}) ->
                                  {ok, [?SQL_SELECT{}]} | {error, term()}.
compile_where_clause(?DDL{} = DDL,
                     ?SQL_SELECT{helper_mod = Mod,
                                 is_executable = false,
                                 'WHERE'       = W1,
                                 cover_context = Cover} = Q) ->
    {W2,_} = resolve_expressions(Mod, W1),
    case {compile_where(DDL, lists:flatten([W2])), unwrap_cover(Cover)} of
        {{error, E}, _} ->
            {error, E};
        {_, {error, E}} ->
            {error, E};
        {NewW, {ok, {RealCover, WhereModifications}}} ->
            expand_query(DDL, Q?SQL_SELECT{cover_context = RealCover},
                         update_where_for_cover(NewW, WhereModifications))
    end.

%% now break out the query on quantum boundaries
-spec expand_query(?DDL{}, ?SQL_SELECT{}, proplists:proplist()) ->
                          {ok, [?SQL_SELECT{}]} | {error, term()}.
expand_query(?DDL{local_key = LK, partition_key = PK},
             ?SQL_SELECT{helper_mod = Mod} = Q1, Where1) ->
    case expand_where(Where1, PK) of
        {error, E} ->
            {error, E};
        {ok, Where2} ->
            IsDescending = is_last_partition_column_descending(Mod:field_orders(), PK),
            SubQueries1 =
                [Q1?SQL_SELECT{
                       is_executable = true,
                       type          = timeseries,
                       'WHERE'       = maybe_fix_start_order(IsDescending, X),
                       local_key     = LK,
                       partition_key = PK} || X <- Where2],
            SubQueries2 =
                case IsDescending of
                    true ->
                        fix_subquery_order(SubQueries1);
                    false ->
                        SubQueries1
                end,
            {ok, SubQueries2}
    end.

%% Only check the last column in the partition key, otherwise the start/end key
%% does not need to be flipped. The data is not stored in a different order to
%% the start/end key.
%%
%% Checking the last column in the partition key is safe while the other columns
%% must be exactly specified e.g. anything but the QUANTUM column must be
%% covered with an equals operator in the where clause.
is_last_partition_column_descending(FieldOrders, PK) ->
    lists:nth(key_length(PK), FieldOrders) == descending.

key_length(#key_v1{ast = AST}) ->
    length(AST).

local_key_field_orders(FieldOrders, PK) ->
    lists:nthtail(key_length(PK), FieldOrders).

%% Calulate the final result for an aggregate.
-spec finalise_aggregate(#riak_sel_clause_v1{}, [any()]) -> [any()].
finalise_aggregate(#riak_sel_clause_v1{ calc_type = CalcType,
                                        finalisers = FinaliserFns }, Row)
                    when CalcType == aggregate; CalcType == group_by ->
    finalise_aggregate2(FinaliserFns, Row, Row).

%%
finalise_aggregate2([], [], _) ->
    [];
finalise_aggregate2([skip | Fns], [_ | Row], FullRow) ->
    finalise_aggregate2(Fns, Row, FullRow);
finalise_aggregate2([CellFn | Fns], [Cell | Row], FullRow) ->
    [CellFn(FullRow, Cell) | finalise_aggregate2(Fns, Row, FullRow)].

%% Run the selection spec for all selection columns that was created by
-spec run_select(SelectionSpec::[compiled_select()], Row::[riak_pb_ts_codec:ldbvalue()]) ->
                        [riak_pb_ts_codec:ldbvalue()].
run_select(Select, Row) ->
    %% the second argument is the state, if we're return row query results then
    %% there is no long running state
    run_select2(Select, Row, undefined, []).

run_select(Select,  Row, InitialState) ->
    %% the second argument is the state, if we're return row query results then
    %% there is no long running state
    run_select2(Select, Row, InitialState, []).

%% @priv
run_select2([], _, _, Acc) ->
    lists:reverse(Acc);
run_select2([Fn | SelectTail], Row, [ColState1 | ColStateTail], Acc1) ->
    Acc2 = prepend_select_columns(Fn(Row, ColState1), Acc1),
    run_select2(SelectTail, Row, ColStateTail, Acc2);
run_select2([Fn | SelectTail], Row, RowState, Acc1) ->
    Acc2 = prepend_select_columns(Fn(Row, RowState), Acc1),
    run_select2(SelectTail, Row, RowState, Acc2).

%% Check if the select column is actually multiple columns, as returned by
%% SELECT * FROM, or the corner case SELECT *, my_col FROM. This cannot simply
%% be flattened because nulls are represented as empty lists.
prepend_select_columns([_|_] = MultiCols, Acc) ->
    lists:reverse(MultiCols) ++ Acc;
prepend_select_columns(V, Acc) ->
    [V | Acc].

%% copy pasta mapfoldl from lists.erl, otherwise this reports
%% a warning in dialyzer!
my_mapfoldl(F, Accu0, [Hd|Tail]) ->
    {R,Accu1} = F(Hd, Accu0),
    {Rs,Accu2} = my_mapfoldl(F, Accu1, Tail),
    {[R|Rs],Accu2};
my_mapfoldl(F, Accu, []) when is_function(F, 2) -> {[],Accu}.

%%
compile_select_clause(DDL, ?SQL_SELECT{'SELECT' = #riak_sel_clause_v1{ clause = Sel } } = Q) ->
    {ColTypes, Errors} = my_mapfoldl(
        fun(ColASTX, Errors) ->
            infer_col_type(DDL, ColASTX, Errors)
        end, [], Sel),

    case Errors of
        [] ->
            CompileColFn =
                fun(ColX, AccX) ->
                        select_column_clause_folder(DDL, ColX, AccX)
                end,
            %% compile each select column and put all the calc types into a set, if
            %% any of the results are aggregate then aggregate is the calc type for the
            %% whole query
            Acc = {sets:new(), #riak_sel_clause_v1{ }, []},
            %% iterate from the right so we can append to the head of lists
            {ResultTypeSet, Sel1, InvDistFuns1} = lists:foldl(CompileColFn, Acc, Sel),

            IsGroupBy = (Q?SQL_SELECT.group_by /= []),
            IsAggregate = sets:is_element(aggregate, ResultTypeSet),
            Sel2 =
                if IsGroupBy ->
                        Sel1#riak_sel_clause_v1{calc_type = group_by,
                                                col_names = get_col_names(DDL, Q)};
                   IsAggregate ->
                        Sel1#riak_sel_clause_v1{calc_type = aggregate,
                                                col_names = get_col_names(DDL, Q)};
                   not IsAggregate ->
                        Sel1#riak_sel_clause_v1{calc_type = rows,
                                                initial_state = [],
                                                col_names = get_col_names(DDL, Q)}
                end,
            {ok, Sel2#riak_sel_clause_v1{col_names = get_col_names(DDL, Q),
                                         col_return_types = lists:flatten(ColTypes) },
             InvDistFuns1};
        [_|_] ->
            {error, {invalid_query, riak_kv_qry:format_query_syntax_errors(lists:reverse(Errors))}}
    end.

%%
-spec get_col_names(?DDL{}, ?SQL_SELECT{}) -> [binary()].
get_col_names(DDL, ?SQL_SELECT{'SELECT' = #riak_sel_clause_v1{clause = Select}}) ->
    ColNames = riak_ql_to_string:col_names_from_select(Select),
    %% flatten because * gets expanded to multiple columns
    lists:flatten(
      [get_col_names2(DDL, N) || N <- ColNames]
    ).

%%
get_col_names2(DDL, "*") ->
    [X#riak_field_v1.name || X <- DDL?DDL.fields];
get_col_names2(_, Name) ->
    list_to_binary(Name).

%%
-record(single_sel_column, {
          calc_type        :: select_result_type(),
          initial_state    :: any(),
          col_return_types :: [riak_pb_ts_codec:ldbvalue()],
          col_name         :: riak_pb_ts_codec:tscolumnname(),
          clause           :: function(),
          finaliser        :: [function()],
          inverdist_fn     :: [{ok, inverse_distrib_fun_spec()} |
                                {error, {DescriptiveAtom::atom(), DisplayString::binary()}}]
         }).

%%
-spec select_column_clause_folder(?DDL{}, riak_ql_ddl:selection(),
                                  {set(), #riak_sel_clause_v1{}, list()}) ->
                {set(), #riak_sel_clause_v1{}, list()}.
select_column_clause_folder(DDL, ColAST1,
                            {TypeSet1, #riak_sel_clause_v1{ finalisers = Finalisers } = SelClause,
                             InvDistFuns1}) ->
    %% extract the stateful functions then treat them as separate select columns
    LenFinalisers = length(Finalisers),
    case extract_stateful_functions(ColAST1, LenFinalisers) of
        {ColAST2, []} ->
            %% the case where the column contains no functions
            FinaliserFn =
                compile_select_col_stateless(DDL, {return_state, LenFinalisers + 1}),
            ColAstList = [{ColAST2, FinaliserFn}];
        {FinaliserAST, [WindowFnAST | Tail]} ->
            %% the column contains one or more functions that will be separated
            %% into their own columns until finalisation
            FinaliserFn =
                compile_select_col_stateless(DDL, FinaliserAST),
            ActualCol = {WindowFnAST, FinaliserFn},
            TempCols = [{AST, skip} || AST <- Tail],
            ColAstList = [ActualCol | TempCols]
    end,
    FolderFn =
        fun(E, Acc) ->
            select_column_clause_exploded_folder(DDL, E, Acc)
        end,
    lists:foldl(FolderFn, {TypeSet1, SelClause, InvDistFuns1}, ColAstList).


%% When the select column is "exploded" it means that multiple functions that
%% collect state have been extracted and given their own temporary columns
%% which will be merged by the finalisers.
select_column_clause_exploded_folder(DDL, {ColAst, Finaliser},
                                     {TypeSet1, SelClause1, InvDistFnCalls1}) ->
    #riak_sel_clause_v1{
       initial_state = InitX,
       clause = RunFnX,
       finalisers = Finalisers1 } = SelClause1,
    S = compile_select_col(DDL, ColAst),
    TypeSet2 = sets:add_element(S#single_sel_column.calc_type, TypeSet1),
    Init2   = InitX ++ [S#single_sel_column.initial_state],
    RunFn2  = RunFnX ++ [S#single_sel_column.clause],
    Finalisers2 = Finalisers1 ++ [Finaliser],
    %% ColTypes are messy because <<"*">> represents many
    %% so you need to flatten the list
    SelClause2 = #riak_sel_clause_v1{
                    initial_state    = Init2,
                    clause           = RunFn2,
                    finalisers       = lists:flatten(Finalisers2)},
    InvDistFnCalls2 = InvDistFnCalls1 ++ S#single_sel_column.inverdist_fn,
    {TypeSet2, SelClause2, InvDistFnCalls2}.

%% Compile a single selection column into a fun that can extract the cell
%% from the row.
-spec compile_select_col(DDL::?DDL{}, ColumnSpec::any()) ->
                                #single_sel_column{}.
compile_select_col(DDL, {{window_agg_fn, FnName}, [FnArg1]}) when is_atom(FnName) ->
    case riak_ql_window_agg_fns:start_state(FnName) of
        stateless ->
            %% TODO this does not run the function! nothing is stateless so far though
            Fn = compile_select_col_stateless(DDL, FnArg1),
            #single_sel_column{ calc_type        = rows,
                                initial_state    = undefined,
                                inverdist_fn     = [],
                                clause           = Fn };
        Initial_state ->
            Compiled_arg1 = compile_select_col_stateless(DDL, FnArg1),
            % all the windows agg fns so far are arity of 1
            % which we have forced in this clause by matching on a single argument in the
            % function head
            SelectFn =
                fun(Row, State) ->
                        riak_ql_window_agg_fns:FnName(Compiled_arg1(Row, State), State)
                end,
            #single_sel_column{ calc_type        = aggregate,
                                initial_state    = Initial_state,
                                inverdist_fn     = [],
                                clause           = SelectFn }
    end;
compile_select_col(DDL, {{inverse_distrib_fn, FnName}, FnArgs}) when is_atom(FnName) ->
    %% 1. Convert to plain 'rows' result type, for qry_worker to
    %%    prepare selection as usual, substituting PERCENTILE(x, 0.75) with x;
    %%
    %% 2. Make a function to determine the row position, given the
    %%    total number of rows (N) in selection (thus N*0.75), for
    %%    qry_buffers to emulate OFFSET P LIMIT 1.
    %%
    %%    This function is not a running aggregator function as those
    %%    of the window_agg_fn kind.  It will be invoked at a later
    %%    stage, at the coordinator, once, to produce a virtual OFFSET.
    %%
    MaybeInvdistSpec =
        prepare_invdist_funcall(FnName, FnArgs),
    ReplacedColumn = hd(FnArgs),
    #single_sel_column{ calc_type = rows,
                        initial_state = undefined,
                        %% thread result up to compile_order_by, where
                        %% errors are reported properly and the actual
                        %% functions are constructed
                        inverdist_fn = [MaybeInvdistSpec],
                        clause = compile_select_col_stateless(DDL, ReplacedColumn) };
compile_select_col(DDL, Select) ->
    #single_sel_column{ calc_type = rows,
                        initial_state = undefined,
                        inverdist_fn = [],
                        clause = compile_select_col_stateless(DDL, Select) }.

%% Given a SELECT column `PERCENTILE(x, 0.42)`, convert it to
%% `{'PERCENTILE', <<"x">>, [0.42]}`, for it to be validated against
%% possible other such columns and converted to the actual function in
%% `compile_order_by`.
prepare_invdist_funcall(FnName, [{identifier, [ColumnArg]}|_] = Args) ->
    case validate_invdist_funcall(FnName, Args) of
        {ok, OtherArgsBare} ->
            {ok, {FnName, ColumnArg, OtherArgsBare}};
        ER ->
            ER
    end;
prepare_invdist_funcall(FnName, _Args) ->
    {error, {missing_invdist_fn_column_arg,
             ?E_INVERSE_DIST_FUN_MISSING_COLUMN_ARG(FnName)}}.

validate_invdist_funcall(FnName, [{identifier, [_ColumnArg]}|Args]) ->
    case evaluate_const_args(Args) of
        {error, _} = ER ->
            ER;
        {ok, StaticArgs} ->
            {_StaticArgTypes, StaticArgValues} = lists:unzip(StaticArgs),
            case riak_ql_inverse_distrib_fns:fn_param_check(FnName, StaticArgValues) of
                ok ->
                    {ok, StaticArgValues};
                {error, InvalidParamPos} ->
                    {error, {invalid_static_invdist_fn_param,
                             ?E_INVERSE_DIST_FUN_BAD_PARAMETER(FnName, InvalidParamPos)}}
            end
    end.

evaluate_const_args(Args) ->
    lists:foldl(
      fun(_, {error, _} = ER) ->
              ER;
         (Expr, {ok, Acc}) ->
              case evaluate_const_expr(Expr) of
                  {ok, Val} ->
                      {ok, Acc ++ [Val]};
                  ER ->
                      ER
              end
      end,
      {ok, []},
      Args).

evaluate_const_expr({Type, _})
  when Type == varchar; Type == boolean; Type == binary  ->
    {ok, {invalid_expr_in_invdist_fun_arglist,
          ?E_INVERSE_DIST_FUN_INVAL_EXPR}};
evaluate_const_expr({Type, _} = Arg)
  when Type == integer; Type == float ->
    {ok, Arg};
evaluate_const_expr({negate, Expr}) ->
    case evaluate_const_expr(Expr) of
        {ok, {Type, Value}} ->
            {ok, {Type, -Value}};
        ER ->
            ER
    end;
evaluate_const_expr({Op, Expr1, Expr2}) ->
    case {evaluate_const_expr(Expr1),
          evaluate_const_expr(Expr2)} of
        {{ok, A1}, {ok, A2}} ->
            Res = apply_op(Op, A1, A2),
            Res;
        {{error, _} = ER, _} ->
            ER;
        {_, ER} ->
            ER
    end;
evaluate_const_expr({identifier, _}) ->
    {error, {nonconst_expr_in_invdist_fun_arglist,
             ?E_INVERSE_DIST_FUN_NONCONST_ARG}}.

apply_op(Op, {T1, E1}, {T2, E2})
  when Op == '+'; Op == '-'; Op == '*'; Op == '/' ->
    try
        {ok, {infer_type(Op, T1, T2),
              apply(erlang, Op, [E1, E2])}}
    catch
        error:badarith ->
            {error, {invalid_expr_in_invdist_fun_arglist,
                     ?E_INVERSE_DIST_FUN_INVAL_EXPR}}
    end.

infer_type('/', _, _) -> float;
infer_type(_, T1, T2) -> numeric_promote(T1, T2).

numeric_promote(integer, integer) -> integer;
numeric_promote(_, _) -> float.


%% Returns a one arity fun which is stateless for example pulling a field from a
%% row.
-spec compile_select_col_stateless(?DDL{}, riak_ql_ddl:selection()
                                   | {Op::atom(), riak_ql_ddl:selection(), riak_ql_ddl:selection()}
                                   | {return_state, integer()}) ->
                                          compiled_select().
compile_select_col_stateless(_, {identifier, [<<"*">>]}) ->
    fun(Row, _) -> Row end;
compile_select_col_stateless(DDL, {negate, ExprToNegate}) ->
    ValueToNegate = compile_select_col_stateless(DDL, ExprToNegate),
    fun(Row, State) -> -ValueToNegate(Row, State) end;
compile_select_col_stateless(_, {Type, V}) when Type == varchar; Type == boolean; Type == binary; Type == integer; Type == float ->
    fun(_,_) -> V end;
compile_select_col_stateless(_, {return_state, N}) when is_integer(N) ->
    fun(Row,_) -> pull_from_row(N, Row) end;
compile_select_col_stateless(DDL, {{sql_select_fn, 'TIME'}, Args1}) ->
    [Argsx1,Argsx2] = [compile_select_col_stateless(DDL,Ax) || Ax <- Args1],
    fun(Row,State) ->
        A1 = Argsx1(Row,State),
        A2 = Argsx2(Row,State),
        riak_ql_quanta:quantum(A1,A2,ms)
    end;
compile_select_col_stateless(_, {finalise_aggregation, FnName, N}) ->
    fun(Row,_) ->
        ColValue = pull_from_row(N, Row),
        riak_ql_window_agg_fns:finalise(FnName, ColValue)
    end;
compile_select_col_stateless(?DDL{ fields = Fields }, {identifier, ColumnName}) ->
    {Index, _} = col_index_and_type_of(Fields, to_column_name_binary(ColumnName)),
    fun(Row,_) -> pull_from_row(Index, Row) end;
compile_select_col_stateless(DDL, {Op, A, B}) ->
    Arg_a = compile_select_col_stateless(DDL, A),
    Arg_b = compile_select_col_stateless(DDL, B),
    compile_select_col_stateless2(Op, Arg_a, Arg_b).

%%
-spec infer_col_type(?DDL{}, riak_ql_ddl:selection(), Errors::[any()]) ->
        {riak_ql_ddl:external_field_type() | error, any()}.
infer_col_type(_, {Type, _}, Errors) when Type == sint64; Type == varchar;
                                          Type == boolean; Type == double ->
    {Type, Errors};
infer_col_type(_, {binary, _}, Errors) ->
    {varchar, Errors};
infer_col_type(_, {integer, _}, Errors) ->
    {sint64, Errors};
infer_col_type(_, {float, _}, Errors) ->
    {double, Errors};
infer_col_type(?DDL{ fields = Fields }, {identifier, ColName1}, Errors) ->
    case to_column_name_binary(ColName1) of
        <<"*">> ->
            Type = [T || #riak_field_v1{ type = T } <- Fields],
            {Type, Errors};
        ColName2 ->
            case col_index_and_type_of(Fields, ColName2) of
                {error, {unknown_column, _} = ER} ->
                    {error, [ER|Errors]};
                {_, Type} ->
                    {Type, Errors}
            end
    end;

infer_col_type(DDL, {{FnClass, FnName}, FnArgs}, Errors0)
  when FnClass == window_agg_fn;
       FnClass == inverse_distrib_fn ->
    MaybeArgTypes =
        lists:foldl(
          fun(_, {error, _} = ER) -> ER;
             (Arg, {AccTypes, Errors}) ->
                  case infer_col_type(DDL, Arg, Errors) of
                      {error, _} = ER ->
                          ER;
                      {Type, Errors2} ->
                          {AccTypes ++ [Type], Errors2}
                  end
          end,
          {[], Errors0}, FnArgs),
    case MaybeArgTypes of
        {error, _} = Error ->
            Error;
        {ArgTypes, Errors} ->
            infer_col_function_type(FnClass, FnName, ArgTypes, Errors)
    end;
infer_col_type(DDL, {{sql_select_fn, 'TIME'}, Args}, Errors1) ->
    {ArgTypes, Errors2} =
        lists:foldr(
            fun(E, {Types, ErrorsX}) ->
                case infer_col_type(DDL, E, ErrorsX) of
                    {error, E}    -> {[error|Types], [E|ErrorsX]};
                    {T, ErrorsX2} -> {[T|Types], ErrorsX2}
                end
            end, {[], Errors1}, Args),
    case ArgTypes of
        [timestamp, sint64] ->
            {timestamp, Errors2};
        _ ->
            FnSigError = {argument_type_mismatch, 'TIME', ArgTypes},
            {error, [FnSigError|Errors2]}
    end;

infer_col_type(DDL, {Op, A, B}, Errors1) when Op == '/'; Op == '+'; Op == '-'; Op == '*' ->
    {AType, Errors2} = infer_col_type(DDL, A, Errors1),
    {BType, Errors3} = infer_col_type(DDL, B, Errors2),
    maybe_infer_op_type(Op, AType, BType, Errors3);
infer_col_type(DDL, {negate, AST}, Errors) ->
    infer_col_type(DDL, AST, Errors).

%%
infer_col_function_type(FnClass, FnName, ArgTypes, Errors) ->
    Mod = fn_module(FnClass),
    case Mod:fn_type_signature(FnName, ArgTypes) of
        {error, Reason} ->
            {error, [Reason | Errors]};
        ReturnType ->
            {ReturnType, Errors}
    end.

%%
fn_module(window_agg_fn)      -> riak_ql_window_agg_fns;
fn_module(inverse_distrib_fn) -> riak_ql_inverse_distrib_fns.


%%
pull_from_row(N, Row) ->
    lists:nth(N, Row).

%%
-spec extract_stateful_functions(riak_ql_ddl:selection(), integer()) ->
        {riak_ql_ddl:selection() |
         {return_state, integer()}, [riak_ql_ddl:selection_function()]}.
extract_stateful_functions(Selection1, FinaliserLen) when is_integer(FinaliserLen) ->
    {Selection2, Fns} = extract_stateful_functions2(Selection1, FinaliserLen, []),
    {Selection2, lists:reverse(Fns)}.

%% extract stateful functions from the selection
-spec extract_stateful_functions2(riak_ql_ddl:selection(), integer(),
                                  [riak_ql_ddl:selection_function()]) ->
        {riak_ql_ddl:selection() | {finalise_aggregation, FnName::atom(), integer()}, [riak_ql_ddl:selection_function()]}.
extract_stateful_functions2({Op, ArgA1, ArgB1}, FinaliserLen, Fns1) ->
    {ArgA2, Fns2} = extract_stateful_functions2(ArgA1, FinaliserLen, Fns1),
    {ArgB2, Fns3} = extract_stateful_functions2(ArgB1, FinaliserLen, Fns2),
    {{Op, ArgA2, ArgB2}, Fns3};
extract_stateful_functions2({negate, Arg1}, FinaliserLen, Fns1) ->
    {Arg2, Fns2} = extract_stateful_functions2(Arg1, FinaliserLen, Fns1),
    {{negate, Arg2}, Fns2};
extract_stateful_functions2({Tag, _} = Node, _, Fns)
        when Tag == identifier; Tag == sint64; Tag == integer; Tag == float;
             Tag == binary;     Tag == varchar; Tag == boolean ->
    {Node, Fns};
extract_stateful_functions2({{FnClass, _FnName}, _} = Node, _, Fns)
  when FnClass == inverse_distrib_fn;
       FnClass == sql_select_fn ->
    {Node, Fns};
extract_stateful_functions2({{window_agg_fn, FnName}, _} = Function, FinaliserLen, Fns1) ->
    Fns2 = [Function | Fns1],
    {{finalise_aggregation, FnName, FinaliserLen + length(Fns2)}, Fns2}.

%% Only change the start order if the query has descending fields, otherwise
%% the natural order is correct.
maybe_fix_start_order(false, W) ->
    W;
maybe_fix_start_order(true, W) ->
    fix_start_order(W).

%%
fix_start_order(W) ->
    {startkey, StartKey0} = lists:keyfind(startkey, 1, W),
    {endkey, EndKey0} = lists:keyfind(endkey, 1, W),
    %% Swap the start/end keys so that the backends will
    %% scan over them correctly.  Likely cause is a descending
    %% timestamp field.
    W1 = lists:keystore(startkey, 1, W, {startkey, EndKey0}),
    W2 = lists:keystore(endkey, 1, W1, {endkey, StartKey0}),
    %% start inclusive defaults true, end inclusive defaults false
    W3 = lists:keystore(start_inclusive, 1, W2,
                        {start_inclusive, proplists:get_value(end_inclusive, W, false)}),
    _W4 = lists:keystore(end_inclusive, 1, W3,
                         {end_inclusive, proplists:get_value(start_inclusive, W2, true)}).

fix_subquery_order(Queries1) ->
    Queries2 = lists:sort(fun fix_subquery_order_compare/2, Queries1),
    case Queries2 of
        [?SQL_SELECT{ 'WHERE' = FirstWhere1 } = FirstQuery|QueryTail] when length(Queries2) > 1 ->
            case lists:keytake(end_inclusive, 1, FirstWhere1) of
                false ->
                    Queries2;
                {value, Flag, _FirstWhere2} ->
                    ?SQL_SELECT{ 'WHERE' = LastWhere } = LastQuery1 = lists:last(Queries2),
                    LastQuery2 = LastQuery1?SQL_SELECT{ 'WHERE' = lists:keystore(end_inclusive, 1, LastWhere, Flag) },
                    Queries3 = QueryTail -- [LastQuery1],
                    [FirstQuery?SQL_SELECT{ 'WHERE' = FirstWhere1 } | Queries3] ++ [LastQuery2]
            end;
        _ ->
            Queries2
    end.

%% Make the subqueries appear in the same order as the keys.  The qry worker
%% returns the results to the client in the order of the subqueries, so
%% if timestamp is descending for equality queries on family/series then
%% the results need to merge in the reverse order.
%%
%% Detect this by the implict order of the start/end keys.  Should be
%% refactored to explicitly understand key order at some future point.
fix_subquery_order_compare(Qa, Qb) ->
    {startkey, Astartkey} = lists:keyfind(startkey, 1, Qa?SQL_SELECT.'WHERE'),
    {endkey, Aendkey}     = lists:keyfind(endkey, 1, Qa?SQL_SELECT.'WHERE'),
    {startkey, Bstartkey} = lists:keyfind(startkey, 1, Qb?SQL_SELECT.'WHERE'),
    {endkey, Bendkey}     = lists:keyfind(endkey, 1, Qb?SQL_SELECT.'WHERE'),

    fix_subquery_order_compare(Astartkey, Aendkey, Bstartkey, Bendkey).

%%
fix_subquery_order_compare(Astartkey, Aendkey, Bstartkey, Bendkey) ->
    if
        (Astartkey == Aendkey) ->
            (Astartkey =< Bstartkey orelse Aendkey =< Bendkey);
        (Bstartkey == Bendkey) ->
            not (Astartkey =< Bstartkey orelse Aendkey =< Bendkey);
        (Astartkey =< Aendkey) ->
            Astartkey =< Bstartkey;
        true ->
            Bstartkey =< Astartkey
    end.

%%
maybe_infer_op_type(_, error, _, Errors) ->
    {error, Errors};
maybe_infer_op_type(_, _, error, Errors) ->
    {error, Errors};
maybe_infer_op_type(Op, AType, BType, Errors) ->
    case infer_op_type(Op, AType, BType) of
        {error, Reason} ->
            {error, [Reason | Errors]};
        Type ->
            {Type, Errors}
    end.

%%
infer_op_type('/', sint64, sint64) -> sint64;
infer_op_type('/', double, double) -> double;
infer_op_type('/', sint64, double) -> double;
infer_op_type('/', double, sint64) -> double;
infer_op_type(_, T, T) when T == double orelse T == sint64 ->
    T;
infer_op_type(_, T1, T2) when T1 == double andalso T2 == sint64;
                              T1 == sint64 andalso T2 == double ->
    double;
infer_op_type(Op, T1, T2) ->
    {error, {operator_type_mismatch, Op, T1, T2}}.

%%
compile_select_col_stateless2('+', A, B) ->
    fun(Row, State) ->
        riak_ql_window_agg_fns:add(A(Row, State), B(Row, State))
    end;
compile_select_col_stateless2('*', A, B) ->
    fun(Row, State) ->
        riak_ql_window_agg_fns:multiply(A(Row, State), B(Row, State))
    end;
compile_select_col_stateless2('/', A, B) ->
    fun(Row, State) ->
        riak_ql_window_agg_fns:divide(A(Row, State), B(Row, State))
    end;
compile_select_col_stateless2('-', A, B) ->
    fun(Row, State) ->
        riak_ql_window_agg_fns:subtract(A(Row, State), B(Row, State))
    end.

%%
to_column_name_binary([Name]) when is_binary(Name) ->
    Name;
to_column_name_binary(Name) when is_binary(Name) ->
    Name.

%% Return the index and type of a field in the table definition.
col_index_and_type_of(Fields, ColumnName) ->
    case lists:keyfind(ColumnName, #riak_field_v1.name, Fields) of
        false ->
            {error, {unknown_column, ColumnName}};
        #riak_field_v1{ position = Position, type = Type } ->
            {Position, Type}
    end.

%%
-spec expand_where(riak_ql_ddl:filter(), #key_v1{}) ->
                          {ok, [where_props()]} | {error, atom()}.
expand_where(Where, PartitionKey) ->
    case find_quantum_field_index_in_key(PartitionKey) of
        {QField, QSize, QUnit, QIndex} ->
            hash_timestamp_to_quanta(QField, QSize, QUnit, QIndex, Where);
        notfound ->
            {ok, [Where]}
    end.

%% Return the parameters for the quantum function and it's index in the
%% partition key fields.
-spec find_quantum_field_index_in_key(#key_v1{}) ->
    {QName::binary(), QSize::integer(), QUnit::atom(), QIndex::integer()} | notfound.
find_quantum_field_index_in_key(#key_v1{ ast = PKAST }) ->
    find_quantum_field_index_in_key2(PKAST, 1).

%%
find_quantum_field_index_in_key2([], _) ->
    notfound;
find_quantum_field_index_in_key2([#hash_fn_v1{ mod = riak_ql_quanta,
                                               fn = quantum,
                                               args = [?SQL_PARAM{name = [X]}, Y, Z] }|_], Index) ->
    {X,Y,Z,Index};
find_quantum_field_index_in_key2([_|Tail], Index) ->
    find_quantum_field_index_in_key2(Tail, Index+1).

%%
hash_timestamp_to_quanta(QField, QSize, QUnit, QIndex, Where1) ->
    GetMaxMinFun = fun({startkey, List}, {_S, E}) ->
                           {element(3, lists:nth(QIndex, List)), E};
                      ({endkey,   List}, {S, _E}) ->
                           {S, element(3, lists:nth(QIndex, List))};
                      (_, {S, E})  ->
                           {S, E}
                   end,
    {Min1, Max1} = lists:foldl(GetMaxMinFun, {"", ""}, Where1),
    %% if the start range is not inclusive then add one and remove the
    %% start_inclusive flag. This is so that the query start key hashes to the
    %% correct quanta when it is on the boundary since the start_inclusive flag
    %% is not taken into account in the partition hashing. For example given a
    %% one second quantum `mytime > 1999` should return keys with mytime greater
    %% than 2000 but will hash to the quantum before 2000 and receive no results
    %% from it.
    case lists:keytake(start_inclusive, 1, Where1) of
        {value, {start_inclusive, false}, WhereX}  ->
            Where2 = WhereX,
            Min2 = Min1 + 1;
        _ ->
            Where2 = Where1,
            Min2 = Min1
    end,
    Max2 =
        case proplists:get_value(end_inclusive, Where2, false) of
            true  -> Max1 + 1;
            false -> Max1
        end,
    %% sanity check for the number of quanta we can handle
    MaxQueryQuanta = app_helper:get_env(riak_kv, timeseries_query_max_quanta_span, ?MAX_QUERY_QUANTA),
    NQuanta = (Max2 - Min2) div riak_ql_quanta:unit_to_millis(QSize, QUnit),
    case NQuanta < MaxQueryQuanta of
        true ->
            {_NoSubQueries, Boundaries} =
                riak_ql_quanta:quanta(Min2, Max2, QSize, QUnit),
            %% use the maximum value that has not been incremented, we still use
            %% the end_inclusive flag because the end key is not used to hash
            {ok, make_wheres(Where2, QField, Min2, Max1, Boundaries)};
        false ->
            lager:info("query spans too many quanta (~b, max ~b)", [NQuanta, MaxQueryQuanta]),
            {error, {too_many_subqueries, NQuanta, MaxQueryQuanta}}
    end.

make_wheres(Where, QField, LowerBound, UpperBound, Boundaries) when LowerBound > UpperBound ->
    make_wheres(Where, QField, UpperBound, LowerBound, Boundaries);
make_wheres(Where, QField, LowerBound, UpperBound, Boundaries) ->
    {HeadOption, TailOption, NewWhere} = extract_options(Where),
    Starts = [LowerBound | Boundaries],
    Ends   = Boundaries ++ [UpperBound],
    [HdW | Ws] = make_w2(Starts, Ends, QField, NewWhere, []),
    %% add the head options to the head
    %% add the tail options to the tail
    %% reverse again
    [TW | Rest] = lists:reverse([lists:flatten(HdW ++ [HeadOption]) | Ws]),
    _Wheres = lists:reverse([lists:flatten(TW ++ [TailOption]) | Rest]).

make_w2([], [], _QField, _Where, Acc) ->
    lists:reverse(Acc);
make_w2([Start | T1], [End | T2], QField, Where, Acc) ->
    Where2 = swap(Where, QField, startkey, Start),
    Where3 = swap(Where2, QField, endkey, End),
    make_w2(T1, T2, QField, Where, [Where3 | Acc]).

extract_options(Where) ->
    {HeadOption, W1} = case lists:keytake(start_inclusive, 1, Where) of
                           false                  -> {[], Where};
                           {value, HdO, NewWhere} -> {HdO, NewWhere}
                       end,
    {TailOption, W2} = case lists:keytake(end_inclusive, 1, W1) of
                           false                  -> {[], W1};
                           {value, TO, NewWhere2} -> {TO, NewWhere2}
                       end,
    {HeadOption, TailOption, W2}.

%% this rewrite is premised on the fact the the Query field is a timestamp
swap(Where, QField, Key, Val) ->
    {Key, Fields} = lists:keyfind(Key, 1, Where),
    NewFields = lists:keyreplace(QField, 1, Fields, {QField, timestamp, Val}),
    _NewWhere = lists:keyreplace(Key, 1, Where, {Key, NewFields}).

%% going forward the compilation and restructuring of the queries will be a big piece of work
%% for the moment we just brute force assert that the query is a timeseries SQL request
%% and go with that
compile_where(DDL, Where) ->
    try
        case check_if_timeseries(DDL, Where) of
            {error, E}   -> {error, E};
            {true, NewW} -> NewW
        end
    catch throw:V -> V
    end.

%%
quantum_field_name(DDL) ->
    case find_quantum_fields(DDL) of
        [QFieldName] ->
            QFieldName;
        [] ->
            no_quanta
    end.

%%
find_quantum_fields(?DDL{ partition_key = #key_v1{ ast = PKAST } }) ->
    [quantum_fn_to_field_name(QuantumFunc) || #hash_fn_v1{ } = QuantumFunc <- PKAST].

%%
quantum_fn_to_field_name(#hash_fn_v1{ mod = riak_ql_quanta,
                                      fn = quantum,
                                      args = [?SQL_PARAM{name = [Name]}|_ ] }) ->
    Name.

check_if_timeseries(?DDL{table = T, partition_key = PK, local_key = LK0} = DDL,
                    [W]) ->
    try
        #key_v1{ast = PartitionKeyAST} = PK,
        PartitionFields = [X || ?SQL_PARAM{name = X} <- PartitionKeyAST],
        LK = LK0#key_v1{ast = lists:sublist(LK0#key_v1.ast, length(PartitionKeyAST))},
        QuantumFieldName = quantum_field_name(DDL),
        StrippedW = strip(W, []),
        {StartW, EndW, Filter} =
            break_out_timeseries(StrippedW, PartitionFields, QuantumFieldName),
        Mod = riak_ql_ddl:make_module_name(T),
        StartKey = rewrite(LK, StartW, Mod),
        EndKey = rewrite(LK, EndW, Mod),
        case has_errors(StartKey, EndKey) of
            [] ->
                %% defaults on startkey and endkey are different
                IncStart = case includes(StartW, '>', Mod) of
                               true  -> [{start_inclusive, false}];
                               false -> []
                           end,
                IncEnd = case includes(EndW, '<', Mod) of
                             true  -> [];
                             false -> [{end_inclusive, true}]
                         end,
                RewrittenFilter = add_types_to_filter(Filter, Mod),
                WhereProps1 = lists:flatten(
                    [{startkey, StartKey},
                     {endkey,   EndKey},
                     {filter,   RewrittenFilter},
                     IncStart,
                     IncEnd]),
                WhereProps2 = check_where_clause_is_possible(DDL, WhereProps1),
                WhereProps3 = rewrite_where_with_additional_filters(
                    Mod:additional_local_key_fields(),
                    local_key_field_orders(Mod:field_orders(), PK),
                    fun Mod:get_field_type/1,
                    WhereProps2),
                {true, WhereProps3};
            Errors ->
                {error, Errors}
        end
    catch
        error:{Reason, Description} = E when is_atom(Reason), is_binary(Description) ->
            {error, E};
        error:Reason ->
            %% if it is not a known error then return the stack trace for
            %% debugging
            {error, {where_not_timeseries, Reason, erlang:get_stacktrace()}}
    end;
check_if_timeseries(?DDL{}, []) ->
    {error, {no_where_clause, ?E_NO_WHERE_CLAUSE}}.

%%
has_errors(StartKey, EndKey) ->
    HasErrors = [EX || {error, EX} <- [StartKey, EndKey]],
    case HasErrors of
        [E,E] -> E;
        [E]   -> E;
        _     -> HasErrors
    end.

%% this is pretty brutal - it is assuming this is a time series query
%% if it isn't this clause is mince
includes([], _Op, _Mod) ->
    false;
includes([{Op1, Field, _} | T], Op2, Mod) ->
    Type = Mod:get_field_type([Field]),
    case Type of
        timestamp ->
            case Op1 of
                Op2 -> true;
                _   -> false
            end;
        _ ->
            includes(T, Op2, Mod)
    end.

%% find the upper and lower bound for the time
find_timestamp_bounds(QuantumField, LocalFields) ->
    find_timestamp_bounds2(QuantumField, LocalFields, [], {undefined, undefined}).

%%
find_timestamp_bounds2(_, [], OtherFilters, BoundsAcc) ->
    {lists:reverse(OtherFilters), BoundsAcc};
find_timestamp_bounds2(QuantumFieldName, [{or_, {_, QuantumFieldName, _}, _} | _], _, _) ->
    %% if this is an or state ment, lookahead at what is being tested, the quanta
    %% cannot be tested with an OR operator
    error({time_bounds_must_use_and_op, ?E_TIME_BOUNDS_MUST_USE_AND});
find_timestamp_bounds2(QuantumFieldName, [{Op, QuantumFieldName, _} = Filter | Tail],
                       OtherFilters, BoundsAcc1) ->
    %% if there are already end bounds throw an error
    if
        Op == '>' orelse Op == '>=' ->
            find_timestamp_bounds2(
              QuantumFieldName, Tail, OtherFilters, acc_lower_bounds(Filter, BoundsAcc1));
        Op == '<' orelse Op == '<=' ->
            find_timestamp_bounds2(
              QuantumFieldName, Tail, OtherFilters, acc_upper_bounds(Filter, BoundsAcc1));
        Op == '=' orelse Op == '!=' ->
            find_timestamp_bounds2(
              QuantumFieldName, Tail, [Filter | OtherFilters], BoundsAcc1)
    end;
find_timestamp_bounds2(QuantumFieldName, [Filter | Tail], OtherFilters, BoundsAcc1) ->
    %% this filter is not on the quantum
    find_timestamp_bounds2(QuantumFieldName, Tail, [Filter | OtherFilters], BoundsAcc1).

%%
acc_lower_bounds(Filter, {undefined, U}) ->
    {Filter, U};
acc_lower_bounds(_Filter, {_L, _}) ->
    error({lower_bound_specified_more_than_once, ?E_TSMSG_DUPLICATE_LOWER_BOUND}).

%%
acc_upper_bounds(Filter, {L, undefined}) ->
    {L, Filter};
acc_upper_bounds(_Filter, {_, _U}) ->
    error({upper_bound_specified_more_than_once, ?E_TSMSG_DUPLICATE_UPPER_BOUND}).

%%
break_out_timeseries(Filters1, PartitionFields1, no_quanta) ->
    {Body, Filters2} = split_key_from_filters(PartitionFields1, Filters1),
    {Body, Body, Filters2};
break_out_timeseries(Filters1, PartitionFields1, QuantumField) when is_binary(QuantumField) ->
    case find_timestamp_bounds(QuantumField, Filters1) of
        {_, {undefined, undefined}} ->
            %% if we don't have a time range then check for a time equality
            %% filter e.g. mytime = 12345, which is rewritten as
            %% mytime >= 12345 AND mytime <= 12345
            {QEqFilters, OtherFilters} =
                lists:partition(fun({Op, F, _}) ->
                                    Op == '=' andalso F == QuantumField
                                end, Filters1),
            case QEqFilters of
                [QEqFilter] ->
                    {Body, Filters2} = split_key_from_filters(PartitionFields1, OtherFilters),
                    Starts = setelement(1, QEqFilter, '>='),
                    Ends = setelement(1, QEqFilter, '<='),
                    {[Starts | Body], [Ends | Body], Filters2};
                [] ->
                    error({incomplete_where_clause, ?E_TSMSG_NO_BOUNDS_SPECIFIED});
                [_|_] ->
                    error(
                        {cannot_have_two_equality_filters_on_quantum_without_range,
                         ?E_CANNOT_HAVE_TWO_EQUALITY_FILTERS_ON_QUANTUM_WITHOUT_RANGE})
            end;
        {_, {_, undefined}} ->
            error({incomplete_where_clause, ?E_TSMSG_NO_UPPER_BOUND});
        {_, {undefined, _}} ->
            error({incomplete_where_clause, ?E_TSMSG_NO_LOWER_BOUND});
        {_, {{_,_,{_,Starts}}, {_,_,{_,Ends}}}} when is_integer(Starts),
                                                     is_integer(Ends),
                                                     Starts > Ends ->
            error({lower_bound_must_be_less_than_upper_bound,
                   ?E_TSMSG_LOWER_BOUND_MUST_BE_LESS_THAN_UPPER_BOUND});
        {_, {{GT,_,{_,Starts}}, {LT,_,{_,Ends}}}} when is_integer(Starts),
                                                       is_integer(Ends),
                                                       ((Starts == Ends andalso (GT /= '>=' orelse LT /= '<='))
                                                        orelse
                                                        ((Starts == (Ends - 1)) andalso GT /= '>=' andalso LT /= '<=')
                                                       ) ->
            %% Two scenarios:
            %% * Upper and lower bounds are the same, in which case
            %%   both comparison operators must include the equal sign
            %% * Upper and lower bounds are adjacent, in which case
            %%   one comparison operator must include the equal sign
            error({lower_and_upper_bounds_are_equal_when_no_equals_operator,
                   ?E_TSMSG_LOWER_AND_UPPER_BOUNDS_ARE_EQUAL_WHEN_NO_EQUALS_OPERATOR});
        {_, {{'>',_,{_,Starts}}, {'<',_,{_,Ends}}}} when is_integer(Starts),
                                                         is_integer(Ends),
                                                         Starts == (Ends - 1) ->
            %% catch when the filter values for time bounds are equal but we're
            %% using greater than or less than so could never match, if >= or <=
            %% were used on either side then
            error({lower_and_upper_bounds_are_equal_when_no_equals_operator,
                   ?E_TSMSG_LOWER_AND_UPPER_BOUNDS_ARE_EQUAL_WHEN_NO_EQUALS_OPERATOR});
        {Filters2, {Starts, Ends}} ->
            %% create the keys by splitting the key filters and prepending it
            %% with the time bound.
            {Body, Filters3} = split_key_from_filters(PartitionFields1, Filters2),
            {[Starts | Body], [Ends | Body], Filters3}
    end.

%% separate the key fields from the other filters
split_key_from_filters(LocalFields, Filters) ->
    lists:mapfoldl(fun split_key_from_filters2/2, Filters, LocalFields).

%%
split_key_from_filters2([FieldName], Filters) when is_binary(FieldName) ->
    take_key_field(FieldName, Filters, []).

%%
take_key_field(FieldName, [], Acc) when is_binary(FieldName) ->
    %% check if the field exists in the clause but used the wrong operator or
    %% it never existed at all. Give a more helpful message if the wrong op was
    %% used.
    case lists:keyfind(FieldName, 2, Acc) of
        false ->
            Reason = ?E_KEY_FIELD_NOT_IN_WHERE_CLAUSE(FieldName);
        {Op, _, _} ->
            Reason = ?E_KEY_PARAM_MUST_USE_EQUALS_OPERATOR(FieldName, Op)
    end,
    error({missing_key_clause, Reason});
take_key_field(FieldName, [{'=', FieldName, _} = Field | Tail], Acc) ->
    {Field, Acc ++ Tail};
take_key_field(FieldName, [Field | Tail], Acc) ->
    take_key_field(FieldName, Tail, [Field | Acc]).

strip({and_, B, C}, Acc) -> strip(C, [B | Acc]);
strip(A, Acc)            -> [A | Acc].

add_types_to_filter(Filter, Mod) ->
    add_types2(Filter, Mod, []).

add_types2([], _Mod, Acc) ->
    make_ands(lists:reverse(Acc));
add_types2([{Op, LHS, RHS} | T], Mod, Acc) when Op =:= and_ orelse
                                                Op =:= or_  ->
    NewAcc = {Op, add_types2([LHS], Mod, []), add_types2([RHS], Mod, [])},
    add_types2(T, Mod, [NewAcc | Acc]);
add_types2([{NullOp, {identifier, Field}} | T], Mod, Acc) when NullOp =:= is_null orelse
                                                                 NullOp =:= is_not_null ->
    EqOp = case NullOp of
        is_null -> '=';
        is_not_null -> '!='
    end,
    %% cast to varchar since nullable types do not exist w/i the leveldb backend,
    %% otherwise said NULL as [] bleeds due to basic datatype selection.
    NewType = 'varchar',
    NewAcc = {EqOp, {field, Field, NewType}, {const, ?SQL_NULL}},
    add_types2(T, Mod, [NewAcc | Acc]);
add_types2([{Op, Field, {_, Val}} | T], Mod, Acc) ->
    NewType = riak_ql_ddl:get_storage_type(Mod:get_field_type([Field])),
    NewAcc = {Op, {field, Field, NewType}, {const, normalise(Val, NewType)}},
    add_types2(T, Mod, [NewAcc | Acc]).

%% the query is prevalidated so the value can only convert down to one of these
%% two values (but that may fail in the future)
normalise(Val, boolean) when is_binary(Val) ->
    case string:to_lower(binary_to_list(Val)) of
        "true"  -> true;
        "false" -> false
    end;
normalise(Val, boolean) when is_list(Val) ->
    case string:to_lower(Val) of
        "true"  -> true;
        "false" -> false
    end;
normalise(X, _) ->
    X.

%% I know, not tail recursive could stackbust
%% but not really
make_ands([]) ->
    [];
make_ands([H | []]) ->
    H;
make_ands([H | T]) ->
    {and_, H, make_ands(T)}.

%%
rewrite(#key_v1{ast = AST}, W, Mod) ->
    rewrite2(AST, W, Mod, []).

%%
rewrite2([], [], _Mod, Acc) ->
    lists:reverse(Acc);
rewrite2([], _W, _Mod, _Acc) ->
    %% the rewrite should have consumed all the passed in values
    {error, {invalid_rewrite, _W}};
rewrite2([?SQL_PARAM{name = [FieldName]} | T], Where1, Mod, Acc) ->
    Type = Mod:get_field_type([FieldName]),
    case lists:keytake(FieldName, 2, Where1) of
        false                           ->
            {error, {missing_param, ?E_MISSING_PARAM_IN_WHERE_CLAUSE(FieldName)}};
        {value, {_, _, {_, Val}}, Where2} ->
            rewrite2(T, Where2, Mod, [{FieldName, Type, Val} | Acc])
    end.

%% Functions to assist with coverage chunks that redefine quanta ranges
-spec unwrap_cover(undefined | binary()) ->
                          {ok, {undefined, undefined} |
                           {OpaqueContext::binary(), {FieldName::binary(), Range::tuple()}}} |
                          {error, invalid_coverage_context_checksum}.
unwrap_cover(undefined) ->
    {ok, {undefined, undefined}};
unwrap_cover(Cover) when is_binary(Cover) ->
    case catch riak_kv_pb_coverage:checksum_binary_to_term(Cover) of
        {ok, {Proplist, {FieldName, RangeTuple}}} ->
            {ok, {riak_kv_pb_coverage:term_to_checksum_binary(Proplist),
             {FieldName, RangeTuple}}};

        %% As of 1.6 or the equivalent merged KV version, we can start
        %% generating simpler coverage chunks for timeseries that are
        %% pure property lists instead of a tuple with the
        %% `vnode_hash'/`node' property list as first element and the
        %% local where clause parameters as second.
        {ok, Proplist} ->
            FieldName = proplists:get_value(ts_where_field, Proplist),
            RangeTuple = proplists:get_value(ts_where_range, Proplist),
            {ok, {Cover, {FieldName, RangeTuple}}};

        {error, invalid_checksum} ->
            {error, invalid_coverage_context_checksum}
    end.

update_where_for_cover(Where, undefined) ->
    Where;
update_where_for_cover(Where, {FieldName, RangeTuple}) ->
    update_where_for_cover(Where, FieldName, RangeTuple).

update_where_for_cover(Props, Field, {{StartVal, StartInclusive},
                                      {EndVal, EndInclusive}}) ->
    %% Sample data structure:
    %% 'WHERE' = [{startkey,[{<<"field1">>,varchar,<<"f1">>},
    %%                       {<<"field2">>,varchar,<<"f2">>},
    %%                       {<<"time">>,timestamp,15000}]},
    %%            {endkey,[{<<"field1">>,varchar,<<"f1">>},
    %%                     {<<"field2">>,varchar,<<"f2">>},
    %%                     {<<"time">>,timestamp,20000}]},
    %%            {filter,[]},
    %%            {end_inclusive,true}],

    %% Changes to apply:
    %%   Modify the Field 3-tuple in the startkey and endkey properties
    %%   Drop end_inclusive, start_inclusive properties
    %%   Add new end_inclusive, start_inclusive properties based on the parameters
    %%   Retain any other properties (currently only `filter')

    NewStartKeyVal = modify_where_key(proplists:get_value(startkey, Props),
                                     Field, StartVal),
    NewEndKeyVal = modify_where_key(proplists:get_value(endkey, Props),
                                   Field, EndVal),

    SlimProps =
        lists:foldl(
          fun(Prop, Acc) -> proplists:delete(Prop, Acc) end,
          Props,
          [startkey, endkey, end_inclusive, start_inclusive]),

    [{startkey, NewStartKeyVal}, {endkey, NewEndKeyVal},
     {start_inclusive, StartInclusive}, {end_inclusive, EndInclusive}] ++
        SlimProps.

modify_where_key(TupleList, Field, NewVal) ->
    {Field, FieldType, _OldVal} = lists:keyfind(Field, 1, TupleList),
    lists:keyreplace(Field, 1, TupleList, {Field, FieldType, NewVal}).

resolve_expressions(Mod, WhereAST) ->
    Acc = acc, %% not used
    riak_ql_ddl:mapfold_where_tree(
        fun (_, Op, Acc_x) when Op == and_; Op == or_ ->
                {ok, Acc_x};
            (_, Filter, Acc_x) ->
                {resolve_expressions_folder(Mod, Filter), Acc_x}
        end, Acc, WhereAST).

resolve_expressions_folder(_Mod, {ExpOp,{_,A},{_,B}}) when ExpOp == '+'; ExpOp == '*';
                                                           ExpOp == '-'; ExpOp == '/' ->
    Value =
        case ExpOp of
            '+' -> riak_ql_window_agg_fns:add(A,B);
            '*' -> riak_ql_window_agg_fns:multiply(A,B);
            '-' -> riak_ql_window_agg_fns:subtract(A,B);
            '/' -> riak_ql_window_agg_fns:divide(A,B)
        end,
    {calculated, Value};
resolve_expressions_folder(Mod, {ExpOp,FieldName,{calculated,V1}}) when is_binary(FieldName) ->
    V2 = cast_value_to_ast(Mod:get_field_type([FieldName]),V1),
    {ExpOp,FieldName,V2};
resolve_expressions_folder(_, AST) ->
    AST.

cast_value_to_ast(T, V) when (T == integer orelse T == timestamp), is_integer(V) -> {T, V};
cast_value_to_ast(T, V) when (T == integer orelse T == timestamp), is_float(V)   -> {T, erlang:round(V)};
cast_value_to_ast(double, V) when is_integer(V) -> {double, float(V)};
cast_value_to_ast(double, V) when is_float(V)   -> {double, V}.

-record(filtercheck, {name,'=','>','>=','<','<='}).

check_where_clause_is_possible(DDL, WhereProps) ->
    Filter1 = proplists:get_value(filter, WhereProps),
    {Filter2, FilterChecks} = riak_ql_ddl:mapfold_where_tree(
        fun (_, and_, Acc) ->
                {ok, Acc};
            (_, or_, Acc) ->
                {skip, Acc};
            (Conditional, Filter, Acc) ->
                check_where_clause_is_possible_fold(DDL, Conditional, Filter, Acc)
        end, [{eliminate_later,[]}], Filter1),
    ElimLater = proplists:get_value(eliminate_later, FilterChecks),
    {Filter3, _} = riak_ql_ddl:mapfold_where_tree(
        fun (_, and_, Acc) ->
                {ok, Acc};
            (_, or_, Acc) ->
                {skip, Acc};
            (_, Filter, Acc) ->
                case lists:member(Filter, ElimLater) of
                  true ->
                      {eliminate, Acc};
                  false ->
                      {Filter, Acc}
                end
        end, [], Filter2),
    lists:keystore(filter, 1, WhereProps, {filter,Filter3}).

check_where_clause_is_possible_fold(DDL, _, {'=',{field,FieldName,_},{const,?SQL_NULL}} = F, Acc) ->
    %% `IS NULL` filters
    %% if a column is marked NOT NULL, but the WHERE clause has IS NULL for that
    %% column then no results will ever be returned, so do not execute!
    case is_field_nullable(FieldName, DDL) of
        true ->
            {F, Acc};
        false ->
            throw({error, {impossible_where_clause, << >>}})
    end;
check_where_clause_is_possible_fold(DDL, _, {'!=',{field,FieldName,_},{const,?SQL_NULL}} = F, Acc) ->
    %% `NOT NULL` filters
    %% if column is marked NOT NULL, and the WHERE clause has IS NOT NULL for
    %% that column then we can eliminate it, and reduce the filter, maybe to
    %% nothing which means leveldb would not have to decode the rows!
    case is_field_nullable(FieldName, DDL) of
        true ->
            {F, Acc};
        false ->
            {eliminate, Acc}
    end;
check_where_clause_is_possible_fold(_, _, {'=',{field,FieldName,_},{const,EqVal}} = F, Acc) ->
    case find_filter_check(FieldName, Acc) of
        #filtercheck{'=' = F} ->
            %% this filter has been specified twice so remove the second occurence
            {eliminate, Acc};
        #filtercheck{'>' = {_,_,{const,GtVal}} = GtF} = Check1 when GtVal < EqVal ->
            %% query like `a = 10 AND a > 8` we can eliminate the greater than
            %% clause because if a to be 10 it must also be greater than 8
            Acc2 = append_to_eliminate_later(GtF, Acc),
            Check2 = Check1#filtercheck{'>' = undefined, '=' = F},
            {F, lists:keystore(FieldName, #filtercheck.name, Acc2, Check2)};
        #filtercheck{'>=' = {_,_,{const,GteVal}} = GteF} = Check1 when GteVal < EqVal ->
            %% query like `a = 10 AND a > 8` we can eliminate the greater than
            %% clause because if a to be 10 it must also be greater than 8
            Acc2 = append_to_eliminate_later(GteF, Acc),
            Check2 = Check1#filtercheck{'>=' = undefined, '=' = F},
            {F, lists:keystore(FieldName, #filtercheck.name, Acc2, Check2)};
        #filtercheck{'<' = {_,_,{const,LtVal}}} when LtVal =< EqVal ->
            %% query requires a column to be equal to a value AND less than that
            %% value which is impossible
            throw({error, {impossible_where_clause, << >>}});
        #filtercheck{'<=' = {_,_,{const,LteVal}} = LteF} = Check1 when LteVal >= EqVal ->
            %% query like `a = 10 AND a <= 10` the less than or equals can be
            %% eliminated because it is already captured in the equality filter
            Acc2 = append_to_eliminate_later(LteF, Acc),
            Check2 = Check1#filtercheck{'<=' = undefined, '=' = F},
            {F, lists:keystore(FieldName, #filtercheck.name, Acc2, Check2)};
        #filtercheck{'=' = F_x} when F_x /= undefined ->
            %% there are two different checks on the same column, for equality
            %% this can never be satisfied.
            throw({error, {impossible_where_clause, << >>}});
        #filtercheck{'<=' = {_,_,{const,LteVal}}} when LteVal < EqVal ->
            %% query like `a = 10 AND a <= 8`
            throw({error, {impossible_where_clause, << >>}});
        #filtercheck{'=' = undefined} = Check1 ->
            %% this is the first equality check so just record it
            Check2 = Check1#filtercheck{'=' = F},
            {F, lists:keystore(FieldName, #filtercheck.name, Acc, Check2)}
    end;
check_where_clause_is_possible_fold(_, _, {'>',{field,FieldName,_},{const,GtVal}} = F, Acc) ->
    case find_filter_check(FieldName, Acc) of
        #filtercheck{'>' = F} ->
            %% this filter has been specified twice so remove the second occurence
            {eliminate, Acc};
        #filtercheck{'=' = {_,_,{const,EqVal}}} when GtVal >= EqVal ->
            %% query like `a = 10 AND a > 10` cannot be satisfied
            throw({error, {impossible_where_clause, << >>}});
        #filtercheck{'=' = {_,_,{const,EqVal}}} when GtVal < EqVal ->
            %% query like `a = 10 AND a > 8` we can eliminate the greater than
            %% clause because if a to be 10 it must also be greater than 8
            {eliminate, Acc};
        #filtercheck{'>=' = {_,_,{const,GteVal}} = F_x} = Check1 when GtVal >= GteVal ->
            %% query like `a >= 8 AND a > 10` we can eliminate the lesser clause
            %% because if the value must be greater than 10 it can't be 8 or 9.
            Check2 = Check1#filtercheck{'>' = F, '>=' = undefined},
            Acc2 = store_filter_check(Check2, Acc),
            Acc3 = append_to_eliminate_later(F_x, Acc2),
            {F,Acc3};
        #filtercheck{'>=' = {_,_,{const,GteVal}}} when GtVal < GteVal ->
            %% query like `b >= 10 AND b > 9`, the previous >= clause should be
            %% eliminated on the second pass
            {eliminate, Acc};
        #filtercheck{'>' = undefined} = Check1 ->
            %% this is the first greater than check so just record it
            Check2 = Check1#filtercheck{'>' = F},
            {F, lists:keystore(FieldName, #filtercheck.name, Acc, Check2)};
        #filtercheck{'>' = F_x} = Check1 when F_x < F ->
            %% eliminate the lower > value for this column
            Check2 = Check1#filtercheck{'>' = F},
            Acc2 = store_filter_check(Check2, Acc),
            Acc3 = append_to_eliminate_later(F_x, Acc2),
            {F,Acc3};
        #filtercheck{'>' = F_x} when F_x > F ->
            %% we already have a filter that is higher than this one, so
            %% eliminate
            {eliminate, Acc}
    end;
check_where_clause_is_possible_fold(_, _, {'>=',{field,FieldName,_},{const,GteVal}} = F, Acc) ->
    case find_filter_check(FieldName, Acc) of
        #filtercheck{'=' = {_,_,{const,EqVal}}} when GteVal =< EqVal ->
            %% query like `a = 10 AND a >= 8` we can eliminate the greater than
            %% or equal to clause because if a to be 10 it must also be greater
            %% than 8
            {eliminate, Acc};
        #filtercheck{'=' = {_,_,{const,EqVal}}} when GteVal > EqVal ->
            %% query like `a = 10 AND a >= 11` cannot be satisfied
            throw({error, {impossible_where_clause, << >>}});
        #filtercheck{'>' = {_,_,{const,GtVal}} = F_x} = Check1 when GtVal < GteVal ->
            %% query like `a > 6 AND a >= 8` we can eliminate the lesser '>' filter
            Check2 = Check1#filtercheck{'>=' = F},
            Acc2 = store_filter_check(Check2, Acc),
            Acc3 = append_to_eliminate_later(F_x, Acc2),
            {F, Acc3};
        #filtercheck{'>' = {_,_,{const,GtVal}}} when GtVal >= GteVal ->
            %% we already have a filter that is higher than the second one
            {eliminate, Acc};
        #filtercheck{'>=' = undefined} = Check1 ->
            %% this is the first equality check so just record it
            {F, store_filter_check(Check1#filtercheck{'>=' = F}, Acc)};
        #filtercheck{'>=' = F} ->
            %% this filter has been specified twice so remove the second occurence
            {eliminate, Acc};
        #filtercheck{'>=' = F_x} = Check1 when F_x < F ->
            %% we already have a filter that is a lower value so eliminate it
            Check2 = Check1#filtercheck{'>=' = F},
            Acc2 = store_filter_check(Check2, Acc),
            Acc3 = append_to_eliminate_later(F_x, Acc2),
            {F, Acc3};
        #filtercheck{'>=' = F_x} when F_x > F ->
            %% we already have a filter that is higher than this one
            {eliminate, Acc}
    end;
check_where_clause_is_possible_fold(_, _, {'<',{field,FieldName,_},{const,LtVal}} = F, Acc) ->
    case find_filter_check(FieldName, Acc) of
        #filtercheck{'<=' = {_,_,{const,LteVal}} = F_x} = Check1 when LteVal >= LtVal ->
            %% query like `a <= 10 AND a < 10`, less than or equal is eliminated
            Check2 = Check1#filtercheck{'<' = F, '<=' = undefined},
            Acc2 = store_filter_check(Check2, Acc),
            Acc3 = append_to_eliminate_later(F_x, Acc2),
            {F, Acc3};
        #filtercheck{'<=' = {_,_,{const,LteVal}}} when LteVal < LtVal ->
            {eliminate, Acc};
        #filtercheck{'=' = {_,_,{const,EqVal}}} when LtVal > EqVal ->
            %% existing equality check is less, eliminate this `>` filter.
            {eliminate, Acc};
        #filtercheck{'=' = {_,_,{const,EqVal}}} when LtVal =< EqVal ->
            %% query requires a column to be equal to a value AND less than that
            %% value which is impossible
            throw({error, {impossible_where_clause, << >>}});
        #filtercheck{'<' = F} ->
            %% duplicate < filter
            {eliminate, Acc};
        #filtercheck{'<' = undefined} = Check1 ->
            %% this is the first less than check so just record it
            Check2 = Check1#filtercheck{'<' = F},
            {F, lists:keystore(FieldName, #filtercheck.name, Acc, Check2)};
        #filtercheck{'<' = F_x} when F_x < F ->
            %% we already have a filter that is higher than this one,
            %% which we can eliminate. Store it and eliminate it on the second
            %% pass since it has already been iterated
            {eliminate, Acc};
        #filtercheck{'<' = F_x} = Check1 when F_x > F ->
            %% we already have a filter that is higher than this one, and so
            %% includes it so we can safely eliminate this one.
            Check2 = Check1#filtercheck{'<' = F},
            Acc2 = store_filter_check(Check2, Acc),
            Acc3 = append_to_eliminate_later(F_x, Acc2),
            {F, Acc3}
    end;
check_where_clause_is_possible_fold(_, _, {'<=',{field,FieldName,_},{const,LteVal}} = F, Acc) ->
    case find_filter_check(FieldName, Acc) of
        #filtercheck{'<=' = F} ->
            %% duplicate <= filter
            {eliminate, Acc};
        #filtercheck{'=' = {_,_,{const,EqVal}}} when LteVal >= EqVal ->
            %% query like `a = 10 AND a <= 10` the less than or equals can be
            %% eliminated because it is already captured in the equality filter
            {eliminate, Acc};
        #filtercheck{'=' = {_,_,{const,EqVal}}} when LteVal < EqVal ->
            %% query like `a = 10 AND a <= 8`
            throw({error, {impossible_where_clause, << >>}});
        #filtercheck{'<' = {_,_,{const,LtVal}}} when LteVal >= LtVal ->
            %% query like `a < 10 AND a <= 10`
            {eliminate, Acc};
        #filtercheck{'<' = {_,_,{const,LtVal}} = F_x} = Check1 when LteVal < LtVal ->
            %% query like `a < 11 AND a <= 10`
            Check2 = Check1#filtercheck{'<' = undefined, '<=' = F},
            Acc2 = store_filter_check(Check2, Acc),
            Acc3 = append_to_eliminate_later(F_x, Acc2),
            {F, Acc3};
        #filtercheck{'<=' = undefined} = Check1 ->
            %% this is the first less than check so just record it
            Check2 = Check1#filtercheck{'<=' = F},
            {F, lists:keystore(FieldName, #filtercheck.name, Acc, Check2)}
    end;
check_where_clause_is_possible_fold(_, _, Filter, Acc) ->
    {Filter, Acc}.

append_to_eliminate_later(Filter, Acc) ->
    ElimLater = proplists:get_value(eliminate_later, Acc),
    lists:keystore(eliminate_later, 1, Acc, {eliminate_later, [Filter|ElimLater]}).

store_filter_check(#filtercheck{name = FieldName} = Check, Acc) ->
    lists:keystore(FieldName, #filtercheck.name, Acc, Check).

%% TODO put this in the table helper module
is_field_nullable(FieldName, ?DDL{fields = Fields}) when is_binary(FieldName)->
    #riak_field_v1{optional = Optional} = lists:keyfind(FieldName, #riak_field_v1.name, Fields),
    (Optional == true).

find_filter_check(FieldName, Acc) when is_binary(FieldName) ->
    case lists:keyfind(FieldName, #filtercheck.name, Acc) of
      false ->
          #filtercheck{name=FieldName};
      Val ->
          Val
    end.

%% tl;dr put filters that test equality of columns in the local key but not in
%% in the partition key, in the star and end key.
%%
%% PRIMARY KEY((quantum(a,1,'m')),a,b)
%%
%% SELECT * FROM table WHERE a > 2 and a < 6 AND b = 5
%%
%% Instead of putting b just in the filter, put it in the start and end keys.
%% This narrows the range from everything between {2,_} and {6,_} to everyting
%% between {2,5} and {6,5}.
%%
%% For equality filters, it is not safe to remove the filter, because {3,7} is
%% also in the range but should not be returned because only rows where b = 5
%% are correct for this query.
rewrite_where_with_additional_filters([], _, _, WhereProps) ->
    WhereProps;
rewrite_where_with_additional_filters(AdditionalFields, FieldOrders, ToKeyTypeFn, WhereProps) when is_list(WhereProps) ->
    SKey1 = proplists:get_value(startkey, WhereProps),
    EKey1 = proplists:get_value(endkey, WhereProps),
    SInc1 = proplists:get_value(start_inclusive, WhereProps),
    EInc1 = proplists:get_value(end_inclusive, WhereProps),
    Filter = proplists:get_value(filter, WhereProps),
    AdditionalFilter = find_filters_on_additional_local_key_fields(
        AdditionalFields, Filter),
    {SKey2, SInc2} = rewrite_start_key_with_filters(
        AdditionalFields, FieldOrders, ToKeyTypeFn, AdditionalFilter, SKey1, SInc1),
    {EKey2, EInc2} = rewrite_end_key_with_filters(
        AdditionalFields, FieldOrders, ToKeyTypeFn, AdditionalFilter, EKey1, EInc1),
    lists:foldl(
        fun({K,V},Acc) -> store_to_where_props(K,V,Acc) end, WhereProps,
        [{startkey,SKey2}, {endkey,EKey2},
         {start_inclusive,SInc2}, {end_inclusive,EInc2}]).

store_to_where_props(Key, Val, WhereProps) when Val /= undefined ->
    lists:keystore(Key, 1, WhereProps, {Key, Val});
store_to_where_props(_, _, WhereProps) ->
    WhereProps.

rewrite_start_key_with_filters([], _, _, _, SKey, SInc) ->
    {SKey, SInc};
rewrite_start_key_with_filters([AddFieldName|Tail], [Order|TailOrder], ToKeyTypeFn, Filter, SKey, SInc1) when is_binary(AddFieldName) ->
    case proplists:get_value(AddFieldName, Filter) of
        {Op,_,_} = F  when Op == '=' orelse (Order == ascending andalso (Op == '>'orelse Op == '>='))
                                     orelse (Order == descending andalso (Op == '<'orelse Op == '<=')) ->
            SKeyElem = to_key_elem(ToKeyTypeFn, F),
            %% if the quantum was inclusive, make sure we stay inclusive or
            %% the quantum boundary is modified later on
            SInc2 = ((SInc1 /= false) or is_inclusive_op(Op)),
            rewrite_start_key_with_filters(
                Tail, TailOrder, ToKeyTypeFn, Filter, SKey++[SKeyElem], SInc2);
        _ ->
            %% there is no filter for the next additional field so give up! The
            %% filters must be consecutive, we can't have a '_' inbetween
            %% values
            {SKey, SInc1}
    end.

rewrite_end_key_with_filters([], _, _, _, EKey, EInc) ->
    {EKey, EInc};
rewrite_end_key_with_filters([AddFieldName|Tail], [Order|TailOrder], ToKeyTypeFn, Filter, EKey, EInc1) when is_binary(AddFieldName) ->
    case proplists:get_value(AddFieldName, Filter) of
        {Op,_,_} = F  when Op == '=' orelse (Order == ascending andalso  (Op == '<' orelse Op == '<='))
                                     orelse (Order == descending andalso  (Op == '>' orelse Op == '>=')) ->
            EKeyElem = to_key_elem(ToKeyTypeFn, F),
            %% if the quantum was inclusive, make sure we stay inclusive or
            %% the quantum boundary is modified later on
            EInc2 = ((EInc1 /= false) or is_inclusive_op(Op)),
            rewrite_end_key_with_filters(
                Tail, TailOrder, ToKeyTypeFn, Filter, EKey++[EKeyElem], EInc2);
        _ ->
            %% there is no filter for the next additional field so give up! The
            %% filters must be consecutive, we can't have a '_' inbetween
            %% values
            {EKey, EInc1}
    end.

is_inclusive_op('=')  -> true;
is_inclusive_op('>')  -> false;
is_inclusive_op('>=') -> true;
is_inclusive_op('<') -> false;
is_inclusive_op('<=') -> true.

%% Convert a filter to a start/end key element
to_key_elem(ToKeyTypeFn, {_,{field,FieldName,_},{_,Val}}) ->
    {FieldName,ToKeyTypeFn([FieldName]),Val}.

%% Return filters where the column is in the local key but not the partition key
find_filters_on_additional_local_key_fields(AdditionalFields, Where) ->
    try
        riak_ql_ddl:fold_where_tree(
            fun(Conditional, Filter, Acc) ->
                find_filters_on_additional_local_key_fields_folder(Conditional, Filter, AdditionalFields, Acc)
            end, [], Where)
    catch throw:Val -> Val %% a throw means the function wanted to exit immediately
    end.

%%
find_filters_on_additional_local_key_fields_folder(or_,_,_,_) ->
    %% we cannot support filters using OR, because keys must be a singular value
    throw([]);
find_filters_on_additional_local_key_fields_folder(_, {'!=',_,_}, _, Acc) ->
    %% we can't support additional NOT filters on the key
    Acc;
find_filters_on_additional_local_key_fields_folder(_, {_,{field,Name,_},_} = F, AdditionalFields, Acc) when is_binary(Name) ->
    case lists:member(Name, AdditionalFields) of
        true ->
            [{Name, F}|Acc];
        false ->
            Acc
    end.

%% -------------------------------------------------------------------
%% TESTS
%% -------------------------------------------------------------------

-ifdef(TEST).
-include_lib("eunit/include/eunit.hrl").

-define(
    assertPropsEqual(Expected1, Actual1),
    Expected2 = lists:sort(Expected1),
    Actual2 = lists:sort(Actual1),
    ?assertEqual(lists:sort(Expected2), lists:sort(Actual2))
).

%%
%% Helper Fns for unit tests
%%

-define(MIN, 60 * 1000).
-define(NAME, "time").

is_query_valid(?DDL{table = Table} = DDL, Q) ->
    Mod = riak_ql_ddl:make_module_name(Table),
    riak_ql_ddl:is_query_valid(Mod, DDL, riak_kv_ts_util:sql_record_to_tuple(Q)).

get_query(String) ->
    get_query(String, undefined).
get_query(String, Cover) ->
    Lexed = riak_ql_lexer:get_tokens(String),
    {ok, Q} = riak_ql_parser:parse(Lexed),
    riak_kv_ts_util:build_sql_record(select, Q, [{cover, Cover}]).

get_long_ddl() ->
    SQL = "CREATE TABLE GeoCheckin " ++
        "(geohash varchar not null, " ++
        "location varchar not null, " ++
        "user varchar not null, " ++
        "extra sint64 not null, " ++
        "more double not null, " ++
        "time timestamp not null, " ++
        "myboolean boolean not null," ++
        "weather varchar not null, " ++
        "temperature varchar, " ++
        "PRIMARY KEY((location, user, quantum(time, 15, 's')), " ++
        "location, user, time))",
    get_ddl(SQL).

get_standard_ddl() ->
    get_ddl(
      "CREATE TABLE GeoCheckin "
      "(geohash varchar not null, "
      "location varchar not null, "
      "user varchar not null, "
      "time timestamp not null, "
      "weather varchar not null, "
      "temperature varchar, "
      "PRIMARY KEY((location, user, quantum(time, 15, 's')), "
      "location, user, time))").

get_ddl(SQL) ->
    Lexed = riak_ql_lexer:get_tokens(SQL),
    {ddl, DDL, _WithProps} = riak_ql_parser:ql_parse(Lexed),
    {module, _Module} = riak_ql_ddl_compiler:compile_and_load_from_tmp(DDL),
    DDL.

get_standard_pk() ->
    #key_v1{ast = [
                   ?SQL_PARAM{name = [<<"location">>]},
                   ?SQL_PARAM{name = [<<"user">>]},
                   #hash_fn_v1{mod = riak_ql_quanta,
                               fn = quantum,
                               args = [
                                       ?SQL_PARAM{name = [<<"time">>]},
                                       15,
                                       s
                                      ],
                               type = timestamp}
                  ]
           }.

get_standard_lk() ->
    #key_v1{ast = [
                   ?SQL_PARAM{name = [<<"location">>]},
                   ?SQL_PARAM{name = [<<"user">>]},
                   ?SQL_PARAM{name = [<<"time">>]}
                  ]}.

%%
%% Unit tests
%%

%%
%% tests for adding type information and rewriting filters
%%

simple_filter_typing_test() ->
    ?DDL{table = T} = get_long_ddl(),
    Mod = riak_ql_ddl:make_module_name(T),
    Filter = [
              {or_,
               {'=', <<"weather">>, {word, <<"yankee">>}},
               {and_,
                {'=', <<"geohash">>,     {word, <<"erko">>}},
                {'=', <<"temperature">>, {word, <<"yelp">>}}
               }
              },
              {'=', <<"extra">>, {int, 1}}
             ],
    Got = add_types_to_filter(Filter, Mod),
    Expected = {and_,
                {or_,
                 {'=', {field, <<"weather">>, varchar}, {const, <<"yankee">>}},
                 {and_,
                  {'=', {field, <<"geohash">>,     varchar}, {const, <<"erko">>}},
                  {'=', {field, <<"temperature">>, varchar}, {const, <<"yelp">>}}
                 }
                },
                {'=', {field, <<"extra">>, sint64}, {const, 1}}
               },
    ?assertEqual(Expected, Got).

%%
%% test for IS [NOT] NULL filters
%%
is_null_filter_typing_test() ->
    ?DDL{table = T} = get_long_ddl(),
    Mod = riak_ql_ddl:make_module_name(T),
    Filter = [
               {and_,
                   {is_null, {identifier, <<"weather">>}},
                   {is_not_null, {identifier, <<"temperature">>}}
               }
             ],
    Got = add_types_to_filter(Filter, Mod),
    Expected = {and_,
                {'=', {field, <<"weather">>, varchar}, {const, ?SQL_NULL}},
                {'!=', {field, <<"temperature">>, varchar}, {const, ?SQL_NULL}}
               },
    ?assertEqual(Expected, Got).

%%
%% rewrite passing tests
%%
%% success here is because the where clause covers the entire local key
%% we have enough info to build a range scan
%%
simple_rewrite_test() ->
    ?DDL{table = T} = get_standard_ddl(),
    Mod = riak_ql_ddl:make_module_name(T),
    LK  = #key_v1{ast = [
                         ?SQL_PARAM{name = [<<"geohash">>]},
                         ?SQL_PARAM{name = [<<"time">>]}
                        ]},
    W   = [
           {'=', <<"geohash">>, {word, "yardle"}},
           {'>', <<"time">>,    {int,   678}}
          ],
    Exp = [
           {<<"geohash">>,  varchar,   "yardle"},
           {<<"time">>,     timestamp, 678}
          ],
    Got = rewrite(LK, W, Mod),
    ?assertEqual(Exp, Got).

%%
%% rewrite failing tests
%%
%% failure is because the where clause does NOT cover the
%% local key - there is no enough info for a range scan
%%
simple_rewrite_fail_1_test() ->
    ?DDL{table = T} = get_standard_ddl(),
    Mod = riak_ql_ddl:make_module_name(T),
    LK  = #key_v1{ast = [
                         ?SQL_PARAM{name = [<<"geohash">>]},
                         ?SQL_PARAM{name = [<<"user">>]}
                        ]},
    W   = [
           {'=', <<"geohash">>, {"word", "yardle"}}
          ],
    ?assertEqual(
       {error, {missing_param, ?E_MISSING_PARAM_IN_WHERE_CLAUSE("user")}},
       rewrite(LK, W, Mod)
      ).

simple_rewrite_fail_2_test() ->
    ?DDL{table = T} = get_standard_ddl(),
    Mod = riak_ql_ddl:make_module_name(T),
    LK  = #key_v1{ast = [
                         ?SQL_PARAM{name = [<<"geohash">>]},
                         ?SQL_PARAM{name = [<<"user">>]}
                        ]},
    W   = [
           {'=', <<"user">>, {"word", "yardle"}}
          ],
    ?assertEqual(
       {error, {missing_param, ?E_MISSING_PARAM_IN_WHERE_CLAUSE("geohash")}},
       rewrite(LK, W, Mod)
      ).

simple_rewrite_fail_3_test() ->
    ?DDL{table = T} = get_standard_ddl(),
    Mod = riak_ql_ddl:make_module_name(T),
    LK  = #key_v1{ast = [
                         ?SQL_PARAM{name = [<<"geohash">>]},
                         ?SQL_PARAM{name = [<<"user">>]},
                         ?SQL_PARAM{name = [<<"temperature">>]}
                        ]},
    W   = [
           {'=', <<"geohash">>, {"word", "yardle"}}
          ],
    %% TODO only returns error info about the first missing param, temperature
    %%      should also be in the error message.
    ?assertEqual(
       {error, {missing_param, ?E_MISSING_PARAM_IN_WHERE_CLAUSE("user")}},
       rewrite(LK, W, Mod)
      ).

%%
%% complete query passing tests
%%

simplest_test() ->
    DDL = get_standard_ddl(),
    Query =
        "select weather from GeoCheckin where time > 3000"
        " and time < 5000 and user = 'user_1' and location = 'San Francisco'",
    {ok, Q} = get_query(Query),
    true = is_query_valid(DDL, Q),
    [ExpectedWhere] =
        test_data_where_clause(<<"San Francisco">>, <<"user_1">>, [{3001, 5000}]),
    {ok, [?SQL_SELECT{ 'WHERE'       = WhereVal,
                       partition_key = PK,
                       local_key     = LK }]} = compile(DDL, Q),
    ?assertEqual(get_standard_pk(), PK),
    ?assertEqual(get_standard_lk(), LK),
    ?assertEqual(ExpectedWhere, WhereVal).

simple_with_filter_1_test() ->
    {ok, Q} = get_query(
                "SELECT weather FROM GeoCheckin "
                "WHERE time > 3000 AND time < 5000 "
                "AND user = 'user_1' AND location = 'Scotland' "
                "AND weather = 'yankee'"
               ),
    DDL = get_standard_ddl(),
    true = is_query_valid(DDL, Q),
    [[StartKey, EndKey |_]] =
        test_data_where_clause(<<"Scotland">>, <<"user_1">>, [{3001, 5000}]),
    ExpectedWhere = [
             StartKey,
             EndKey,
             {filter, {'=', {field, <<"weather">>, varchar}, {const, <<"yankee">>}}}
            ],
    {ok, [?SQL_SELECT{ 'WHERE'       = WhereVal,
                       partition_key = PK,
                       local_key     = LK }]} = compile(DDL, Q),
    ?assertEqual(get_standard_pk(), PK),
    ?assertEqual(get_standard_lk(), LK),
    ?assertEqual(ExpectedWhere, WhereVal).

simple_with_filter_2_test() ->
    {ok, Q} = get_query(
                "SELECT weather FROM GeoCheckin "
                "WHERE time >= 3000 AND time < 5000 "
                "AND user = 'user_1' AND location = 'Scotland' "
                "AND weather = 'yankee'"
               ),
    DDL = get_standard_ddl(),
    true = is_query_valid(DDL, Q),
    [[StartKey, EndKey |_]] =
        test_data_where_clause(<<"Scotland">>, <<"user_1">>, [{3000, 5000}]),
    ExpectedWhere = [
             StartKey,
             EndKey,
             {filter,   {'=', {field, <<"weather">>, varchar}, {const, <<"yankee">>}}}
            ],
    {ok, [?SQL_SELECT{ 'WHERE'       = WhereVal,
                       partition_key = PK,
                       local_key     = LK }]} = compile(DDL, Q),
    ?assertEqual(get_standard_pk(), PK),
    ?assertEqual(get_standard_lk(), LK),
    ?assertEqual(ExpectedWhere, WhereVal).

simple_with_filter_3_test() ->
    {ok, Q} = get_query(
                "SELECT weather FROM GeoCheckin "
                "WHERE time > 3000 AND time <= 5000 "
                "AND user = 'user_1' AND location = 'Scotland' "
                "AND weather = 'yankee'"
               ),
    DDL = get_standard_ddl(),
    true = is_query_valid(DDL, Q),
    [[StartKey, EndKey |_]] =
        test_data_where_clause(<<"Scotland">>, <<"user_1">>, [{3001, 5000}]),
    PK = get_standard_pk(),
    LK = get_standard_lk(),
    ExpectedWhere = [
             StartKey,
             EndKey,
             {filter, {'=', {field, <<"weather">>, varchar}, {const, <<"yankee">>}}},
             {end_inclusive, true}
            ],
    {ok, [?SQL_SELECT{ 'WHERE'       = WhereVal,
                       partition_key = PK,
                       local_key     = LK }]} = compile(DDL, Q),
    ?assertEqual(get_standard_pk(), PK),
    ?assertEqual(get_standard_lk(), LK),
    ?assertEqual(ExpectedWhere, WhereVal).

simple_with_2_field_filter_test() ->
    {ok, Q} = get_query(
                "select weather from GeoCheckin "
                "where time > 3000 and time < 5000 "
                "and user = 'user_1' and location = 'Scotland' "
                "and weather = 'yankee' "
                "and temperature = 'yelp'"
               ),
    DDL = get_standard_ddl(),
    true = is_query_valid(DDL, Q),
    [[StartKey, EndKey |_]] =
        test_data_where_clause(<<"Scotland">>, <<"user_1">>, [{3001, 5000}]),
    ExpectedWhere = [
             StartKey,
             EndKey,
             {filter,
              {and_,
               {'=', {field, <<"weather">>, varchar}, {const, <<"yankee">>}},
               {'=', {field, <<"temperature">>, varchar}, {const, <<"yelp">>}}
              }
             }
            ],
    {ok, [?SQL_SELECT{ 'WHERE'       = WhereVal,
                       partition_key = PK,
                       local_key     = LK }]} = compile(DDL, Q),
    ?assertEqual(get_standard_pk(), PK),
    ?assertEqual(get_standard_lk(), LK),
    ?assertEqual(ExpectedWhere, WhereVal).

complex_with_4_field_filter_test() ->
    Query =
        "select weather from GeoCheckin where"
        " time > 3000 and time < 5000 and user = 'user_1'"
        " and location = 'Scotland' and extra = 1"
        " and (weather = 'yankee' or (temperature = 'yelp' and geohash = 'erko'))",
    {ok, Q} = get_query(Query),
    DDL = get_long_ddl(),
    true = is_query_valid(DDL, Q),
    [[Start, End | _]] =
        test_data_where_clause(<<"Scotland">>, <<"user_1">>, [{3001, 5000}]),
    ExpectedWhere = [
              Start, End,
              {filter,
               {and_,
                {or_,
                 {'=', {field, <<"weather">>, varchar}, {const, <<"yankee">>}},
                 {and_,
                  {'=', {field, <<"geohash">>,     varchar}, {const, <<"erko">>}},
                  {'=', {field, <<"temperature">>, varchar}, {const, <<"yelp">>}} }
                },
                {'=', {field, <<"extra">>, sint64}, {const, 1}}
               }
              }
             ],
    {ok, [?SQL_SELECT{ 'WHERE'       = WhereVal,
                       partition_key = PK,
                       local_key     = LK }]} = compile(DDL, Q),
    ?assertEqual(get_standard_pk(), PK),
    ?assertEqual(get_standard_lk(), LK),
    ?assertEqual(ExpectedWhere, WhereVal).

complex_with_boolean_rewrite_filter_test() ->
    DDL = get_long_ddl(),
    {ok, Q} = get_query(
                "SELECT weather FROM GeoCheckin "
                "WHERE time > 3000 AND time < 5000 "
                "AND user = 'user_1' AND location = 'Scotland' "
                "AND (myboolean = False OR myboolean = tRue)"),
    true = is_query_valid(DDL, Q),
    [[StartKey, EndKey |_]] =
        test_data_where_clause(<<"Scotland">>, <<"user_1">>, [{3001, 5000}]),
    ExpectedWhere = [
             StartKey,
             EndKey,
             {filter,
              {or_,
               {'=', {field, <<"myboolean">>, boolean}, {const, false}},
               {'=', {field, <<"myboolean">>, boolean}, {const, true}}
              }
             }
            ],
    {ok, [?SQL_SELECT{ 'WHERE'       = WhereVal,
                       partition_key = PK,
                       local_key     = LK }]} = compile(DDL, Q),
    ?assertEqual(get_standard_pk(), PK),
    ?assertEqual(get_standard_lk(), LK),
    ?assertEqual(ExpectedWhere, WhereVal).

%% got for 3 queries to get partition ordering problems flushed out
simple_spanning_boundary_test() ->
    DDL = get_standard_ddl(),
    {ok, Q} = get_query(
                "select weather from GeoCheckin"
                " where time >= 3000 and time < 31000"
                " and user = 'user_1' and location = 'Scotland'"),
    true = is_query_valid(DDL, Q),
    %% get basic query
    %% now make the result - expecting 3 queries
    [Where1, Where2, Where3] =
        test_data_where_clause(<<"Scotland">>, <<"user_1">>,
                               [{3000, 15000}, {15000, 30000}, {30000, 31000}]),
    PK = get_standard_pk(),
    LK = get_standard_lk(),
    ?assertMatch({ok, [
                       ?SQL_SELECT{
                          'WHERE'       = Where1,
                          partition_key = PK,
                          local_key     = LK},
                       ?SQL_SELECT{
                          'WHERE'       = Where2,
                          partition_key = PK,
                          local_key     = LK},
                       ?SQL_SELECT{
                          'WHERE'       = Where3,
                          partition_key = PK,
                          local_key     = LK}
                      ]},
                 compile(DDL, Q)
                ).

%% Values right at quanta edges are tricky. Make sure we're not
%% missing them: we should be generating two queries instead of just
%% one.
boundary_quanta_test() ->
    DDL = get_standard_ddl(),
    Query =
        "select weather from GeoCheckin"
        " where time >= 14000 and time <= 15000"
        " and user = 'user_1' and location = 'Scotland'",
    {ok, Q} = get_query(Query),
    true = is_query_valid(DDL, Q),
    %% get basic query
    Actual = compile(DDL, Q),
    ?assertEqual(2, length(element(2, Actual))).

test_data_where_clause(Family, Series, StartEndTimes) ->
    Fn =
        fun({Start, End}) ->
                [
                 {startkey,        [
                                    {<<"location">>, varchar, Family},
                                    {<<"user">>, varchar,    Series},
                                    {<<"time">>, timestamp, Start}
                                   ]},
                 {endkey,          [
                                    {<<"location">>, varchar, Family},
                                    {<<"user">>, varchar,    Series},
                                    {<<"time">>, timestamp, End}
                                   ]},
                 {filter, []}
                ]
        end,
    [Fn(StartEnd) || StartEnd <- StartEndTimes].

%% check for spanning precision (same as above except selection range
%% is exact multiple of quantum size)
simple_spanning_boundary_precision_test() ->
    DDL = get_standard_ddl(),
    Query =
        "select weather from GeoCheckin"
        " where time >= 3000 and time < 30000"
        " and user = 'user_1' and location = 'Scotland'",
    {ok, Q} = get_query(Query),
    true = is_query_valid(DDL, Q),
    %% now make the result - expecting 2 queries
    [Where1, Where2] =
        test_data_where_clause(<<"Scotland">>, <<"user_1">>, [{3000, 15000}, {15000, 30000}]),
    _PK = get_standard_pk(),
    _LK = get_standard_lk(),
    {ok, [Select1, Select2]} = compile(DDL, Q),
    ?assertEqual(
        [Where1, Where2],
        [Select1?SQL_SELECT.'WHERE', Select2?SQL_SELECT.'WHERE']
    ),
    ?assertEqual(
        [get_standard_pk(), get_standard_pk()],
        [Select1?SQL_SELECT.partition_key, Select2?SQL_SELECT.partition_key]
    ),
    ?assertEqual(
        [get_standard_lk(), get_standard_lk()],
        [Select1?SQL_SELECT.local_key, Select2?SQL_SELECT.local_key]
    ).

%%
%% test failures
%%

simplest_compile_once_only_fail_test() ->
    DDL = get_standard_ddl(),
    Query =
        "select weather from GeoCheckin where"
        " time >= 3000 and time < 5000"
        " and user = 'user_1' and location = 'Scotland'",
    {ok, Q} = get_query(Query),
    true = is_query_valid(DDL, Q),
    %% now try and compile twice
    {ok, [Q2]} = compile(DDL, Q),
    Got = compile(DDL, Q2),
    ?assertEqual(
       {error, 'query is already compiled'},
       Got).

end_key_not_a_range_test() ->
    DDL = get_standard_ddl(),
    {ok, Q} = get_query(
                "SELECT weather FROM GeoCheckin "
                "WHERE time > 3000 AND time != 5000 "
                "AND user = 'user_1' AND location = 'derby'"),
    ?assertEqual(
       {error, {incomplete_where_clause, ?E_TSMSG_NO_UPPER_BOUND}},
       compile(DDL, Q)
      ).

start_key_not_a_range_test() ->
    DDL = get_standard_ddl(),
    {ok, Q} = get_query(
                "SELECT weather FROM GeoCheckin "
                "WHERE time = 3000 AND time < 5000 "
                "AND user = 'user_1' AND location = 'derby'"),
    ?assertEqual(
       {error, {incomplete_where_clause, ?E_TSMSG_NO_LOWER_BOUND}},
       compile(DDL, Q)
      ).

key_is_all_timestamps_test() ->
    DDL = get_ddl(
            "CREATE TABLE GeoCheckin ("
            "time_a TIMESTAMP NOT NULL, "
            "time_b TIMESTAMP NOT NULL, "
            "time_c TIMESTAMP NOT NULL, "
            "PRIMARY KEY("
            " (time_a, time_b, QUANTUM(time_c, 15, 's')), time_a, time_b, time_c))"),
    {ok, Q} = get_query(
                "SELECT time_a FROM GeoCheckin "
                "WHERE time_c > 2999 AND time_c < 5000 "
                "AND time_a = 10 AND time_b = 15"),
    {ok, [?SQL_SELECT{ 'WHERE' = Where }]} = compile(DDL, Q),
    ?assertEqual(
        [{startkey, [{<<"time_a">>,timestamp,10}, {<<"time_b">>,timestamp,15}, {<<"time_c">>,timestamp,3000} ]},
         {endkey,   [{<<"time_a">>,timestamp,10}, {<<"time_b">>,timestamp,15}, {<<"time_c">>,timestamp,5000} ]},
         {filter, []} ],
        Where
      ).

duplicate_lower_bound_filter_not_allowed_test() ->
    DDL = get_standard_ddl(),
    {ok, Q} = get_query(
                "SELECT weather FROM GeoCheckin "
                "WHERE time > 3000 AND  time > 3001 AND time < 5000 "
                "AND user = 'user_1' AND location = 'derby'"),
    ?assertEqual(
       {error, {lower_bound_specified_more_than_once, ?E_TSMSG_DUPLICATE_LOWER_BOUND}},
       compile(DDL, Q)
      ).

duplicate_upper_bound_filter_not_allowed_test() ->
    DDL = get_standard_ddl(),
    {ok, Q} = get_query(
                "SELECT weather FROM GeoCheckin "
                "WHERE time > 3000 AND time < 5000 AND time < 4999 "
                "AND user = 'user_1' AND location = 'derby'"),
    ?assertEqual(
       {error, {upper_bound_specified_more_than_once, ?E_TSMSG_DUPLICATE_UPPER_BOUND}},
       compile(DDL, Q)
      ).

lower_bound_is_bigger_than_upper_bound_test() ->
    DDL = get_standard_ddl(),
    {ok, Q} = get_query(
                "SELECT weather FROM GeoCheckin "
                "WHERE time > 6000 AND time < 5000"
                "AND user = 'user_1' AND location = 'derby'"),
    ?assertEqual(
       {error, {lower_bound_must_be_less_than_upper_bound,
                ?E_TSMSG_LOWER_BOUND_MUST_BE_LESS_THAN_UPPER_BOUND}},
       compile(DDL, Q)
      ).

lower_bound_is_same_as_upper_bound_test() ->
    DDL = get_standard_ddl(),
    {ok, Q} = get_query(
                "SELECT weather FROM GeoCheckin "
                "WHERE time > 5000 AND time < 5000"
                "AND user = 'user_1' AND location = 'derby'"),
    ?assertEqual(
       {error, {lower_and_upper_bounds_are_equal_when_no_equals_operator,
                ?E_TSMSG_LOWER_AND_UPPER_BOUNDS_ARE_EQUAL_WHEN_NO_EQUALS_OPERATOR}},
       compile(DDL, Q)
      ).

query_has_no_AND_operator_1_test() ->
    DDL = get_standard_ddl(),
    {ok, Q} = get_query("select * from test1 where time < 5"),
    ?assertEqual(
       {error, {incomplete_where_clause, ?E_TSMSG_NO_LOWER_BOUND}},
       compile(DDL, Q)
      ).

query_has_no_AND_operator_2_test() ->
    DDL = get_standard_ddl(),
    {ok, Q} = get_query("select * from test1 where time > 1 OR time < 5"),
    ?assertEqual(
       {error, {time_bounds_must_use_and_op, ?E_TIME_BOUNDS_MUST_USE_AND}},
       compile(DDL, Q)
      ).

query_has_no_AND_operator_3_test() ->
    DDL = get_standard_ddl(),
    {ok, Q} = get_query("select * from test1 where user = 'user_1' AND time > 1 OR time < 5"),
    ?assertEqual(
       {error, {time_bounds_must_use_and_op, ?E_TIME_BOUNDS_MUST_USE_AND}},
       compile(DDL, Q)
      ).

query_has_no_AND_operator_4_test() ->
    DDL = get_standard_ddl(),
    {ok, Q} = get_query("select * from test1 where user = 'user_1' OR time > 1 OR time < 5"),
    ?assertEqual(
       {error, {time_bounds_must_use_and_op, ?E_TIME_BOUNDS_MUST_USE_AND}},
       compile(DDL, Q)
      ).

missing_key_field_in_where_clause_test() ->
    DDL = get_standard_ddl(),
    {ok, Q} = get_query("select * from test1 where time > 1 and time < 6 and user = '2'"),
    ?assertEqual(
       {error, {missing_key_clause, ?E_KEY_FIELD_NOT_IN_WHERE_CLAUSE("location")}},
       compile(DDL, Q)
      ).

not_equals_can_only_be_a_filter_test() ->
    DDL = get_standard_ddl(),
    {ok, Q} = get_query("select * from test1 where time > 1"
                        " and time < 6 and user = '2' and location != '4'"),
    ?assertEqual(
       {error, {missing_key_clause, ?E_KEY_PARAM_MUST_USE_EQUALS_OPERATOR("location", '!=')}},
       compile(DDL, Q)
      ).

no_where_clause_test() ->
    DDL = get_standard_ddl(),
    {ok, Q} = get_query("select * from test1"),
    ?assertEqual(
       {error, {no_where_clause, ?E_NO_WHERE_CLAUSE}},
       compile(DDL, Q)
      ).

%% Columns are: [geohash, location, user, time, weather, temperature]

-define(ROW, [<<"geodude">>, <<"derby">>, <<"ralph">>, 10, <<"hot">>, 12.2]).

%% this helper function is only for tests testing queries with the
%% query_result_type of 'rows' and _not_ 'aggregate'
testing_compile_row_select(DDL, QueryString) ->
    {ok, [?SQL_SELECT{ 'SELECT' = SelectSpec } | _]} =
        compile(DDL, element(2, get_query(QueryString))),
    SelectSpec.

run_select_all_test() ->
    DDL = get_standard_ddl(),
    Sel = testing_compile_row_select(DDL,
                                     "SELECT * FROM GeoCheckin "
                                     "WHERE time > 1 AND time < 6 AND user = '2' AND location = '4'"),
    #riak_sel_clause_v1{clause = SelectSpec} = Sel,
    ?assertEqual(
       ?ROW,
       run_select(SelectSpec, ?ROW)
      ).

run_select_first_test() ->
    DDL = get_standard_ddl(),
    Sel = testing_compile_row_select(
            DDL,
            "SELECT geohash FROM GeoCheckin "
            "WHERE time > 1 AND time < 6 AND user = '2' AND location = '4'"),
    #riak_sel_clause_v1{clause = SelectSpec} = Sel,
    ?assertEqual(
       [<<"geodude">>],
       run_select(SelectSpec, ?ROW)
      ).

run_select_last_test() ->
    DDL = get_standard_ddl(),
    Sel = testing_compile_row_select(
            DDL,
            "SELECT temperature FROM GeoCheckin "
            "WHERE time > 1 AND time < 6 AND user = '2' AND location = '4'"),
    #riak_sel_clause_v1{clause = SelectSpec} = Sel,
    ?assertEqual(
       [12.2],
       run_select(SelectSpec, ?ROW)
      ).

run_select_all_individually_test() ->
    DDL = get_standard_ddl(),
    Sel = testing_compile_row_select(
            DDL,
            "SELECT geohash, location, user, time, weather, temperature FROM GeoCheckin "
            "WHERE time > 1 AND time < 6 AND user = '2' AND location = '4'"),
    #riak_sel_clause_v1{clause = SelectSpec} = Sel,
    ?assertEqual(
       ?ROW,
       run_select(SelectSpec, ?ROW)
      ).

run_select_some_test() ->
    DDL = get_standard_ddl(),
    Sel = testing_compile_row_select(
            DDL,
            "SELECT  location, weather FROM GeoCheckin "
            "WHERE time > 1 AND time < 6 AND user = '2' AND location = '4'"),
    #riak_sel_clause_v1{clause = SelectSpec} = Sel,
    ?assertEqual(
       [<<"derby">>, <<"hot">>],
       run_select(SelectSpec, ?ROW)
      ).

select_count_aggregation_test() ->
    DDL = get_standard_ddl(),
    Sel = testing_compile_row_select(
            DDL,
            "SELECT count(location) FROM GeoCheckin "
            "WHERE time > 1 AND time < 6 AND user = '2' AND location = '4'"),
    #riak_sel_clause_v1{clause = SelectSpec} = Sel,
    ?assertEqual(
       [1],
       run_select(SelectSpec, ?ROW, [0])
      ).


select_count_aggregation_2_test() ->
    DDL = get_standard_ddl(),
    Sel = testing_compile_row_select(
            DDL,
            "SELECT count(location), count(location) FROM GeoCheckin "
            "WHERE time > 1 AND time < 6 AND user = '2' AND location = '4'"),
    #riak_sel_clause_v1{clause = SelectSpec} = Sel,
    ?assertEqual(
       [1, 10],
       run_select(SelectSpec, ?ROW, [0, 9])
      ).

%% FIXME or operators

%% literal_on_left_hand_side_test() ->
%%     DDL = get_standard_ddl(),
%%     {ok, Q} = get_query("select * from testtwo where time > 1 and time < 6 and user = '2' and location = '4'"),
%%     ?assertMatch(
%%         [?SQL_SELECT{} | _],
%%         compile(DDL, Q)
%%     ).

%% FIXME RTS-634
%% or_on_local_key_not_allowed_test() ->
%%     DDL = get_standard_ddl(),
%%     {ok, Q} = get_query(
%%         "SELECT weather FROM GeoCheckin "
%%         "WHERE time > 3000 AND time < 5000 "
%%         "AND user = 'user_1' "
%%         "AND location = 'derby' OR location = 'rottingham'"),
%%     ?assertEqual(
%%         {error, {upper_bound_specified_more_than_once, ?E_TSMSG_DUPLICATE_UPPER_BOUND}},
%%         compile(DDL, Q)
%%     ).

%% TODO support filters on the primary key, this is not currently supported
%% filter_on_quanta_field_test() ->
%%     DDL = get_standard_ddl(),
%%     {ok, Q} = get_query(
%%         "SELECT weather FROM GeoCheckin "
%%         "WHERE time > 3000 AND time < 5000 "
%%         "AND time = 3002 AND user = 'user_1' AND location = 'derby'"),
%%     ?assertMatch(
%%         [?SQL_SELECT{
%%             'WHERE' = [
%%                 {startkey, [
%%                     {<<"time_a">>, timestamp, 10},
%%                     {<<"time_b">>, timestamp, 15},
%%                     {<<"time_c">>, timestamp, 2999}
%%                 ]},
%%                 {endkey, [
%%                     {<<"time_a">>, timestamp, 10},
%%                     {<<"time_b">>, timestamp, 15},
%%                     {<<"time_c">>, timestamp, 5000}
%%                 ]},
%%                 {filter, []},
%%                 {start_inclusive, false}]
%%         }],
%%         compile(DDL, Q)
%%     ).

%%
%% Select Clause Compilation
%%

get_sel_ddl() ->
    get_ddl(
      "CREATE TABLE GeoCheckin "
      "(location varchar not null, "
      "user varchar not null, "
      "time timestamp not null, "
      "mysint sint64 not null, "
      "mydouble double, "
      "myboolean boolean, "
      "PRIMARY KEY((location, user, quantum(time, 15, 's')), "
      "location, user, time))").

basic_select_test() ->
    DDL = get_sel_ddl(),
    SQL =
        "SELECT location from mytab"
        " WHERE myfamily = 'familyX'"
        " and myseries = 'seriesX' and time > 1 and time < 2",
    {ok, Rec} = get_query(SQL),
    {ok, Sel, []} = compile_select_clause(DDL, Rec),
    ?assertMatch(#riak_sel_clause_v1{calc_type        = rows,
                                     col_return_types = [
                                                         varchar
                                                        ],
                                     col_names        = [
                                                         <<"location">>
                                                        ]
                                    },
                 Sel).

basic_select_wildcard_test() ->
    DDL = get_sel_ddl(),
    SQL = "SELECT * from mytab WHERE myfamily = 'familyX' and myseries = 'seriesX' and time > 1 and time < 2",
    {ok, Rec} = get_query(SQL),
    {ok, Sel, []} = compile_select_clause(DDL, Rec),
    ?assertMatch(#riak_sel_clause_v1{calc_type        = rows,
                                     col_return_types = [
                                                         varchar,
                                                         varchar,
                                                         timestamp,
                                                         sint64,
                                                         double,
                                                         boolean
                                                        ],
                                     col_names        = [
                                                         <<"location">>,
                                                         <<"user">>,
                                                         <<"time">>,
                                                         <<"mysint">>,
                                                         <<"mydouble">>,
                                                         <<"myboolean">>
                                                        ]
                                    },
                 Sel).

select_all_and_column_test() ->
    {ok, Rec} = get_query(
                  "SELECT *, location from mytab WHERE myfamily = 'familyX' "
                  "AND myseries = 'seriesX' AND time > 1 AND time < 2"),
    {ok, Selection, []} = compile_select_clause(get_sel_ddl(), Rec),
    ?assertMatch(
       #riak_sel_clause_v1{
          calc_type = rows,
          col_return_types = [varchar, varchar, timestamp, sint64, double,
                              boolean, varchar],
          col_names = [<<"location">>, <<"user">>, <<"time">>,
                       <<"mysint">>, <<"mydouble">>, <<"myboolean">>,
                       <<"location">>]
         },
       Selection
      ).

select_column_and_all_test() ->
    {ok, Rec} = get_query(
                  "SELECT location, * from mytab WHERE myfamily = 'familyX' "
                  "AND myseries = 'seriesX' AND time > 1 AND time < 2"),
    {ok, Selection, []} = compile_select_clause(get_sel_ddl(), Rec),
    ?assertMatch(
       #riak_sel_clause_v1{
          calc_type = rows,
          col_return_types = [varchar, varchar, varchar, timestamp, sint64, double,
                              boolean],
          col_names = [<<"location">>, <<"location">>, <<"user">>, <<"time">>,
                       <<"mysint">>, <<"mydouble">>, <<"myboolean">>]
         },
       Selection
      ).

basic_select_window_agg_fn_test() ->
    SQL =
        "SELECT count(location), avg(mydouble), avg(mysint)"
        " from mytab WHERE myfamily = 'familyX'"
        " and myseries = 'seriesX' and time > 1 and time < 2",
    {ok, Rec} = get_query(SQL),
    {ok, Sel, []} = compile_select_clause(get_sel_ddl(), Rec),
    ?assertMatch(#riak_sel_clause_v1{calc_type        = aggregate,
                                     col_return_types = [
                                                         sint64,
                                                         double,
                                                         double
                                                        ],
                                     col_names        = [
                                                         <<"COUNT(location)">>,
                                                         <<"AVG(mydouble)">>,
                                                         <<"AVG(mysint)">>
                                                        ]
                                    },
                 Sel).

basic_select_arith_1_test() ->
    SQL =
        "SELECT 1 + 2 - 3 /4 * 5 from mytab"
        " WHERE myfamily = 'familyX' and myseries = 'seriesX'"
        " and time > 1 and time < 2",
    {ok, Rec} = get_query(SQL),
    {ok, Sel, []} = compile_select_clause(get_sel_ddl(), Rec),
    ?assertMatch(
       #riak_sel_clause_v1{
          calc_type        = rows,
          col_return_types = [sint64],
          col_names        = [<<"((1+2)-((3/4)*5))">>] },
       Sel
      ).

varchar_literal_test() ->
    {ok, Rec} = get_query("SELECT 'hello' from mytab"),
    {ok, Sel, []} = compile_select_clause(get_sel_ddl(), Rec),
    ?assertMatch(
       #riak_sel_clause_v1{
          calc_type        = rows,
          col_return_types = [varchar],
          col_names        = [<<"'hello'">>] },
       Sel
      ).

boolean_true_literal_test() ->
    {ok, Rec} = get_query("SELECT true from mytab"),
    {ok, Sel, []} = compile_select_clause(get_sel_ddl(), Rec),
    ?assertMatch(
       #riak_sel_clause_v1{
          calc_type        = rows,
          col_return_types = [boolean],
          col_names        = [<<"true">>] },
       Sel
      ).

boolean_false_literal_test() ->
    {ok, Rec} = get_query("SELECT false from mytab"),
    {ok, Sel, []} = compile_select_clause(get_sel_ddl(), Rec),
    ?assertMatch(
       #riak_sel_clause_v1{
          calc_type        = rows,
          col_return_types = [boolean],
          col_names        = [<<"false">>] },
       Sel
      ).

basic_select_arith_2_test() ->
    SQL =
        "SELECT 1 + 2.0 - 3 /4 * 5 from mytab"
        " WHERE myfamily = 'familyX' and myseries = 'seriesX'"
        " and time > 1 and time < 2",
    {ok, Rec} = get_query(SQL),
    {ok, Sel, []} = compile_select_clause(get_sel_ddl(), Rec),
    ?assertMatch(
       #riak_sel_clause_v1{
          calc_type = rows,
          col_return_types = [double],
          col_names = [<<"((1+2.0)-((3/4)*5))">>] },
       Sel
      ).

rows_initial_state_test() ->
    {ok, Rec} = get_query(
                  "SELECT * FROM mytab WHERE myfamily = 'familyX' "
                  "AND myseries = 'seriesX' AND time > 1 AND time < 2"),
    {ok, Select, []} = compile_select_clause(get_sel_ddl(), Rec),
    ?assertMatch(
       #riak_sel_clause_v1{ initial_state = [] },
       Select
      ).

function_1_initial_state_test() ->
    {ok, Rec} = get_query(
                  "SELECT SUM(mydouble) FROM mytab WHERE myfamily = 'familyX' "
                  "AND myseries = 'seriesX' AND time > 1 AND time < 2"),
    {ok, Select, []} = compile_select_clause(get_sel_ddl(), Rec),
    ?assertMatch(
       #riak_sel_clause_v1{ initial_state = [[]] },
       Select
      ).

function_2_initial_state_test() ->
    {ok, Rec} = get_query(
                  "SELECT SUM(mydouble), SUM(mydouble) FROM mytab WHERE myfamily = 'familyX' "
                  "AND myseries = 'seriesX' AND time > 1 AND time < 2"),
    {ok, Select, []} = compile_select_clause(get_sel_ddl(), Rec),
    ?assertMatch(
       #riak_sel_clause_v1{ initial_state = [[], []] },
       Select
      ).

select_negation_test() ->
    DDL = get_sel_ddl(),
    SQL = "SELECT -1, - 1, -1.0, - 1.0, -mydouble, - mydouble, -(1), -(1.0) from mytab "
        "WHERE myfamily = 'familyX' AND myseries = 'seriesX' "
        "AND time > 1 AND time < 2",
    {ok, Rec} = get_query(SQL),
    {ok, Sel, []} = compile_select_clause(DDL, Rec),
    ?assertMatch(#riak_sel_clause_v1{calc_type        = rows,
                                     col_return_types = [
                                                         sint64,
                                                         sint64,
                                                         double,
                                                         double,
                                                         double,
                                                         double,
                                                         sint64,
                                                         double
                                                        ],
                                     col_names        = [
                                                         <<"-1">>,
                                                         <<"-1">>,
                                                         <<"-1.0">>,
                                                         <<"-1.0">>,
                                                         <<"-mydouble">>,
                                                         <<"-mydouble">>,
                                                         <<"-1">>,
                                                         <<"-1.0">>
                                                        ]
                                    },
                 Sel).

sum_sum_finalise_test() ->
    {ok, Rec} = get_query(
        "SELECT mydouble, SUM(mydouble), SUM(mydouble) FROM mytab"),
    {ok, Select, []} = compile_select_clause(get_sel_ddl(), Rec),
    ?assertEqual(
        [1.0,3,7],
        finalise_aggregate(Select, [1.0, 3, 7])
      ).

extract_stateful_function_1_test() ->
    {ok, ?SQL_SELECT{ 'SELECT' = #riak_sel_clause_v1{ clause = [Select] } }} =
        get_query(
        "SELECT COUNT(col1) + COUNT(col2) FROM mytab "
        "WHERE myfamily = 'familyX' "
        "AND myseries = 'seriesX' AND time > 1 AND time < 2"),
    CountFn1 = {{window_agg_fn, 'COUNT'}, [{identifier, [<<"col1">>]}]},
    CountFn2 = {{window_agg_fn, 'COUNT'}, [{identifier, [<<"col2">>]}]},
    ?assertEqual(
        {{'+',
          {finalise_aggregation, 'COUNT', 1},
          {finalise_aggregation, 'COUNT', 2}},
         [CountFn1,CountFn2]},
        extract_stateful_functions(Select, 0)
    ).

count_plus_count_test() ->
    {ok, Rec} = get_query(
        "SELECT COUNT(mydouble) + COUNT(mydouble) FROM mytab "
        "WHERE myfamily = 'familyX' "
        "AND myseries = 'seriesX' AND time > 1 AND time < 2"),
    {ok, Select, []} = compile_select_clause(get_sel_ddl(), Rec),
    ?assertMatch(
        #riak_sel_clause_v1{
            initial_state = [0,0],
            finalisers = [_, skip] },
        Select
      ).

count_plus_count_finalise_test() ->
    {ok, Rec} = get_query(
        "SELECT COUNT(mydouble) + COUNT(mydouble) FROM mytab"),
    {ok, Select, []} = compile_select_clause(get_sel_ddl(), Rec),
    ?assertMatch(
        [6],
        finalise_aggregate(Select, [3,3])
      ).

count_multiplied_by_count_finalise_test() ->
    {ok, Rec} = get_query(
        "SELECT COUNT(mydouble) * COUNT(mydouble) FROM mytab"),
    {ok, Select, []} = compile_select_clause(get_sel_ddl(), Rec),
    ?assertMatch(
        [9],
        finalise_aggregate(Select, [3,3])
      ).

count_plus_seven_finalise_test() ->
    {ok, Rec} = get_query(
        "SELECT COUNT(mydouble) + 7 FROM mytab"),
    {ok, Select, []} = compile_select_clause(get_sel_ddl(), Rec),
    ?assertMatch(
        [10],
        finalise_aggregate(Select, [3])
      ).

count_plus_seven_sum__test() ->
    {ok, Rec} = get_query(
        "SELECT COUNT(mydouble) + 7, SUM(mydouble) FROM mytab"),
    {ok, Select, []} = compile_select_clause(get_sel_ddl(), Rec),
    ?assertMatch(
        #riak_sel_clause_v1{
            initial_state = [0,[]],
            finalisers = [_, _] },
        Select
      ).

count_plus_seven_sum_finalise_1_test() ->
    {ok, Rec} = get_query(
        "SELECT COUNT(mydouble) + 7, SUM(mydouble) FROM mytab"),
    {ok, Select, []} = compile_select_clause(get_sel_ddl(), Rec),
    ?assertMatch(
        [10, 11.0],
        finalise_aggregate(Select, [3, 11.0])
      ).

count_plus_seven_sum_finalise_2_test() ->
    {ok, Rec} = get_query(
        "SELECT COUNT(mydouble+1) + 1 FROM mytab"),
    {ok, Select, []} = compile_select_clause(get_sel_ddl(), Rec),
    ?assertEqual(
        [2],
        finalise_aggregate(Select, [1])
      ).

avg_finalise_test() ->
    {ok, Rec} = get_query(
        "SELECT AVG(mydouble) FROM mytab"),
    {ok, #riak_sel_clause_v1{ clause = [AvgFn] } = Select, []} =
        compile_select_clause(get_sel_ddl(), Rec),
    InitialState = riak_ql_window_agg_fns:start_state('AVG'),
    Rows = [[x,x,x,x,N,x] || N <- lists:seq(1, 5)],
    AverageResult = lists:foldl(AvgFn, InitialState, Rows),
    ?assertEqual(
        [lists:sum(lists:seq(1, 5)) / 5],
        finalise_aggregate(Select, [AverageResult])
    ).

finalise_aggregate_test() ->
    ?assertEqual(
        [1,2,3],
        finalise_aggregate(
            #riak_sel_clause_v1 {
                calc_type = aggregate,
                finalisers = lists:duplicate(3, fun(_,S) -> S end) },
            [1,2,3]
        )
    ).

infer_col_type_1_test() ->
    ?assertEqual(
        {sint64, []},
        infer_col_type(get_sel_ddl(), {integer, 5}, [])
    ).

infer_col_type_2_test() ->
    ?assertEqual(
        {sint64, []},
        infer_col_type(get_sel_ddl(), {{window_agg_fn, 'SUM'}, [{integer, 4}]}, [])
    ).

compile_query_with_function_type_error_1_test() ->
    {ok, Q} = get_query(
          "SELECT SUM(location) FROM GeoCheckin "
          "WHERE time > 5000 AND time < 10000"
          "AND user = 'user_1' AND location = 'derby'"),
    ?assertEqual(
        {error,{invalid_query,<<"Function 'SUM' called with arguments of the wrong type [varchar].">>}},
        compile(get_standard_ddl(), Q)
    ).

compile_query_with_function_type_error_2_test() ->
    {ok, Q} = get_query(
          "SELECT SUM(location), AVG(location) FROM GeoCheckin "
          "WHERE time > 5000 AND time < 10000"
          "AND user = 'user_1' AND location = 'derby'"),
    ?assertEqual(
        {error,{invalid_query,<<"Function 'SUM' called with arguments of the wrong type [varchar].\n"
                                "Function 'AVG' called with arguments of the wrong type [varchar].">>}},
        compile(get_standard_ddl(), Q)
    ).

compile_query_with_function_type_error_3_test() ->
    {ok, Q} = get_query(
          "SELECT AVG(location + 1) FROM GeoCheckin "
          "WHERE time > 5000 AND time < 10000"
          "AND user = 'user_1' AND location = 'derby'"),
    ?assertEqual(
        {error,{invalid_query,<<"Operator '+' called with mismatched types [varchar vs sint64].">>}},
        compile(get_standard_ddl(), Q)
    ).

compile_query_with_arithmetic_type_error_1_test() ->
    {ok, Q} = get_query(
          "SELECT location + 1 FROM GeoCheckin "
          "WHERE time > 5000 AND time < 10000"
          "AND user = 'user_1' AND location = 'derby'"),
    ?assertEqual(
        {error,{invalid_query,<<"Operator '+' called with mismatched types [varchar vs sint64].">>}},
        compile(get_standard_ddl(), Q)
    ).

compile_query_with_arithmetic_type_error_2_test() ->
    {ok, Q} = get_query(
          "SELECT 2*(location + 1) FROM GeoCheckin "
          "WHERE time > 5000 AND time < 10000"
          "AND user = 'user_1' AND location = 'derby'"),
    ?assertEqual(
        {error,{invalid_query,<<"Operator '+' called with mismatched types [varchar vs sint64].">>}},
        compile(get_standard_ddl(), Q)
    ).

flexible_keys_1_test() ->
    DDL = get_ddl(
        "CREATE TABLE tab4("
        "a1 SINT64 NOT NULL, "
        "a TIMESTAMP NOT NULL, "
        "b VARCHAR NOT NULL, "
        "c VARCHAR NOT NULL, "
        "d SINT64 NOT NULL, "
        "PRIMARY KEY  ((a1, quantum(a, 15, 's')), a1, a, b, c, d))"),
    {ok, Q} = get_query(
          "SELECT * FROM tab4 WHERE a > 0 AND a < 1000 AND a1 = 1"),
    {ok, [Select]} = compile(DDL, Q),
    ?assertPropsEqual(
        [{startkey,[{<<"a1">>,sint64,1}, {<<"a">>,timestamp,1}]},
          {endkey, [{<<"a1">>,sint64,1}, {<<"a">>,timestamp,1000}]},
          {filter,[]}],
        Select?SQL_SELECT.'WHERE'
    ).

%% two element key with quantum
flexible_keys_2_test() ->
    DDL = get_ddl(
        "CREATE TABLE tab4("
        "a TIMESTAMP NOT NULL, "
        "PRIMARY KEY  ((quantum(a, 15, 's')), a))"),
    {ok, Q} = get_query(
          "SELECT * FROM tab4 WHERE a > 0 AND a < 1000"),
    ?assertMatch(
        {ok, [?SQL_SELECT{}]},
        compile(DDL, Q)
    ).

quantum_field_name_test() ->
    DDL = get_ddl(
        "CREATE TABLE tab1("
        "a SINT64 NOT NULL, "
        "b TIMESTAMP NOT NULL, "
        "PRIMARY KEY  ((a,quantum(b, 15, 's')), a,b))"),
    ?assertEqual(
        <<"b">>,
        quantum_field_name(DDL)
    ).

quantum_field_name_no_quanta_test() ->
    DDL = get_ddl(
        "CREATE TABLE tab1("
        "a SINT64 NOT NULL, "
        "b TIMESTAMP NOT NULL, "
        "PRIMARY KEY  ((a,b), a,b))"),
    ?assertEqual(
        no_quanta,
        quantum_field_name(DDL)
    ).

%% short key, partition and local keys are the same
no_quantum_in_query_1_test() ->
    DDL = get_ddl(
        "CREATE TABLE tabab("
        "a TIMESTAMP NOT NULL, "
        "b VARCHAR NOT NULL, "
        "PRIMARY KEY  ((a,b), a,b))"),
    {ok, Q} = get_query(
          "SELECT * FROM tab1 WHERE a = 1 AND b = 1"),
    {ok, [?SQL_SELECT{ 'WHERE' = Where }]} = compile(DDL, Q),
    ?assertEqual(
        [{startkey,[{<<"a">>,timestamp,1},{<<"b">>,varchar,1}]},
         {endkey,  [{<<"a">>,timestamp,1},{<<"b">>,varchar,1}]},
         {filter,[]},
         {end_inclusive,true}],
        Where
    ).

%% partition and local key are different
no_quantum_in_query_2_test() ->
    DDL = get_ddl(
        "CREATE TABLE tabab("
        "a SINT64 NOT NULL, "
        "b VARCHAR NOT NULL, "
        "c DOUBLE NOT NULL, "
        "d BOOLEAN NOT NULL, "
        "PRIMARY KEY  ((c,a,b), c,a,b,d))"),
    {ok, Q} = get_query(
          "SELECT * FROM tabab WHERE a = 1000 AND b = 'bval' AND c = 3.5"),
    {ok, [Select]} = compile(DDL, Q),
    Key =
        [{<<"c">>,double,3.5}, {<<"a">>,sint64,1000},{<<"b">>,varchar,<<"bval">>}],
    ?assertPropsEqual(
        [{startkey, Key},
         {endkey, Key},
         {filter,[]},
         {end_inclusive,true}],
        Select?SQL_SELECT.'WHERE'
    ).


no_quantum_in_query_3_test() ->
    DDL = get_ddl(
        "CREATE TABLE tababa("
        "a SINT64 NOT NULL, "
        "b VARCHAR NOT NULL, "
        "c DOUBLE NOT NULL, "
        "d BOOLEAN NOT NULL, "
        "PRIMARY KEY  ((c,a,b), c,a,b,d))"),
    {ok, Q} = get_query(
          "SELECT * FROM tababa WHERE a = 1000 AND b = 'bval' AND c = 3.5 AND d = true"),
    {ok, [Select]} = compile(DDL, Q),
    Key =
        [{<<"c">>,double,3.5}, {<<"a">>,sint64,1000},{<<"b">>,varchar,<<"bval">>},{<<"d">>,boolean,true}],
    ?assertPropsEqual(
        [{startkey, Key},
         {endkey, Key},
         {filter,{'=',{field,<<"d">>,boolean},{const, true}}},
         {start_inclusive,true},
         {end_inclusive,true}],
        Select?SQL_SELECT.'WHERE'
    ).

%% one element key
no_quantum_in_query_4_test() ->
    DDL = get_ddl(
        "CREATE TABLE tab1("
        "a TIMESTAMP NOT NULL, "
        "PRIMARY KEY  ((a), a))"),
    {ok, Q} = get_query(
          "SELECT * FROM tab1 WHERE a = 1000"),
    {ok, [Select]} = compile(DDL, Q),
    ?assertEqual(
        [{startkey,[{<<"a">>,timestamp,1000}]},
          {endkey,[{<<"a">>,timestamp,1000}]},
          {filter,[]},
          {end_inclusive,true}],
        Select?SQL_SELECT.'WHERE'
    ).

eqality_filter_on_quantum_specifies_start_and_end_range_test() ->
    DDL = get_ddl(
        "CREATE TABLE tab1("
        "a TIMESTAMP NOT NULL, "
        "PRIMARY KEY  ((quantum(a, 15, 's')), a))"),
    {ok, Q} = get_query(
          "SELECT * FROM tab1 WHERE a = 1000"),
    {ok, [Select]} = compile(DDL, Q),
    ?assertEqual(
        [{startkey,[{<<"a">>,timestamp,1000}]},
         {endkey,[{<<"a">>,timestamp,1000}]},
         {filter,[]},
         {end_inclusive,true}],
        Select?SQL_SELECT.'WHERE'
    ).

eqality_filter_on_quantum_specifies_start_and_end_range_2_test() ->
    DDL = get_ddl(
        "CREATE TABLE tab123 ("
        "StationId     VARCHAR   NOT NULL,"
        "ReadingTimeStamp  TIMESTAMP NOT NULL,"
        "Temperature     SINT64,"
        "Humidity      DOUBLE,"
        "WindSpeed     DOUBLE,"
        "WindDirection   DOUBLE,"
        "PRIMARY KEY ((StationId, QUANTUM(ReadingTimeStamp, 1, 'd')),"
        "   StationId, ReadingTimeStamp));"),
    {ok, Q} = get_query(
          "SELECT * FROM tab123 "
          "WHERE StationId = 'Station-1001' "
          "AND ReadingTimeStamp = 1469204877;"),
    {ok, [Select]} = compile(DDL, Q),
    ?assertEqual(
        [{startkey,[{<<"StationId">>,varchar,<<"Station-1001">>},{<<"ReadingTimeStamp">>,timestamp,1469204877}]},
         {endkey,[  {<<"StationId">>,varchar,<<"Station-1001">>},{<<"ReadingTimeStamp">>,timestamp,1469204877}]},
         {filter,[]},
         {end_inclusive,true}],
        Select?SQL_SELECT.'WHERE'
    ).

cannot_have_two_equality_filters_on_quantum_without_range_test() ->
    DDL = get_ddl(
        "CREATE TABLE tab1("
        "a TIMESTAMP NOT NULL, "
        "PRIMARY KEY  ((quantum(a, 15, 's')), a))"),
    {ok, Q} = get_query(
          "SELECT * FROM tab1 WHERE a = 1000 AND a = 1"),
    ?assertEqual(
        {error, {cannot_have_two_equality_filters_on_quantum_without_range,
                 ?E_CANNOT_HAVE_TWO_EQUALITY_FILTERS_ON_QUANTUM_WITHOUT_RANGE}},
        compile(DDL, Q)
    ).

two_element_key_range_cannot_match_test() ->
    DDL = get_ddl(
        "CREATE TABLE tabab("
        "a TIMESTAMP NOT NULL, "
        "b TIMESTAMP NOT NULL, "
        "PRIMARY KEY  ((a,quantum(b, 15, 's')), a,b))"),
    {ok, Q} = get_query(
          "SELECT * FROM tabab WHERE a = 1 AND b > 1 AND b < 1"),
    ?assertMatch(
        {error, {lower_and_upper_bounds_are_equal_when_no_equals_operator, <<_/binary>>}},
        compile(DDL, Q)
    ).

group_by_one_field_test() ->
    DDL = get_ddl(
        "CREATE TABLE mytab("
        "a TIMESTAMP NOT NULL, "
        "b TIMESTAMP NOT NULL, "
        "PRIMARY KEY  ((a,b), a,b))"),
    {ok, Q1} = get_query(
        "SELECT b FROM mytab "
        "WHERE a = 1 AND b = 2 GROUP BY b"),
    {ok, [Q2]} = compile(DDL, Q1),
    ?assertEqual(
        [{2,<<"b">>}],
        Q2?SQL_SELECT.group_by
    ).

group_by_two_fields_test() ->
    DDL = get_ddl(
        "CREATE TABLE mytab("
        "a TIMESTAMP NOT NULL, "
        "b TIMESTAMP NOT NULL, "
        "PRIMARY KEY  ((a,b), a,b))"),
    {ok, Q1} = get_query(
        "SELECT b FROM mytab "
        "WHERE a = 1 AND b = 2 GROUP BY b, a"),
    {ok, [Q2]} = compile(DDL, Q1),
    ?assertEqual(
        [{2,<<"b">>},{1,<<"a">>}],
        Q2?SQL_SELECT.group_by
    ).

group_by_column_not_in_the_table_test() ->
    DDL = get_ddl(
        "CREATE TABLE mytab("
        "a TIMESTAMP NOT NULL, "
        "b TIMESTAMP NOT NULL, "
        "PRIMARY KEY  ((a,b), a,b))"),
    {ok, Q1} = get_query(
        "SELECT x FROM mytab "
        "WHERE a = 1 AND b = 2 GROUP BY x"),
    ?assertEqual(
        {error, {invalid_query, <<"Unknown column \"x\".">>}},
        compile(DDL, Q1)
    ).

order_by_with_pass_1_test() ->
    DDL = get_ddl(
        "CREATE TABLE t("
        "a TIMESTAMP NOT NULL, "
        "b sint64, "
        "PRIMARY KEY ((a), a))"),
    {ok, Q1} = get_query(
        "SELECT b FROM t "
        "WHERE a = 1 LIMIT 6"),
    {ok, [Q2]} = compile(DDL, Q1),
    ?assertEqual(
        [],
        Q2?SQL_SELECT.'ORDER BY'
    ),
    ?assertEqual(
        [6],
        Q2?SQL_SELECT.'LIMIT'
    ),
    ?assertEqual(
        [],
        Q2?SQL_SELECT.'OFFSET'
    ).

order_by_with_pass_2_test() ->
    DDL = get_ddl(
        "CREATE TABLE t("
        "a TIMESTAMP NOT NULL, "
        "b sint64, "
        "c sint64, "
        "PRIMARY KEY ((a), a))"),
    {ok, Q1} = get_query(
        "SELECT b FROM t "
        "WHERE a = 1 ORDER BY a asc, c, b nulls first limit 11 offset 3"),
    {ok, [Q2]} = compile(DDL, Q1),
    ?assertEqual(
        [{<<"a">>, asc, nulls_last}, {<<"c">>, asc, nulls_last}, {<<"b">>, asc, nulls_first}],
        Q2?SQL_SELECT.'ORDER BY'
    ),
    ?assertEqual(
        [11],
        Q2?SQL_SELECT.'LIMIT'
    ),
    ?assertEqual(
        [3],
        Q2?SQL_SELECT.'OFFSET'
    ).

order_by_with_aggregate_calc_type_test() ->
    DDL = get_ddl(
        "CREATE TABLE t("
        "a TIMESTAMP NOT NULL, "
        "b sint64, "
        "PRIMARY KEY ((a), a))"),
    {ok, Q} = get_query(
        "SELECT min(b) FROM t "
        "WHERE a = 1 LIMIT 6"),
    ?assertMatch(
        {error, {order_by_with_aggregate_calc_type, <<_/binary>>}},
        compile(DDL, Q)
    ).


negate_an_aggregation_function_test() ->
    {ok, Rec} = get_query(
        "SELECT -COUNT(*) FROM mytab"),
    {ok, Select, []} = compile_select_clause(get_sel_ddl(), Rec),
    ?assertMatch(
        [-3],
        finalise_aggregate(Select, [3])
      ).

coverage_context_not_a_tuple_or_invalid_checksum_test() ->
    NotACheckSum = 34,
    OfThisTerm = <<"f,a,f,a">>,
    {ok, Q} = get_query("select a from t where a>0 and a<2", term_to_binary({NotACheckSum, OfThisTerm})),
    ?assertEqual(
       {error, invalid_coverage_context_checksum},
       compile(get_ddl("create table t (a timestamp not null, primary key ((quantum(a,1,d)), a))"), Q)).

helper_desc_order_on_quantum_ddl() ->
    get_ddl(
        "CREATE TABLE table1 ("
        "a SINT64 NOT NULL, "
        "b SINT64 NOT NULL, "
        "c TIMESTAMP NOT NULL, "
        "PRIMARY KEY ((a,b,quantum(c, 1, 's')), a,b,c DESC))").

query_desc_order_on_quantum_at_quanta_boundaries_test() ->
    {ok, Q} = get_query(
          "SELECT * FROM table1 "
          "WHERE a = 1 AND b = 1 AND c >= 4000 AND c <= 5000"),
    {ok, SubQueries} = compile(helper_desc_order_on_quantum_ddl(), Q),
    SubQueryWheres = [S?SQL_SELECT.'WHERE' || S <- SubQueries],
    ?assertEqual(
        [
            [{startkey,[{<<"a">>,sint64,1},{<<"b">>,sint64,1},{<<"c">>,timestamp,5000}]},
             {endkey,  [{<<"a">>,sint64,1},{<<"b">>,sint64,1},{<<"c">>,timestamp,5000}]},
             {filter,[]},
             {end_inclusive,true},
             {start_inclusive,true}]
            ,
            [{startkey,[{<<"a">>,sint64,1},{<<"b">>,sint64,1},{<<"c">>,timestamp,5000}]},
             {endkey,  [{<<"a">>,sint64,1},{<<"b">>,sint64,1},{<<"c">>,timestamp,4000}]},
             {filter,[]},
             {start_inclusive,false},
             {end_inclusive,true}]
        ],
        SubQueryWheres
    ).

fix_subquery_order_test() ->
    {ok, Q} = get_query(
          "SELECT * FROM table1 "
          "WHERE a = 1 AND b = 1 AND c >= 4000 AND c <= 5000"),
    {ok, SubQueries} = compile(helper_desc_order_on_quantum_ddl(), Q),
    ?assertEqual(
        [
            [{startkey,[{<<"a">>,sint64,1},{<<"b">>,sint64,1},{<<"c">>,timestamp,5000}]},
             {endkey,  [{<<"a">>,sint64,1},{<<"b">>,sint64,1},{<<"c">>,timestamp,5000}]},
             {filter,[]},
             {end_inclusive,true},
             {start_inclusive,true}]
            ,
            [{startkey,[{<<"a">>,sint64,1},{<<"b">>,sint64,1},{<<"c">>,timestamp,5000}]},
             {endkey,  [{<<"a">>,sint64,1},{<<"b">>,sint64,1},{<<"c">>,timestamp,4000}]},
             {filter,[]},
             {start_inclusive,false},
             {end_inclusive,true}]
        ],
        [S?SQL_SELECT.'WHERE' || S <- fix_subquery_order(SubQueries)]
    ).

query_desc_order_on_quantum_at_quantum_across_quanta_test() ->
    {ok, Q} = get_query(
          "SELECT * FROM table1 "
          "WHERE a = 1 AND b = 1 AND c >= 3500 AND c <= 5500"),
    {ok, SubQueries} = compile(helper_desc_order_on_quantum_ddl(), Q),
    SubQueryWheres = [S?SQL_SELECT.'WHERE' || S <- SubQueries],
    ?assertEqual(
        [
            [{startkey,[{<<"a">>,sint64,1},{<<"b">>,sint64,1},{<<"c">>,timestamp,5500}]},
             {endkey,  [{<<"a">>,sint64,1},{<<"b">>,sint64,1},{<<"c">>,timestamp,5000}]},
             {filter,[]},
             {end_inclusive,true},
             {start_inclusive,true}]
            ,
            [{startkey,[{<<"a">>,sint64,1},{<<"b">>,sint64,1},{<<"c">>,timestamp,5000}]},
             {endkey,  [{<<"a">>,sint64,1},{<<"b">>,sint64,1},{<<"c">>,timestamp,4000}]},
             {filter,[]},
             {start_inclusive,false},
             {end_inclusive,true}]
            ,
            [{startkey,[{<<"a">>,sint64,1},{<<"b">>,sint64,1},{<<"c">>,timestamp,4000}]},
             {endkey,  [{<<"a">>,sint64,1},{<<"b">>,sint64,1},{<<"c">>,timestamp,3500}]},
             {filter,[]},
             {start_inclusive,false},
             {end_inclusive,true}]
        ],
        SubQueryWheres
    ).

group_by_time_adds_a_column_test() ->
    DDL = get_ddl(
        "CREATE TABLE t("
        "a TIMESTAMP NOT NULL, "
        "b sint64, "
        "PRIMARY KEY ((a), a))"),
    {ok, Q} = get_query(
        "SELECT time(a,1m), COUNT(*) FROM t
         WHERE a = 1
         GROUP BY time(a,1m);"),
    {ok,[?SQL_SELECT{'SELECT'=SelClause}]} = compile(DDL, Q),
    ?assertEqual(group_by, SelClause#riak_sel_clause_v1.calc_type),
    ?assertEqual([<<"TIME(a, 60000)">>, <<"COUNT(*)">>], SelClause#riak_sel_clause_v1.col_names),
    ?assertEqual([timestamp,sint64], SelClause#riak_sel_clause_v1.col_return_types),
    %% these are funs so just check we have the right number
    ?assertMatch([_,_], SelClause#riak_sel_clause_v1.clause),
    ?assertMatch([_,_], SelClause#riak_sel_clause_v1.finalisers),
    ?assertEqual([timestamp,sint64], SelClause#riak_sel_clause_v1.col_return_types).

group_by_time_run_select_test() ->
    DDL = get_ddl(
        "CREATE TABLE t("
        "a TIMESTAMP NOT NULL, "
        "PRIMARY KEY ((QUANTUM(a, 1, 's')), a))"),
    Sel = testing_compile_row_select(
        DDL,
        "SELECT time(a, 1s), COUNT(*) FROM t "
        "WHERE a > 1 AND a < 6 "
        "GROUP BY time(a,1s);"),
    #riak_sel_clause_v1{clause = SelectSpec} = Sel,
    ?assertEqual(
       [1000,1],
       run_select(SelectSpec, [1001], [[],0])
    ).

time_fn_in_select_clause_invalid_arg_types_returns_error_test() ->
    DDL = get_ddl(
        "CREATE TABLE t("
        "a TIMESTAMP NOT NULL, "
        "PRIMARY KEY ((QUANTUM(a, 1, 's')), a))"),
    {ok, Query} = get_query(
        "SELECT time('lol', true), COUNT(*) FROM t "
        "WHERE a > 1 AND a < 6 "
        "GROUP BY time(a,1s);"),
    ?assertMatch(
       {error,{invalid_query,<<_/binary>>}},
       compile(DDL,Query)
    ).

group_by_time_on_non_existing_column_returns_error_test() ->
    DDL = get_ddl(
        "CREATE TABLE t("
        "a TIMESTAMP NOT NULL, "
        "PRIMARY KEY ((QUANTUM(a, 1, 's')), a))"),
    {ok, Query} = get_query(
        "SELECT time(a, 1s), COUNT(*) FROM t "
        "WHERE a > 1 AND a < 6 "
        "GROUP BY time(x,1s);"),
    ?assertMatch(
       {error,{invalid_query,<<_/binary>>}},
       compile(DDL,Query)
    ).

group_by_on_non_existing_column_returns_error_test() ->
    DDL = get_ddl(
        "CREATE TABLE t("
        "a TIMESTAMP NOT NULL, "
        "PRIMARY KEY ((QUANTUM(a, 1, 's')), a))"),
    {ok, Query} = get_query(
        "SELECT time(a, 1s), COUNT(*) FROM t "
        "WHERE a > 1 AND a < 6 "
        "GROUP BY x;"),
    ?assertMatch(
       {error, {invalid_query, <<_/binary>>}},
       compile(DDL,Query)
    ).

find_filters_on_additional_local_key_fields_test() ->
    ?assertEqual(
        [{<<"a">>,{'=',{field,<<"a">>,integer},{const, 100}}}],
        find_filters_on_additional_local_key_fields(
            [<<"a">>],
            {'=',{field,<<"a">>,integer},{const, 100}})
    ).

rewrite_where_with_additional_filters_test() ->
    ?assertPropsEqual(
        [{startkey,[{<<"c">>,timestamp,5500},{<<"a">>,sint64,100}]},
         {endkey,  [{<<"c">>,timestamp,5000},{<<"a">>,sint64,100}]},
         {filter, {'=',{field,<<"a">>,integer},{const, 100}}},
         {end_inclusive, true},
         {start_inclusive, true}],
        rewrite_where_with_additional_filters(
            [<<"a">>],
            [ascending],
            fun([<<"a">>]) -> sint64 end,
            [{startkey,[{<<"c">>,timestamp,5500}]},
             {endkey,  [{<<"c">>,timestamp,5000}]},
             {filter,   {'=',{field,<<"a">>,integer},{const, 100}}},
             {end_inclusive,true},
             {start_inclusive,true}])
    ).

additional_local_key_cols_added_to_query_keys_test() ->
    DDL = get_ddl(
        "CREATE TABLE table1("
        "a TIMESTAMP NOT NULL, "
        "b SINT64 NOT NULL, "
        "PRIMARY KEY ((quantum(a,1,'s')),a,b))"),
    {ok, Q} = get_query(
        "SELECT * FROM table1 "
        "WHERE b = 1 AND a >= 4200 AND a <= 4600"),
    {ok, [S|_]} = compile(DDL, Q),
    ?assertPropsEqual(
        [{startkey,[{<<"a">>,timestamp,4200},{<<"b">>,sint64,1}]},
         {endkey,[{<<"a">>,timestamp,4600},{<<"b">>,sint64,1}]},
         {filter,{'=',{field,<<"b">>,sint64},{const, 1}}},
         {end_inclusive,true},
         {start_inclusive,true}],
        S?SQL_SELECT.'WHERE'
    ).

greater_than_filter_added_to_start_key_if_it_part_of_local_key_test() ->
    DDL = get_ddl(
        "CREATE TABLE table1("
        "a TIMESTAMP NOT NULL, "
        "b SINT64 NOT NULL, "
        "PRIMARY KEY ((quantum(a,1,'s')),a,b))"),
    {ok, Q} = get_query(
        "SELECT * FROM table1 "
        "WHERE b > 1 AND a >= 4200 AND a <= 4600"),
    {ok, [S|_]} = compile(DDL, Q),
    ?assertPropsEqual(
        [{startkey,[{<<"a">>,timestamp,4200},{<<"b">>,sint64,1}]},
         {endkey,[{<<"a">>,timestamp,4600}]},
         {filter,{'>',{field,<<"b">>,sint64},{const, 1}}},
         {start_inclusive,true},
         {end_inclusive,true}],
        S?SQL_SELECT.'WHERE'
    ).

greater_than_filter_added_to_start_key_if_it_part_of_local_key_when_start_inclusive_false_test() ->
    DDL = get_ddl(
        "CREATE TABLE table1("
        "a TIMESTAMP NOT NULL, "
        "b SINT64 NOT NULL, "
        "PRIMARY KEY ((quantum(a,1,'s')),a,b))"),
    {ok, Q} = get_query(
        "SELECT * FROM table1 "
        "WHERE b > 1 AND a > 4200 AND a <= 4600"),
    {ok, [S|_]} = compile(DDL, Q),
    ?assertPropsEqual(
        [{startkey,[{<<"a">>,timestamp,4201},{<<"b">>,sint64,1}]},
         {endkey,[{<<"a">>,timestamp,4600}]},
         {filter,{'>',{field,<<"b">>,sint64},{const, 1}}},
         {end_inclusive,true}],
        S?SQL_SELECT.'WHERE'
    ).

greater_than_or_equal_filter_added_to_start_key_if_it_part_of_local_key_test() ->
    DDL = get_ddl(
        "CREATE TABLE table1("
        "a TIMESTAMP NOT NULL, "
        "b SINT64 NOT NULL, "
        "PRIMARY KEY ((quantum(a,1,'s')),a,b))"),
    {ok, Q} = get_query(
        "SELECT * FROM table1 "
        "WHERE b >= 1 AND a >= 4200 AND a <= 4600"),
    {ok, [S|_]} = compile(DDL, Q),
    ?assertPropsEqual(
        [{startkey,[{<<"a">>,timestamp,4200},{<<"b">>,sint64,1}]},
         {endkey,[{<<"a">>,timestamp,4600}]},
         {filter,{'>=',{field,<<"b">>,sint64},{const, 1}}},
         {start_inclusive,true},
         {end_inclusive,true}],
        S?SQL_SELECT.'WHERE'
    ).

%% if the pk is (a) and lk is (a,b,c) then b AND c must have filters for c
%% to be added to the key. If b does not have a filter but c does, then neither
%% is added.
additional_local_key_cols_must_be_specified_consecutively_test() ->
    DDL = get_ddl(
        "CREATE TABLE table1("
        "a TIMESTAMP NOT NULL, "
        "b SINT64 NOT NULL, "
        "c SINT64 NOT NULL, "
        "PRIMARY KEY ((quantum(a,1,'s')),a,b,c))"),
    {ok, Q} = get_query(
        "SELECT * FROM table1 "
        "WHERE c = 2 AND a >= 4200 AND a <= 4600"),
    {ok, [S|_]} = compile(DDL, Q),
    ?assertPropsEqual(
        [{startkey,[{<<"a">>,timestamp,4200}]},
         {endkey,[{<<"a">>,timestamp,4600}]},
         {filter,{'=',{field,<<"c">>,sint64},{const, 2}}},
         {end_inclusive,true}],
        S?SQL_SELECT.'WHERE'
    ).

is_null_clause_on_non_null_column_is_impossible_test() ->
    DDL = get_ddl(
        "CREATE TABLE table1("
        "a TIMESTAMP NOT NULL, "
        "b SINT64 NOT NULL, "
        "PRIMARY KEY ((a),a))"),
    {ok, Q} = get_query(
        "SELECT * FROM table1 "
        "WHERE b IS NULL AND a = 4600"),
    ?assertEqual(
        {error,{impossible_where_clause, << >>}},
        compile(DDL, Q)
    ).

same_equality_check_twice_has_duplicate_removed_test() ->
    DDL = get_ddl(
        "CREATE TABLE table1("
        "a TIMESTAMP NOT NULL, "
        "b SINT64 NOT NULL, "
        "PRIMARY KEY ((a),a))"),
    {ok, Q} = get_query(
        "SELECT * FROM table1 "
        "WHERE a = 5 AND b = 10 AND b = 10"),
    {ok, [S|_]} = compile(DDL, Q),
    ?assertPropsEqual(
        [{startkey,[{<<"a">>,timestamp,5}]},
         {endkey,  [{<<"a">>,timestamp,5}]},
         {filter, {'=',{field,<<"b">>,sint64},{const, 10}}},
         {end_inclusive,true}],
        S?SQL_SELECT.'WHERE'
    ).

same_equality_check_on_additional_local_key_col_is_not_in_filter_twice_test() ->
    DDL = get_ddl(
        "CREATE TABLE table1("
        "a TIMESTAMP NOT NULL, "
        "b SINT64 NOT NULL, "
        "PRIMARY KEY ((a),a,b))"),
    {ok, Q} = get_query(
        "SELECT * FROM table1 "
        "WHERE a = 5 AND b = 10 AND b = 10"),
    {ok, [S|_]} = compile(DDL, Q),
    ?assertPropsEqual(
        [{startkey,[{<<"a">>,timestamp,5},{<<"b">>,sint64,10}]},
         {endkey,  [{<<"a">>,timestamp,5},{<<"b">>,sint64,10}]},
         {filter, {'=',{field,<<"b">>,sint64},{const, 10}}},
         {start_inclusive,true},
         {end_inclusive,true}],
        S?SQL_SELECT.'WHERE'
    ).

checks_for_different_values_on_the_same_col_is_impossible_test() ->
    DDL = get_ddl(
        "CREATE TABLE table1("
        "a TIMESTAMP NOT NULL, "
        "b SINT64 NOT NULL, "
        "PRIMARY KEY ((a),a))"),
    {ok, Q} = get_query(
        "SELECT * FROM table1 "
        "WHERE b = 5 AND b = 6 AND a = 4600"),
    ?assertEqual(
        {error,{impossible_where_clause, << >>}},
        compile(DDL, Q)
    ).

second_greater_than_check_which_is_a_greater_value_is_removed_test() ->
    DDL = get_ddl(
        "CREATE TABLE table1("
        "a TIMESTAMP NOT NULL, "
        "b SINT64 NOT NULL, "
        "PRIMARY KEY ((a),a))"),
    {ok, Q} = get_query(
        "SELECT * FROM table1 "
        "WHERE a = 5 AND b > 10 AND b > 11"),
    {ok, [S|_]} = compile(DDL, Q),
    ?assertPropsEqual(
        [{startkey,[{<<"a">>,timestamp,5}]},
         {endkey,  [{<<"a">>,timestamp,5}]},
         {filter, {'>',{field,<<"b">>,sint64},{const, 11}}},
         {end_inclusive,true}],
        S?SQL_SELECT.'WHERE'
    ).


second_greater_than_check_which_is_a_lesser_value_removes_the_first_test() ->
    DDL = get_ddl(
        "CREATE TABLE table1("
        "a TIMESTAMP NOT NULL, "
        "b SINT64 NOT NULL, "
        "PRIMARY KEY ((a),a))"),
    {ok, Q} = get_query(
        "SELECT * FROM table1 "
        "WHERE a = 5 AND b > 11 AND b > 10"),
    {ok, [S|_]} = compile(DDL, Q),
    ?assertPropsEqual(
        [{startkey,[{<<"a">>,timestamp,5}]},
         {endkey,  [{<<"a">>,timestamp,5}]},
         {filter, {'>',{field,<<"b">>,sint64},{const, 11}}},
         {end_inclusive,true}],
        S?SQL_SELECT.'WHERE'
    ).

clause_for_equality_and_greater_than_equality_is_not_possible_test() ->
    DDL = get_ddl(
        "CREATE TABLE table1("
        "a TIMESTAMP NOT NULL, "
        "b SINT64 NOT NULL, "
        "PRIMARY KEY ((a),a))"),
    {ok, Q} = get_query(
        "SELECT * FROM table1 "
        "WHERE b = 5 AND b > 6 AND a = 4600"),
    ?assertEqual(
        {error,{impossible_where_clause, << >>}},
        compile(DDL, Q)
    ).

clause_for_equality_and_greater_than_is_not_possible_swap_lhs_rhs_test() ->
    DDL = get_ddl(
        "CREATE TABLE table1("
        "a TIMESTAMP NOT NULL, "
        "b SINT64 NOT NULL, "
        "PRIMARY KEY ((a),a))"),
    {ok, Q} = get_query(
        "SELECT * FROM table1 "
        "WHERE b > 6 AND b = 5 AND a = 4600"),
    ?assertEqual(
        {error,{impossible_where_clause, << >>}},
        compile(DDL, Q)
    ).

greater_than_value_lower_than_equality_is_eliminated_test() ->
    DDL = get_ddl(
        "CREATE TABLE table1("
        "a TIMESTAMP NOT NULL, "
        "b SINT64 NOT NULL, "
        "PRIMARY KEY ((a),a))"),
    {ok, Q} = get_query(
        "SELECT * FROM table1 "
        "WHERE a = 5 AND b = 10 AND b > 5"),
    {ok, [S|_]} = compile(DDL, Q),
    ?assertPropsEqual(
        [{startkey,[{<<"a">>,timestamp,5}]},
         {endkey,  [{<<"a">>,timestamp,5}]},
         {filter, {'=',{field,<<"b">>,sint64},{const, 10}}},
         {end_inclusive,true}],
        S?SQL_SELECT.'WHERE'
    ).

greater_than_value_lower_than_equality_is_eliminated_swap_lhs_rhs_test() ->
    DDL = get_ddl(
        "CREATE TABLE table1("
        "a TIMESTAMP NOT NULL, "
        "b SINT64 NOT NULL, "
        "PRIMARY KEY ((a),a))"),
    {ok, Q} = get_query(
        "SELECT * FROM table1 "
        "WHERE a = 5 AND b > 5 AND b = 10"),
    {ok, [S|_]} = compile(DDL, Q),
    ?assertPropsEqual(
        [{startkey,[{<<"a">>,timestamp,5}]},
         {endkey,  [{<<"a">>,timestamp,5}]},
         {filter, {'=',{field,<<"b">>,sint64},{const, 10}}},
         {end_inclusive,true}],
        S?SQL_SELECT.'WHERE'
    ).

same_great_than_or_equals_check_is_not_in_filter_twice_test() ->
    DDL = get_ddl(
        "CREATE TABLE table1("
        "a TIMESTAMP NOT NULL, "
        "b SINT64 NOT NULL, "
        "PRIMARY KEY ((a),a))"),
    {ok, Q} = get_query(
        "SELECT * FROM table1 "
        "WHERE a = 5 AND b >= 10 AND b >= 10"),
    {ok, [S|_]} = compile(DDL, Q),
    ?assertPropsEqual(
        [{startkey,[{<<"a">>,timestamp,5}]},
         {endkey,  [{<<"a">>,timestamp,5}]},
         {filter, {'>=',{field,<<"b">>,sint64},{const, 10}}},
         {end_inclusive,true}],
        S?SQL_SELECT.'WHERE'
    ).

second_greater_than_or_equal_check_which_is_a_greater_value_is_removed_test() ->
    DDL = get_ddl(
        "CREATE TABLE table1("
        "a TIMESTAMP NOT NULL, "
        "b SINT64 NOT NULL, "
        "PRIMARY KEY ((a),a))"),
    {ok, Q} = get_query(
        "SELECT * FROM table1 "
        "WHERE a = 5 AND b >= 10 AND b >= 11"),
    {ok, [S|_]} = compile(DDL, Q),
    ?assertPropsEqual(
        [{startkey,[{<<"a">>,timestamp,5}]},
         {endkey,  [{<<"a">>,timestamp,5}]},
         {filter, {'>=',{field,<<"b">>,sint64},{const, 11}}},
         {end_inclusive,true}],
        S?SQL_SELECT.'WHERE'
    ).

second_greater_than_or_equal_check_which_is_a_lesser_value_removes_the_first_test() ->
    DDL = get_ddl(
        "CREATE TABLE table1("
        "a TIMESTAMP NOT NULL, "
        "b SINT64 NOT NULL, "
        "PRIMARY KEY ((a),a))"),
    {ok, Q} = get_query(
        "SELECT * FROM table1 "
        "WHERE a = 5 AND b >= 11 AND b >= 10"),
    {ok, [S|_]} = compile(DDL, Q),
    ?assertPropsEqual(
        [{startkey,[{<<"a">>,timestamp,5}]},
         {endkey,  [{<<"a">>,timestamp,5}]},
         {filter, {'>=',{field,<<"b">>,sint64},{const, 11}}},
         {end_inclusive,true}],
        S?SQL_SELECT.'WHERE'
    ).

greater_than_or_equal_to_value_lower_than_equality_is_eliminated_test() ->
    DDL = get_ddl(
        "CREATE TABLE table1("
        "a TIMESTAMP NOT NULL, "
        "b SINT64 NOT NULL, "
        "PRIMARY KEY ((a),a))"),
    {ok, Q} = get_query(
        "SELECT * FROM table1 "
        "WHERE a = 5 AND b = 10 AND b >= 5"),
    {ok, [S|_]} = compile(DDL, Q),
    ?assertPropsEqual(
        [{startkey,[{<<"a">>,timestamp,5}]},
         {endkey,  [{<<"a">>,timestamp,5}]},
         {filter, {'=',{field,<<"b">>,sint64},{const, 10}}},
         {end_inclusive,true}],
        S?SQL_SELECT.'WHERE'
    ).

greater_than_or_equal_to_value_lower_than_equality_is_eliminated_swap_lhs_rhs_test() ->
    DDL = get_ddl(
        "CREATE TABLE table1("
        "a TIMESTAMP NOT NULL, "
        "b SINT64 NOT NULL, "
        "PRIMARY KEY ((a),a))"),
    {ok, Q} = get_query(
        "SELECT * FROM table1 "
        "WHERE a = 5 AND b >= 5 AND b = 10"),
    {ok, [S|_]} = compile(DDL, Q),
    ?assertPropsEqual(
        [{startkey,[{<<"a">>,timestamp,5}]},
         {endkey,  [{<<"a">>,timestamp,5}]},
         {filter, {'=',{field,<<"b">>,sint64},{const, 10}}},
         {end_inclusive,true}],
        S?SQL_SELECT.'WHERE'
    ).

clause_for_equality_and_greater_than_or_equalit_to_is_not_possible_swap_lhs_rhs_test() ->
    DDL = get_ddl(
        "CREATE TABLE table1("
        "a TIMESTAMP NOT NULL, "
        "b SINT64 NOT NULL, "
        "PRIMARY KEY ((a),a))"),
    {ok, Q} = get_query(
        "SELECT * FROM table1 "
        "WHERE b >= 6 AND b = 5 AND a = 4600"),
    ?assertEqual(
        {error,{impossible_where_clause, << >>}},
        compile(DDL, Q)
    ).

greater_than_or_equal_to_is_less_than_previous_greater_than_clause_removes_greater_than_clause_test() ->
    DDL = get_ddl(
        "CREATE TABLE table1("
        "a TIMESTAMP NOT NULL, "
        "b SINT64 NOT NULL, "
        "PRIMARY KEY ((a),a))"),
    {ok, Q} = get_query(
        "SELECT * FROM table1 "
        "WHERE a = 5 AND b > 10 AND b >= 10"),
    {ok, [S|_]} = compile(DDL, Q),
    ?assertPropsEqual(
        [{startkey,[{<<"a">>,timestamp,5}]},
         {endkey,  [{<<"a">>,timestamp,5}]},
         {filter, {'>',{field,<<"b">>,sint64},{const, 10}}},
         {end_inclusive,true}],
        S?SQL_SELECT.'WHERE'
    ).

greater_than_or_equal_to_is_less_than_previous_greater_than_clause_removes_greater_than_clause_swap_lhs_rhs_test() ->
    DDL = get_ddl(
        "CREATE TABLE table1("
        "a TIMESTAMP NOT NULL, "
        "b SINT64 NOT NULL, "
        "PRIMARY KEY ((a),a))"),
    {ok, Q} = get_query(
        "SELECT * FROM table1 "
        "WHERE a = 5 AND b >= 10 AND b > 10"),
    {ok, [S|_]} = compile(DDL, Q),
    ?assertPropsEqual(
        [{startkey,[{<<"a">>,timestamp,5}]},
         {endkey,  [{<<"a">>,timestamp,5}]},
         {filter, {'>',{field,<<"b">>,sint64},{const, 10}}},
         {end_inclusive,true}],
        S?SQL_SELECT.'WHERE'
    ).

greater_than_is_less_than_previous_greater_than_or_equal_to_clause_removes_greater_than_or_equal_to_clause_test() ->
    DDL = get_ddl(
        "CREATE TABLE table1("
        "a TIMESTAMP NOT NULL, "
        "b SINT64 NOT NULL, "
        "PRIMARY KEY ((a),a))"),
    {ok, Q} = get_query(
        "SELECT * FROM table1 "
        "WHERE a = 5 AND b > 9 AND b >= 10"),
    {ok, [S|_]} = compile(DDL, Q),
    ?assertPropsEqual(
        [{startkey,[{<<"a">>,timestamp,5}]},
         {endkey,  [{<<"a">>,timestamp,5}]},
         {filter, {'>=',{field,<<"b">>,sint64},{const, 10}}},
         {end_inclusive,true}],
        S?SQL_SELECT.'WHERE'
    ).

greater_than_is_less_than_previous_greater_than_or_equal_to_clause_removes_greater_than_or_equal_to_clause_swap_lhs_rhs_test() ->
    DDL = get_ddl(
        "CREATE TABLE table1("
        "a TIMESTAMP NOT NULL, "
        "b SINT64 NOT NULL, "
        "PRIMARY KEY ((a),a))"),
    {ok, Q} = get_query(
        "SELECT * FROM table1 "
        "WHERE a = 5 AND b >= 10 AND b > 9"),
    {ok, [S|_]} = compile(DDL, Q),
    ?assertPropsEqual(
        [{startkey,[{<<"a">>,timestamp,5}]},
         {endkey,  [{<<"a">>,timestamp,5}]},
         {filter, {'>=',{field,<<"b">>,sint64},{const, 10}}},
         {end_inclusive,true}],
        S?SQL_SELECT.'WHERE'
    ).

less_than_filters_get_reduced_test() ->
    DDL = get_ddl(
        "CREATE TABLE table1("
        "a TIMESTAMP NOT NULL, "
        "b SINT64 NOT NULL, "
        "PRIMARY KEY ((a),a))"),
    {ok, Q} = get_query(
        "SELECT * FROM table1 "
        "WHERE a = 5 AND b < 10 AND b < 9"),
    {ok, [S|_]} = compile(DDL, Q),
    ?assertPropsEqual(
        [{startkey,[{<<"a">>,timestamp,5}]},
         {endkey,  [{<<"a">>,timestamp,5}]},
         {filter, {'<',{field,<<"b">>,sint64},{const,9}}},
         {end_inclusive,true}],
        S?SQL_SELECT.'WHERE'
    ).

less_than_filters_get_reduced_swap_filter_order_test() ->
    DDL = get_ddl(
        "CREATE TABLE table1("
        "a TIMESTAMP NOT NULL, "
        "b SINT64 NOT NULL, "
        "PRIMARY KEY ((a),a))"),
    {ok, Q} = get_query(
        "SELECT * FROM table1 "
        "WHERE a = 5 AND b < 9 AND b < 10"),
    {ok, [S|_]} = compile(DDL, Q),
    ?assertPropsEqual(
        [{startkey,[{<<"a">>,timestamp,5}]},
         {endkey,  [{<<"a">>,timestamp,5}]},
         {filter, {'<',{field,<<"b">>,sint64},{const,9}}},
         {end_inclusive,true}],
        S?SQL_SELECT.'WHERE'
    ).

less_than_eliminated_if_it_is_greater_than_equals_to_on_same_column_test() ->
    DDL = get_ddl(
        "CREATE TABLE table1("
        "a TIMESTAMP NOT NULL, "
        "b SINT64 NOT NULL, "
        "PRIMARY KEY ((a),a))"),
    {ok, Q} = get_query(
        "SELECT * FROM table1 "
        "WHERE a = 5 AND b = 9 AND b < 10"),
    {ok, [S|_]} = compile(DDL, Q),
    ?assertPropsEqual(
        [{startkey,[{<<"a">>,timestamp,5}]},
         {endkey,  [{<<"a">>,timestamp,5}]},
         {filter, {'=',{field,<<"b">>,sint64},{const,9}}},
         {end_inclusive,true}],
        S?SQL_SELECT.'WHERE'
    ).

less_than_duplicates_are_eliminated_test() ->
    DDL = get_ddl(
        "CREATE TABLE table1("
        "a TIMESTAMP NOT NULL, "
        "b SINT64 NOT NULL, "
        "PRIMARY KEY ((a),a))"),
    {ok, Q} = get_query(
        "SELECT * FROM table1 "
        "WHERE a = 5 AND b < 10 AND b < 10"),
    {ok, [S|_]} = compile(DDL, Q),
    ?assertPropsEqual(
        [{startkey,[{<<"a">>,timestamp,5}]},
         {endkey,  [{<<"a">>,timestamp,5}]},
         {filter, {'<',{field,<<"b">>,sint64},{const,10}}},
         {end_inclusive,true}],
        S?SQL_SELECT.'WHERE'
    ).

query_impossible_if_less_than_is_equal_to_equality_filter_on_same_column_test() ->
    DDL = get_ddl(
        "CREATE TABLE table1("
        "a TIMESTAMP NOT NULL, "
        "b SINT64 NOT NULL, "
        "PRIMARY KEY ((a),a))"),
    {ok, Q} = get_query(
        "SELECT * FROM table1 "
        "WHERE a = 5 AND b = 9 AND b < 9"),
    ?assertEqual(
        {error,{impossible_where_clause, << >>}},
        compile(DDL, Q)
    ).

query_impossible_if_less_than_is_equal_to_equality_filter_on_same_column_swap_filter_order_test() ->
    DDL = get_ddl(
        "CREATE TABLE table1("
        "a TIMESTAMP NOT NULL, "
        "b SINT64 NOT NULL, "
        "PRIMARY KEY ((a),a))"),
    {ok, Q} = get_query(
        "SELECT * FROM table1 "
        "WHERE a = 5 AND b < 9 AND b = 9"),
    ?assertEqual(
        {error,{impossible_where_clause, << >>}},
        compile(DDL, Q)
    ).

query_impossible_if_less_than_is_less_than_equality_filter_on_same_column_test() ->
    DDL = get_ddl(
        "CREATE TABLE table1("
        "a TIMESTAMP NOT NULL, "
        "b SINT64 NOT NULL, "
        "PRIMARY KEY ((a),a))"),
    {ok, Q} = get_query(
        "SELECT * FROM table1 "
        "WHERE a = 5 AND b = 9 AND b < 8"),
    ?assertEqual(
        {error,{impossible_where_clause, << >>}},
        compile(DDL, Q)
    ).

query_impossible_if_less_than_is_less_than_equality_filter_on_same_column_swap_filter_order_test() ->
    DDL = get_ddl(
        "CREATE TABLE table1("
        "a TIMESTAMP NOT NULL, "
        "b SINT64 NOT NULL, "
        "PRIMARY KEY ((a),a))"),
    {ok, Q} = get_query(
        "SELECT * FROM table1 "
        "WHERE a = 5 AND b < 8 AND b = 9"),
    ?assertEqual(
        {error,{impossible_where_clause, << >>}},
        compile(DDL, Q)
    ).

less_than_on_column_in_local_key_is_added_to_endkey_test() ->
    DDL = get_ddl(
        "CREATE TABLE table1("
        "a TIMESTAMP NOT NULL, "
        "b SINT64 NOT NULL, "
        "PRIMARY KEY ((a),a,b))"),
    {ok, Q} = get_query(
        "SELECT * FROM table1 "
        "WHERE a = 5 AND b < 10"),
    {ok, [S|_]} = compile(DDL, Q),
    ?assertPropsEqual(
        [{startkey,[{<<"a">>,timestamp,5}]},
         {endkey,  [{<<"a">>,timestamp,5},{<<"b">>,sint64,10}]},
         {filter, {'<',{field,<<"b">>,sint64},{const,10}}},
         {end_inclusive,true}],
        S?SQL_SELECT.'WHERE'
    ).

duplicate_less_than_or_equal_to_filters_are_eliminated_test() ->
    DDL = get_ddl(
        "CREATE TABLE table1("
        "a TIMESTAMP NOT NULL, "
        "b SINT64 NOT NULL, "
        "PRIMARY KEY ((a),a))"),
    {ok, Q} = get_query(
        "SELECT * FROM table1 "
        "WHERE a = 5 AND b <= 8 AND b <= 8"),
    {ok, [S|_]} = compile(DDL, Q),
    ?assertPropsEqual(
        [{startkey,[{<<"a">>,timestamp,5}]},
         {endkey,  [{<<"a">>,timestamp,5}]},
         {filter, {'<=',{field,<<"b">>,sint64},{const,8}}},
         {end_inclusive,true}],
        S?SQL_SELECT.'WHERE'
    ).

less_than_or_equal_to_filters_are_eliminated_when_equality_filter_value_is_equal_test() ->
    DDL = get_ddl(
        "CREATE TABLE table1("
        "a TIMESTAMP NOT NULL, "
        "b SINT64 NOT NULL, "
        "PRIMARY KEY ((a),a))"),
    {ok, Q} = get_query(
        "SELECT * FROM table1 "
        "WHERE a = 5 AND b = 8 AND b <= 8"),
    {ok, [S|_]} = compile(DDL, Q),
    ?assertPropsEqual(
        [{startkey,[{<<"a">>,timestamp,5}]},
         {endkey,  [{<<"a">>,timestamp,5}]},
         {filter, {'=',{field,<<"b">>,sint64},{const,8}}},
         {end_inclusive,true}],
        S?SQL_SELECT.'WHERE'
    ).

less_than_or_equal_to_filters_are_eliminated_when_equality_filter_value_is_equal_swap_filter_order_test() ->
    DDL = get_ddl(
        "CREATE TABLE table1("
        "a TIMESTAMP NOT NULL, "
        "b SINT64 NOT NULL, "
        "PRIMARY KEY ((a),a))"),
    {ok, Q} = get_query(
        "SELECT * FROM table1 "
        "WHERE a = 5 AND b <= 8 AND b = 8"),
    {ok, [S|_]} = compile(DDL, Q),
    ?assertPropsEqual(
        [{startkey,[{<<"a">>,timestamp,5}]},
         {endkey,  [{<<"a">>,timestamp,5}]},
         {filter, {'=',{field,<<"b">>,sint64},{const,8}}},
         {end_inclusive,true}],
        S?SQL_SELECT.'WHERE'
    ).

less_than_or_equal_to_filters_are_eliminated_when_equality_filter_value_is_greater_test() ->
    DDL = get_ddl(
        "CREATE TABLE table1("
        "a TIMESTAMP NOT NULL, "
        "b SINT64 NOT NULL, "
        "PRIMARY KEY ((a),a))"),
    {ok, Q} = get_query(
        "SELECT * FROM table1 "
        "WHERE a = 5 AND b = 8 AND b <= 9"),
    {ok, [S|_]} = compile(DDL, Q),
    ?assertPropsEqual(
        [{startkey,[{<<"a">>,timestamp,5}]},
         {endkey,  [{<<"a">>,timestamp,5}]},
         {filter, {'=',{field,<<"b">>,sint64},{const,8}}},
         {end_inclusive,true}],
        S?SQL_SELECT.'WHERE'
    ).

less_than_or_equal_to_filters_are_eliminated_when_less_than_filter_value_is_greater_test() ->
    DDL = get_ddl(
        "CREATE TABLE table1("
        "a TIMESTAMP NOT NULL, "
        "b SINT64 NOT NULL, "
        "PRIMARY KEY ((a),a))"),
    {ok, Q} = get_query(
        "SELECT * FROM table1 "
        "WHERE a = 5 AND b < 8 AND b <= 8"),
    {ok, [S|_]} = compile(DDL, Q),
    ?assertPropsEqual(
        [{startkey,[{<<"a">>,timestamp,5}]},
         {endkey,  [{<<"a">>,timestamp,5}]},
         {filter, {'<',{field,<<"b">>,sint64},{const,8}}},
         {end_inclusive,true}],
        S?SQL_SELECT.'WHERE'
    ).

less_than_or_equal_to_filters_are_eliminated_when_less_than_filter_value_is_greater_swap_filter_order_test() ->
    DDL = get_ddl(
        "CREATE TABLE table1("
        "a TIMESTAMP NOT NULL, "
        "b SINT64 NOT NULL, "
        "PRIMARY KEY ((a),a))"),
    {ok, Q} = get_query(
        "SELECT * FROM table1 "
        "WHERE a = 5 AND b <= 8 AND b < 8"),
    {ok, [S|_]} = compile(DDL, Q),
    ?assertPropsEqual(
        [{startkey,[{<<"a">>,timestamp,5}]},
         {endkey,  [{<<"a">>,timestamp,5}]},
         {filter, {'<',{field,<<"b">>,sint64},{const,8}}},
         {end_inclusive,true}],
        S?SQL_SELECT.'WHERE'
    ).

less_than_or_equal_to_on_column_in_local_key_is_added_to_endkey_test() ->
    DDL = get_ddl(
        "CREATE TABLE table1("
        "a TIMESTAMP NOT NULL, "
        "b SINT64 NOT NULL, "
        "PRIMARY KEY ((a),a,b))"),
    {ok, Q} = get_query(
        "SELECT * FROM table1 "
        "WHERE a = 5 AND b <= 10"),
    {ok, [S|_]} = compile(DDL, Q),
    ?assertPropsEqual(
        [{startkey,[{<<"a">>,timestamp,5}]},
         {endkey,  [{<<"a">>,timestamp,5},{<<"b">>,sint64,10}]},
         {filter, {'<=',{field,<<"b">>,sint64},{const,10}}},
         {end_inclusive,true}],
        S?SQL_SELECT.'WHERE'
    ).

% less_than_or_equal_to_is_less_than_equality_filter_on_same_column_is_impossible_test

'< eliminated when greater than <= on same column_test'() ->
    DDL = get_ddl(
        "CREATE TABLE table1("
        "a TIMESTAMP NOT NULL, "
        "b SINT64 NOT NULL, "
        "PRIMARY KEY ((a),a,b))"),
    {ok, Q} = get_query(
        "SELECT * FROM table1 "
        "WHERE a = 5 AND b <= 10 AND b < 11"),
    {ok, [S]} = compile(DDL, Q),
    ?assertPropsEqual(
        [{startkey,[{<<"a">>,timestamp,5}]},
         {endkey,  [{<<"a">>,timestamp,5},{<<"b">>,sint64,10}]},
         {filter, {'<=',{field,<<"b">>,sint64},{const,10}}},
         {end_inclusive,true}],
        S?SQL_SELECT.'WHERE'
    ).

'< eliminated when greater than <= on same column_swap_filter_order_test'() ->
    DDL = get_ddl(
        "CREATE TABLE table1("
        "a TIMESTAMP NOT NULL, "
        "b SINT64 NOT NULL, "
        "PRIMARY KEY ((a),a,b))"),
    {ok, Q} = get_query(
        "SELECT * FROM table1 "
        "WHERE a = 5 AND b < 11 AND b <= 10"),
    {ok, [S]} = compile(DDL, Q),
    ?assertPropsEqual(
        [{startkey,[{<<"a">>,timestamp,5}]},
         {endkey,  [{<<"a">>,timestamp,5},{<<"b">>,sint64,10}]},
         {filter, {'<=',{field,<<"b">>,sint64},{const,10}}},
         {end_inclusive,true}],
        S?SQL_SELECT.'WHERE'
    ).

less_than_or_equal_to_is_less_than_equality_filter_on_same_column_is_impossible_test() ->
    DDL = get_ddl(
        "CREATE TABLE table1("
        "a TIMESTAMP NOT NULL, "
        "b SINT64 NOT NULL, "
        "PRIMARY KEY ((a),a,b))"),
    {ok, Q} = get_query(
        "SELECT * FROM table1 "
        "WHERE a = 1 AND b <= 8 AND b = 10"),
    ?assertEqual(
        {error,{impossible_where_clause, << >>}},
        compile(DDL, Q)
    ).

less_than_or_equal_to_is_less_than_equality_filter_on_same_column_is_impossible_swap_filter_order_test() ->
    DDL = get_ddl(
        "CREATE TABLE table1("
        "a TIMESTAMP NOT NULL, "
        "b SINT64 NOT NULL, "
        "PRIMARY KEY ((a),a,b))"),
    {ok, Q} = get_query(
        "SELECT * FROM table1 "
        "WHERE a = 1 AND b = 10 AND b <= 8"),
    ?assertEqual(
        {error,{impossible_where_clause, << >>}},
        compile(DDL, Q)
    ).

desc_query_with_additional_column_in_local_key_test() ->
    DDL = get_ddl(
        "CREATE TABLE table3 ("
        "a VARCHAR NOT NULL,"
        "b TIMESTAMP NOT NULL,"
        "c VARCHAR NOT NULL,"
        "PRIMARY KEY ((a, QUANTUM(b, 1, 'm')),a, b DESC, c))"
    ),
    {ok, Q} = get_query(
          "SELECT * FROM table3 "
          "WHERE a = 'dby' AND b >= 3500 AND b <= 5500"),
    {ok, [?SQL_SELECT{'WHERE' = W}]} = compile(DDL, Q),
    ?assertEqual(
        [{startkey,[{<<"a">>,varchar,<<"dby">>},{<<"b">>,timestamp,5500}]},
         {endkey,  [{<<"a">>,varchar,<<"dby">>},{<<"b">>,timestamp,3500}]},
         {filter,[]},
         {end_inclusive,true},
         {start_inclusive,true}],
        W
    ).

desc_query_without_additional_column_in_local_key_test() ->
    DDL = get_ddl(
        "CREATE TABLE table3 ("
        "a VARCHAR NOT NULL,"
        "b TIMESTAMP NOT NULL,"
        "c VARCHAR NOT NULL,"
        "PRIMARY KEY ((a, QUANTUM(b, 1, 'm')),a, b DESC))"
    ),
    {ok, Q} = get_query(
          "SELECT * FROM table3 "
          "WHERE a = 'dby' AND b >= 3500 AND b <= 5500"),
    {ok, [?SQL_SELECT{'WHERE' = W}]} = compile(DDL, Q),
    ?assertEqual(
        [{startkey,[{<<"a">>,varchar,<<"dby">>},{<<"b">>,timestamp,5500}]},
         {endkey,  [{<<"a">>,varchar,<<"dby">>},{<<"b">>,timestamp,3500}]},
         {filter,[]},
         {end_inclusive,true},
         {start_inclusive,true}],
        W
    ).

desc_query_with_column_names_test() ->
    DDL = get_ddl(
        "CREATE TABLE table3 ("
        "b VARCHAR NOT NULL,"
        "a TIMESTAMP NOT NULL,"
        "PRIMARY KEY ((b, QUANTUM(a, 1, 'm')),b,a DESC))"
    ),
    {ok, Q} = get_query(
          "SELECT * FROM table3 "
          "WHERE b = 'dby' AND a >= 3500 AND a <= 5500"),
    {ok, [?SQL_SELECT{'WHERE' = W}]} = compile(DDL, Q),
    ?assertEqual(
        [{startkey,[{<<"b">>,varchar,<<"dby">>},{<<"a">>,timestamp,5500}]},
         {endkey,  [{<<"b">>,varchar,<<"dby">>},{<<"a">>,timestamp,3500}]},
         {filter,[]},
         {end_inclusive,true},
         {start_inclusive,true}],
        W
    ).

query_with_desc_on_local_key_additional_column_test() ->
    DDL = get_ddl(
        "CREATE TABLE table3("
        "a SINT64 NOT NULL, "
        "b VARCHAR NOT NULL, "
        "c TIMESTAMP NOT NULL, "
        "d VARCHAR NOT NULL, "
        "PRIMARY KEY ((a,b,quantum(c, 1, 'm')), a,b, c, d DESC))"
    ),
    {ok, Q} = get_query(
          "SELECT * FROM table3 "
          "WHERE a = 1 AND b = 'dby' AND c >= 3500 AND c <= 5500"),
    {ok, [?SQL_SELECT{'WHERE' = W}]} = compile(DDL, Q),
    ?assertEqual(
        [{startkey,[{<<"a">>,sint64,1},{<<"b">>,varchar,<<"dby">>},{<<"c">>,timestamp,3500}]},
         {endkey,  [{<<"a">>,sint64,1},{<<"b">>,varchar,<<"dby">>},{<<"c">>,timestamp,5500}]},
         {filter,[]},
         {end_inclusive,true}],
        W
    ).

query_with_desc_on_local_key_additional_column_multi_quanta_test() ->
    DDL = get_ddl(
        "CREATE TABLE table3("
        "a SINT64 NOT NULL, "
        "b VARCHAR NOT NULL, "
        "c TIMESTAMP NOT NULL, "
        "d VARCHAR NOT NULL, "
        "PRIMARY KEY ((a,b,quantum(c, 1, 's')), a,b, c, d DESC))"
    ),
    {ok, Q} = get_query(
          "SELECT * FROM table3 "
          "WHERE a = 1 AND b = 'dby' AND c >= 3500 AND c <= 5500"),
    {ok, SubQueries} = compile(DDL, Q),
    ?assertEqual(
        [[{startkey,[{<<"a">>,sint64,1},{<<"b">>,varchar,<<"dby">>},{<<"c">>,timestamp,3500}]},
          {endkey,  [{<<"a">>,sint64,1},{<<"b">>,varchar,<<"dby">>},{<<"c">>,timestamp,4000}]},
          {filter,[]}],
         [{startkey,[{<<"a">>,sint64,1},{<<"b">>,varchar,<<"dby">>},{<<"c">>,timestamp,4000}]},
          {endkey,  [{<<"a">>,sint64,1},{<<"b">>,varchar,<<"dby">>},{<<"c">>,timestamp,5000}]},
          {filter,[]}],
         [{startkey,[{<<"a">>,sint64,1},{<<"b">>,varchar,<<"dby">>},{<<"c">>,timestamp,5000}]},
          {endkey,  [{<<"a">>,sint64,1},{<<"b">>,varchar,<<"dby">>},{<<"c">>,timestamp,5500}]},
          {filter,[]},
          {end_inclusive,true}]],
        [W || ?SQL_SELECT{'WHERE' = W} <- SubQueries]
    ).

query_with_desc_on_not_last_local_key_column_test() ->
    DDL = get_ddl(
        "CREATE table desc1 ("
        "a VARCHAR NOT NULL,"
        "b TIMESTAMP NOT NULL,"
        "PRIMARY KEY ((a, QUANTUM(b, 1, 's')), a DESC, b));"
    ),
    {ok, Q} = get_query(
          "SELECT * FROM desc1 "
          "WHERE a = 'hi' AND b >= 3500 AND b <= 5500"),
    {ok, SubQueries} = compile(DDL, Q),
    ?assertEqual(
        [[{startkey,[{<<"a">>,varchar,<<"hi">>},{<<"b">>,timestamp,3500}]},
          {endkey,  [{<<"a">>,varchar,<<"hi">>},{<<"b">>,timestamp,4000}]},
          {filter,[]}],
         [{startkey,[{<<"a">>,varchar,<<"hi">>},{<<"b">>,timestamp,4000}]},
          {endkey,  [{<<"a">>,varchar,<<"hi">>},{<<"b">>,timestamp,5000}]},
          {filter,[]}],
         [{startkey,[{<<"a">>,varchar,<<"hi">>},{<<"b">>,timestamp,5000}]},
          {endkey,  [{<<"a">>,varchar,<<"hi">>},{<<"b">>,timestamp,5500}]},
          {filter,[]},
          {end_inclusive,true}]],
        [W || ?SQL_SELECT{'WHERE' = W} <- SubQueries]
    ).

query_with_desc_on_not_last_local_key_column_no_quantum_test() ->
    DDL = get_ddl(
        "CREATE table desc1 ("
        "a VARCHAR NOT NULL,"
        "b TIMESTAMP NOT NULL,"
        "PRIMARY KEY ((a, b), a DESC, b));"
    ),
    {ok, Q} = get_query(
          "SELECT * FROM desc1 "
          "WHERE a = 'hi' AND b = 4001"),
    {ok, SubQueries} = compile(DDL, Q),
    ?assertEqual(
        [[{startkey,[{<<"a">>,varchar,<<"hi">>},{<<"b">>,timestamp,4001}]},
          {endkey,  [{<<"a">>,varchar,<<"hi">>},{<<"b">>,timestamp,4001}]},
          {filter,[]},
          {end_inclusive, true}]],
        [W || ?SQL_SELECT{'WHERE' = W} <- SubQueries]
    ).

query_with_desc_last_local_key_column_no_quantum_test() ->
    DDL = get_ddl(
        "CREATE table desc1 ("
        "a VARCHAR NOT NULL,"
        "b TIMESTAMP NOT NULL,"
        "PRIMARY KEY ((a, b), a, b DESC));"
    ),
    {ok, Q} = get_query(
          "SELECT * FROM desc1 "
          "WHERE a = 'hi' AND b = 4001"),
    {ok, SubQueries} = compile(DDL, Q),
    ?assertEqual(
        [[{startkey,[{<<"a">>,varchar,<<"hi">>},{<<"b">>,timestamp,4001}]},
          {endkey,  [{<<"a">>,varchar,<<"hi">>},{<<"b">>,timestamp,4001}]},
          {filter,[]},
          {end_inclusive, true},
          {start_inclusive, true}]],
        [W || ?SQL_SELECT{'WHERE' = W} <- SubQueries]
    ).

<<<<<<< HEAD
validate_invdist_funcall_1_test() ->
    ?assertEqual(
       {ok, [0.3]},
       validate_invdist_funcall('PERCENTILE_DISC', [{identifier, [<<"x">>]}, {float, 0.3}])).

validate_invdist_funcall_2_test() ->
    ?assertEqual(
       {error,
        {invalid_static_invdist_fn_param, <<"Invalid argument 2 in call to function PERCENTILE_DISC.">>}},
       validate_invdist_funcall('PERCENTILE_DISC', [{identifier, [<<"x">>]}, {float, 1.3}])).

validate_invdist_funcall_3_test() ->
    ?assertEqual(
       {error,
        {invalid_expr_in_invdist_fun_arglist, <<"Invalid expression passed as parameter for inverse distribution function.">>}},
       validate_invdist_funcall('PERCENTILE_DISC', [{identifier, [<<"x">>]}, {'+', {float, 1.3}, {boolean, true}}])).

validate_invdist_funcall_4_test() ->
    ?assertEqual(
       {error,
        {nonconst_expr_in_invdist_fun_arglist, <<"Non-const expression passed as parameter for inverse distribution function.">>}},
       validate_invdist_funcall('PERCENTILE_DISC', [{identifier, [<<"x">>]}, {identifier, [<<"y">>]}])).

compile_invdist_full_test() ->
    DDL = get_ddl(
        "create table t ("
        "b timestamp not null,"
        "x sint64,"
        "primary key ((quantum(b, 10, s)), b));"
    ),
    {ok, Rec} = get_query(
                  "select percentile_disc(x, 0.11) from t where b > 1 and b < 21"),
    {ok, [SQL = ?SQL_SELECT{'SELECT' = Select,
                            'OFFSET' = Offset}|_]} = compile(DDL, Rec),
    ?assertMatch(
       ?SQL_SELECT{'ORDER BY' = [{<<"x">>, asc, nulls_last}],
                   'LIMIT'    = [1]},
       SQL
      ),
    ?assertMatch(
       #riak_sel_clause_v1{col_names = [<<"x">>]},
       Select
      ),
    {_OrderBy = {<<"x">>, asc, nulls_last},
     _Limit = 1,
     _Offset} = compile_invdist_funcall({'PERCENTILE_DISC', <<"x">>, [0.11]}),
    ?assertEqual(
       [_Offset],
       Offset
      ).

compile_invdist_partial_test() ->
    {ok, Rec} = get_query(
        "select percentile_disc(mysint, 0.1) from mytab"),
    {ok, _Select, [{ok, Spec}]} = compile_select_clause(get_sel_ddl(), Rec),
    ?assertMatch(
        {'PERCENTILE_DISC', <<"mysint">>, [0.1]},
        Spec
      ).


=======
query_with_arithmetic_in_where_clause_test() ->
    DDL = get_ddl(
        "CREATE table table1 ("
        "a VARCHAR NOT NULL,"
        "b TIMESTAMP NOT NULL,"
        "PRIMARY KEY ((a, b), a, b));"
    ),
    {ok, Q} = get_query(
          "SELECT * FROM table1 WHERE a = 'hi' AND b = 4000 + 1s"),
    {ok, SubQueries} = compile(DDL, Q),
    ?assertEqual(
        [[{startkey,[{<<"a">>,varchar,<<"hi">>},{<<"b">>,timestamp,5000}]},
          {endkey,  [{<<"a">>,varchar,<<"hi">>},{<<"b">>,timestamp,5000}]},
          {filter,[]},
          {end_inclusive, true}]],
        [W || ?SQL_SELECT{'WHERE' = W} <- SubQueries]
    ).

query_with_arithmetic_in_where_clause_expresson_on_lhs_test() ->
    DDL = get_ddl(
        "CREATE table table1 ("
        "a VARCHAR NOT NULL,"
        "b TIMESTAMP NOT NULL,"
        "PRIMARY KEY ((a, b), a, b));"
    ),
    {ok, Q} = get_query(
          "SELECT * FROM table1 WHERE a = 'hi' AND 4000 + 1s = b"),
    {ok, SubQueries} = compile(DDL, Q),
    ?assertEqual(
        [[{startkey,[{<<"a">>,varchar,<<"hi">>},{<<"b">>,timestamp,5000}]},
          {endkey,  [{<<"a">>,varchar,<<"hi">>},{<<"b">>,timestamp,5000}]},
          {filter,[]},
          {end_inclusive, true}]],
        [W || ?SQL_SELECT{'WHERE' = W} <- SubQueries]
    ).

query_with_arithmetic_in_where_clause_add_double_to_integer_test() ->
    DDL = get_ddl(
        "CREATE table table1 ("
        "a VARCHAR NOT NULL,"
        "b TIMESTAMP NOT NULL,"
        "PRIMARY KEY ((a, b), a, b));"
    ),
    {ok, Q} = get_query(
          "SELECT * FROM table1 WHERE a = 'hi' AND b = 4000 + 2.4"),
    {ok, SubQueries} = compile(DDL, Q),
    ?assertEqual(
        [[{startkey,[{<<"a">>,varchar,<<"hi">>},{<<"b">>,timestamp,4002}]},
          {endkey,  [{<<"a">>,varchar,<<"hi">>},{<<"b">>,timestamp,4002}]},
          {filter,[]},
          {end_inclusive, true}]],
        [W || ?SQL_SELECT{'WHERE' = W} <- SubQueries]
    ).

query_with_arithmetic_in_where_clause_multiple_additions_test() ->
    DDL = get_ddl(
        "CREATE table table1 ("
        "a VARCHAR NOT NULL,"
        "b TIMESTAMP NOT NULL,"
        "PRIMARY KEY ((a, b), a, b));"
    ),
    {ok, Q} = get_query(
          "SELECT * FROM table1 WHERE a = 'hi' AND b = 4000 + 2.4 + 7"),
    {ok, SubQueries} = compile(DDL, Q),
    ?assertEqual(
        [[{startkey,[{<<"a">>,varchar,<<"hi">>},{<<"b">>,timestamp,4009}]},
          {endkey,  [{<<"a">>,varchar,<<"hi">>},{<<"b">>,timestamp,4009}]},
          {filter,[]},
          {end_inclusive, true}]],
        [W || ?SQL_SELECT{'WHERE' = W} <- SubQueries]
    ).

query_with_arithmetic_in_where_clause_operator_precedence_test() ->
    DDL = get_ddl(
        "CREATE table table1 ("
        "a VARCHAR NOT NULL,"
        "b TIMESTAMP NOT NULL,"
        "PRIMARY KEY ((a, b), a, b));"
    ),
    {ok, Q} = get_query(
          "SELECT * FROM table1 WHERE a = 'hi' AND b = 1+3*2/4 - 0.5"),
    {ok, SubQueries} = compile(DDL, Q),
    ?assertEqual(
        [[{startkey,[{<<"a">>,varchar,<<"hi">>},{<<"b">>,timestamp, round(1+3*2/4-0.5)}]},
          {endkey,  [{<<"a">>,varchar,<<"hi">>},{<<"b">>,timestamp, round(1+3*2/4-0.5)}]},
          {filter,[]},
          {end_inclusive, true}]],
        [W || ?SQL_SELECT{'WHERE' = W} <- SubQueries]
    ).

cast_integer_expression_to_double_column_test() ->
    DDL = get_ddl(
        "CREATE table table1 ("
        "a TIMESTAMP NOT NULL,"
        "b DOUBLE NOT NULL,"
        "PRIMARY KEY ((a), a));"
    ),
    {ok, Q} = get_query(
          "SELECT * FROM table1 WHERE a = 10 AND b = 1+5"),
    {ok, SubQueries} = compile(DDL, Q),
    ?assertEqual(
        [[{startkey,[{<<"a">>,timestamp,10}]},
          {endkey,  [{<<"a">>,timestamp,10}]},
          {filter, {'=',{field,<<"b">>,double},{const,6.0}}},
          {end_inclusive, true}]],
        [W || ?SQL_SELECT{'WHERE' = W} <- SubQueries]
    ).

query_with_arithmetic_in_where_clause_operator_precedence_queries_equal_test() ->
    DDL = get_ddl(
        "CREATE table table1 ("
        "a VARCHAR NOT NULL,"
        "b TIMESTAMP NOT NULL,"
        "PRIMARY KEY ((a, b), a, b));"
    ),
    {ok, QA} = get_query(
          "SELECT * FROM table1 WHERE a = 'hi' AND b = 2+3*4"),
    {ok, QB} = get_query(
          "SELECT * FROM table1 WHERE a = 'hi' AND b = 3*4+2"),
    {ok, SubQueriesA} = compile(DDL, QA),
    {ok, SubQueriesB} = compile(DDL, QB),
    ?assertEqual(
        [W || ?SQL_SELECT{'WHERE' = W} <- SubQueriesA],
        [W || ?SQL_SELECT{'WHERE' = W} <- SubQueriesB]
    ).

select_with_arithmetic_on_identifier_throws_an_error_test() ->
    DDL = get_ddl(
        "CREATE table table1 ("
        "a SINT64 NOT NULL,"
        "PRIMARY KEY ((a), a));"
    ),
    {ok, Q} = get_query(
        "SELECT * FROM table1 "
        "WHERE a+1 = 10"),
    ?assertEqual(
        {false,[{arithmetic_on_identifier,<<"a">>}]},
        is_query_valid(DDL, Q)
    ).

select_with_arithmetic_on_identifier_throws_an_error_literal_on_lhs_test() ->
    DDL = get_ddl(
        "CREATE table table1 ("
        "a SINT64 NOT NULL,"
        "PRIMARY KEY ((a), a));"
    ),
    {ok, Q} = get_query(
        "SELECT * FROM table1 "
        "WHERE 10 = a+1"),
    ?assertEqual(
        {false,[{arithmetic_on_identifier,<<"a">>}]},
        is_query_valid(DDL, Q)
    ).

select_on_unknown_column_throws_an_error_test() ->
    DDL = get_ddl(
        "CREATE table table1 ("
        "a SINT64 NOT NULL,"
        "PRIMARY KEY ((a), a));"
    ),
    {ok, Q} = get_query(
        "SELECT * FROM table1 "
        "WHERE x = 10"),
    ?assertEqual(
        {false,[{unexpected_where_field,<<"x">>}]},
        is_query_valid(DDL, Q)
    ).

select_with_arithmetic_on_unknown_column_throws_an_error_test() ->
    DDL = get_ddl(
        "CREATE table table1 ("
        "a SINT64 NOT NULL,"
        "PRIMARY KEY ((a), a));"
    ),
    {ok, Q} = get_query(
        "SELECT * FROM table1 "
        "WHERE x = 10 + 1"),
    ?assertEqual(
        {false,[{unexpected_where_field,<<"x">>}]},
        is_query_valid(DDL, Q)
    ).

%%
%% Test macro for assertions on now and arithmetic, shouldn't be
%% extended for other uses
%%
-define(assertQueryCompilesToFilter(QuerySQL,Filter),
    DDL = get_ddl(
        "CREATE table table1 ("
        "a VARCHAR NOT NULL,"
        "b TIMESTAMP NOT NULL,"
        "c TIMESTAMP NOT NULL,"
        "PRIMARY KEY ((a, b), a, b));"
    ),
    {ok, Q} = get_query(QuerySQL),
    {ok, SubQueries} = compile(DDL, Q),
    ?assertEqual(
        [[{startkey,[{<<"a">>,varchar,<<"hi">>},{<<"b">>,timestamp,4000}]},
          {endkey,  [{<<"a">>,varchar,<<"hi">>},{<<"b">>,timestamp,4000}]},
          {filter,  Filter},
          {end_inclusive, true}]],
        [W || ?SQL_SELECT{'WHERE' = W} <- SubQueries]
    )).
arithmetic_gt_filter_test() ->
    ?assertQueryCompilesToFilter(
        "SELECT * FROM table1 WHERE a = 'hi' AND b = 4000 AND c > 999 + 1",
        {'>',{field,<<"c">>,timestamp},{const,1000}}
    ).
arithmetic_gte_filter_test() ->
    ?assertQueryCompilesToFilter(
        "SELECT * FROM table1 WHERE a = 'hi' AND b = 4000 AND c >= 999 + 1",
        {'>=',{field,<<"c">>,timestamp},{const,1000}}
    ).
arithmetic_not_filter_test() ->
    ?assertQueryCompilesToFilter(
        "SELECT * FROM table1 WHERE a = 'hi' AND b = 4000 AND c != 999 + 1",
        {'!=',{field,<<"c">>,timestamp},{const,1000}}
    ).
arithmetic_lt_filter_test() ->
    ?assertQueryCompilesToFilter(
        "SELECT * FROM table1 WHERE a = 'hi' AND b = 4000 AND c < 999 + 1",
        {'<',{field,<<"c">>,timestamp},{const,1000}}
    ).
arithmetic_lte_filter_test() ->
    ?assertQueryCompilesToFilter(
        "SELECT * FROM table1 WHERE a = 'hi' AND b = 4000 AND c <= 999 + 1",
        {'<=',{field,<<"c">>,timestamp},{const,1000}}
    ).

arithmetic_multiplication_filter_test() ->
    ?assertQueryCompilesToFilter(
        "SELECT * FROM table1 WHERE a = 'hi' AND b = 4000 AND c <= 100 * (1+9)",
        {'<=',{field,<<"c">>,timestamp},{const,1000}}
    ).
>>>>>>> 0a6b4b86
-endif.<|MERGE_RESOLUTION|>--- conflicted
+++ resolved
@@ -4525,7 +4525,6 @@
         [W || ?SQL_SELECT{'WHERE' = W} <- SubQueries]
     ).
 
-<<<<<<< HEAD
 validate_invdist_funcall_1_test() ->
     ?assertEqual(
        {ok, [0.3]},
@@ -4587,7 +4586,6 @@
       ).
 
 
-=======
 query_with_arithmetic_in_where_clause_test() ->
     DDL = get_ddl(
         "CREATE table table1 ("
@@ -4822,5 +4820,4 @@
         "SELECT * FROM table1 WHERE a = 'hi' AND b = 4000 AND c <= 100 * (1+9)",
         {'<=',{field,<<"c">>,timestamp},{const,1000}}
     ).
->>>>>>> 0a6b4b86
 -endif.