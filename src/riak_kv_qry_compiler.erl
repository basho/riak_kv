%% -------------------------------------------------------------------
%%
%% riak_kv_qry_compiler: generate the coverage for a hashed query
%%
%%
%% Copyright (c) 2016 Basho Technologies, Inc.  All Rights Reserved.
%%
%% This file is provided to you under the Apache License,
%% Version 2.0 (the "License"); you may not use this file
%% except in compliance with the License.  You may obtain
%% a copy of the License at
%%
%%   http://www.apache.org/licenses/LICENSE-2.0
%%
%% Unless required by applicable law or agreed to in writing,
%% software distributed under the License is distributed on an
%% "AS IS" BASIS, WITHOUT WARRANTIES OR CONDITIONS OF ANY
%% KIND, either express or implied.  See the License for the
%% specific language governing permissions and limitations
%% under the License.
%%
%% -------------------------------------------------------------------
-module(riak_kv_qry_compiler).

-export([compile/3]).
-export([finalise_aggregate/2]).
-export([run_select/2, run_select/3]).

-type compiled_select() :: fun((_,_) -> riak_pb_ts_codec:ldbvalue()).
-export_type([compiled_select/0]).

-include("riak_kv_ts.hrl").
-include("riak_kv_index.hrl").
-include("riak_kv_ts_error_msgs.hrl").

-type where_props() :: [{startkey, [term()]} |
                        {endkey, [term()]} |
                        {filter, [term()]} |
                        {start_inclusive, boolean()} |
                        {end_inclusive, boolean()}].
-type combinator()       :: [binary()].
-type limit()            :: any().
-type operator()         :: [binary()].
-type sorter()           :: term().


-export_type([
    combinator/0,
    limit/0,
    operator/0,
    sorter/0
]).
-export_type([where_props/0]).

%% 3rd argument is undefined if we should not be concerned about the
%% maximum number of quanta
-spec compile(?DDL{}, ?SQL_SELECT{}, 'undefined'|pos_integer()) ->
    {ok, [?SQL_SELECT{}]} | {error, any()}.
compile(?DDL{}, ?SQL_SELECT{is_executable = true}, _MaxSubQueries) ->
    {error, 'query is already compiled'};
compile(?DDL{} = DDL,
        ?SQL_SELECT{is_executable = false, 'SELECT' = Sel} = Q, MaxSubQueries) ->
    if Sel#riak_sel_clause_v1.clause == [] ->
            {error, 'full table scan not implemented'};
        el/=se ->
            case compile_select_clause(DDL, Q) of
                {ok, S} ->
                    compile_where_clause(DDL, Q?SQL_SELECT{'SELECT' = S}, MaxSubQueries);
                {error, _} = Error ->
                    Error
            end
    end.

%% adding the local key here is a bodge
%% should be a helper fun in the generated DDL module but I couldn't
%% write that up in time
compile_where_clause(?DDL{} = DDL,
                     ?SQL_SELECT{is_executable = false,
                                 'WHERE'       = W,
                                 cover_context = Cover} = Q,
                     MaxSubQueries) ->
    {RealCover, WhereModifications} = unwrap_cover(Cover),
    case compile_where(DDL, W) of
        {error, E} -> {error, E};
        NewW ->
            expand_query(DDL, Q?SQL_SELECT{cover_context = RealCover},
                              update_where_for_cover(NewW, WhereModifications),
                              MaxSubQueries)
    end.

%% now break out the query on quantum boundaries
<<<<<<< HEAD
expand_query(#ddl_v1{table = Table, local_key = LK, partition_key = PK},
=======
expand_query(?DDL{local_key = LK, partition_key = PK},
>>>>>>> fd6d7c51
             ?SQL_SELECT{} = Q1, Where1,
             MaxSubQueries) ->
    case expand_where(Where1, PK, MaxSubQueries) of
        {error, E} ->
            {error, E};
        Where2 ->
            Mod = riak_ql_ddl:make_module_name(Table),
            Q2 = Q1?SQL_SELECT{is_executable = true,
                               type          = timeseries,
                               local_key     = LK,
                               partition_key = PK},
            SubQueries1 = [Q2?SQL_SELECT{ 'WHERE' = fix_start_order(X, Mod, LK) } || X <- Where2],
            SubQueries2 = fix_subquery_order(SubQueries1),
            {ok, SubQueries2}
    end.

%% Calulate the final result for an aggregate.
-spec finalise_aggregate(#riak_sel_clause_v1{}, [any()]) -> [any()].
finalise_aggregate(#riak_sel_clause_v1{ calc_type = aggregate,
                                        finalisers = FinaliserFns }, Row) ->
    finalise_aggregate2(FinaliserFns, Row, Row).

%%
finalise_aggregate2([], [], _) ->
    [];
finalise_aggregate2([skip | Fns], [_ | Row], FullRow) ->
    finalise_aggregate2(Fns, Row, FullRow);
finalise_aggregate2([CellFn | Fns], [Cell | Row], FullRow) ->
    [CellFn(FullRow, Cell) | finalise_aggregate2(Fns, Row, FullRow)].

%% Run the selection spec for all selection columns that was created by
-spec run_select(SelectionSpec::[compiled_select()], Row::[any()]) ->
                        [any()].
run_select(Select, Row) ->
    %% the second argument is the state, if we're return row query results then
    %% there is no long running state
    run_select2(Select, Row, undefined, []).

run_select(Select,  Row, InitialState) ->
    %% the second argument is the state, if we're return row query results then
    %% there is no long running state
    run_select2(Select, Row, InitialState, []).

%% @priv
run_select2([], _, _, Acc) ->
    lists:reverse(Acc);
run_select2([Fn | SelectTail], Row, [ColState1 | ColStateTail], Acc1) ->
    Acc2 = prepend_select_columns(Fn(Row, ColState1), Acc1),
    run_select2(SelectTail, Row, ColStateTail, Acc2);
run_select2([Fn | SelectTail], Row, RowState, Acc1) ->
    Acc2 = prepend_select_columns(Fn(Row, RowState), Acc1),
    run_select2(SelectTail, Row, RowState, Acc2).

%% Check if the select column is actually multiple columns, as returned by
%% SELECT * FROM, or the corner case SELECT *, my_col FROM. This cannot simply
%% be flattened because nulls are represented as empty lists.
prepend_select_columns([_|_] = MultiCols, Acc) ->
    lists:reverse(MultiCols) ++ Acc;
prepend_select_columns(V, Acc) ->
    [V | Acc].

%% copy pasta mapfoldl from lists.erl, otherwise this reports
%% a warning in dialyzer!
my_mapfoldl(F, Accu0, [Hd|Tail]) ->
    {R,Accu1} = F(Hd, Accu0),
    {Rs,Accu2} = my_mapfoldl(F, Accu1, Tail),
    {[R|Rs],Accu2};
my_mapfoldl(F, Accu, []) when is_function(F, 2) -> {[],Accu}.

%%
compile_select_clause(DDL, ?SQL_SELECT{'SELECT' = #riak_sel_clause_v1{ clause = Sel } } = Q) ->
    CompileColFn =
        fun(ColX, AccX) ->
            select_column_clause_folder(DDL, ColX, AccX)
        end,
    %% compile each select column and put all the calc types into a set, if
    %% any of the results are aggregate then aggregate is the calc type for the
    %% whole query
    Acc = {sets:new(), #riak_sel_clause_v1{ }},
    %% iterate from the right so we can append to the head of lists
    {ResultTypeSet, Q2} = lists:foldl(CompileColFn, Acc, Sel),

    {ColTypes, Errors} = my_mapfoldl(
        fun(ColASTX, Errors) ->
            infer_col_type(DDL, ColASTX, Errors)
        end, [], Sel),

    case sets:is_element(aggregate, ResultTypeSet) of
        true  ->
            Q3 = Q2#riak_sel_clause_v1{
                   calc_type = aggregate,
                   col_names = get_col_names(DDL, Q) };
        false ->
            Q3 = Q2#riak_sel_clause_v1{
                   calc_type = rows,
                   initial_state = [],
                   col_names = get_col_names(DDL, Q) }
    end,
    case Errors of
      [] ->
          {ok, Q3#riak_sel_clause_v1{
              col_names = get_col_names(DDL, Q),
              col_return_types = lists:flatten(ColTypes) }};
      [_|_] ->
          {error, {invalid_query, riak_kv_qry:format_query_syntax_errors(lists:reverse(Errors))}}
    end.

%%
-spec get_col_names(?DDL{}, ?SQL_SELECT{}) -> [binary()].
get_col_names(DDL, ?SQL_SELECT{'SELECT' = #riak_sel_clause_v1{clause = Select}}) ->
    ColNames = riak_ql_to_string:col_names_from_select(Select),
    %% flatten because * gets expanded to multiple columns
    lists:flatten(
      [get_col_names2(DDL, N) || N <- ColNames]
    ).

%%
get_col_names2(DDL, "*") ->
    [X#riak_field_v1.name || X <- DDL?DDL.fields];
get_col_names2(_, Name) ->
    list_to_binary(Name).

%%
-record(single_sel_column, {
          calc_type        :: select_result_type(),
          initial_state    :: any(),
          col_return_types :: [riak_pb_ts_codec:ldbvalue()],
          col_name         :: riak_pb_ts_codec:tscolumnname(),
          clause           :: function(),
          finaliser        :: [function()]
         }).

%%
-spec select_column_clause_folder(?DDL{}, riak_ql_ddl:selection(),
                                  {set(), #riak_sel_clause_v1{}}) ->
                {set(), #riak_sel_clause_v1{}}.
select_column_clause_folder(DDL, ColAST1,
                            {TypeSet1, #riak_sel_clause_v1{ finalisers = Finalisers } = SelClause}) ->
    %% extract the stateful functions then treat them as separate select columns
    LenFinalisers = length(Finalisers),
    case extract_stateful_functions(ColAST1, LenFinalisers) of
        {ColAST2, []} ->
            %% the case where the column contains no functions
            FinaliserFn =
                compile_select_col_stateless(DDL, {return_state, LenFinalisers + 1}),
            ColAstList = [{ColAST2, FinaliserFn}];
        {FinaliserAST, [WindowFnAST | Tail]} ->
            %% the column contains one or more functions that will be separated
            %% into their own columns until finalisation
            FinaliserFn =
                compile_select_col_stateless(DDL, FinaliserAST),
            ActualCol = {WindowFnAST, FinaliserFn},
            TempCols = [{AST, skip} || AST <- Tail],
            ColAstList = [ActualCol | TempCols]
    end,
    FolderFn =
        fun(E, Acc) ->
            select_column_clause_exploded_folder(DDL, E, Acc)
        end,
    lists:foldl(FolderFn, {TypeSet1, SelClause}, ColAstList).


%% When the select column is "exploded" it means that multiple functions that
%% collect state have been extracted and given their own temporary columns
%% which will be merged by the finalisers.
select_column_clause_exploded_folder(DDL, {ColAst, Finaliser}, {TypeSet1, SelClause1}) ->
    #riak_sel_clause_v1{
       initial_state = InitX,
       clause = RunFnX,
       finalisers = Finalisers1 } = SelClause1,
    S = compile_select_col(DDL, ColAst),
    TypeSet2 = sets:add_element(S#single_sel_column.calc_type, TypeSet1),
    Init2   = InitX ++ [S#single_sel_column.initial_state],
    RunFn2  = RunFnX ++ [S#single_sel_column.clause],
    Finalisers2 = Finalisers1 ++ [Finaliser],
    %% ColTypes are messy because <<"*">> represents many
    %% so you need to flatten the list
    SelClause2 = #riak_sel_clause_v1{
                    initial_state    = Init2,
                    clause           = RunFn2,
                    finalisers       = lists:flatten(Finalisers2)},
    {TypeSet2, SelClause2}.

%% Compile a single selection column into a fun that can extract the cell
%% from the row.
-spec compile_select_col(DDL::?DDL{}, ColumnSpec::any()) ->
                                #single_sel_column{}.
compile_select_col(DDL, {{window_agg_fn, FnName}, [FnArg1]}) when is_atom(FnName) ->
    case riak_ql_window_agg_fns:start_state(FnName) of
        stateless ->
            %% TODO this does not run the function! nothing is stateless so far though
            Fn = compile_select_col_stateless(DDL, FnArg1),
            #single_sel_column{ calc_type        = rows,
                                initial_state    = undefined,
                                clause           = Fn };
        Initial_state ->
            Compiled_arg1 = compile_select_col_stateless(DDL, FnArg1),
            % all the windows agg fns so far are arity of 1
            % which we have forced in this clause by matching on a single argument in the
            % function head
            SelectFn =
                fun(Row, State) ->
                        riak_ql_window_agg_fns:FnName(Compiled_arg1(Row, State), State)
                end,
            #single_sel_column{ calc_type        = aggregate,
                                initial_state    = Initial_state,
                                clause           = SelectFn }
    end;
compile_select_col(DDL, Select) ->
    #single_sel_column{ calc_type = rows,
                        initial_state = undefined,
                        clause = compile_select_col_stateless(DDL, Select) }.


%% Returns a one arity fun which is stateless for example pulling a field from a
%% row.
-spec compile_select_col_stateless(?DDL{}, riak_ql_ddl:selection()
                                   | {Op::atom(), riak_ql_ddl:selection(), riak_ql_ddl:selection()}
                                   | {return_state, integer()}) ->
                                          compiled_select().
compile_select_col_stateless(_, {identifier, [<<"*">>]}) ->
    fun(Row, _) -> Row end;
compile_select_col_stateless(DDL, {negate, ExprToNegate}) ->
    ValueToNegate = compile_select_col_stateless(DDL, ExprToNegate),
    fun(Row, State) -> -ValueToNegate(Row, State) end;
compile_select_col_stateless(_, {Type, V}) when Type == varchar; Type == boolean; Type == binary; Type == integer; Type == float ->
    fun(_,_) -> V end;
compile_select_col_stateless(_, {return_state, N}) when is_integer(N) ->
    fun(Row,_) -> pull_from_row(N, Row) end;
compile_select_col_stateless(_, {finalise_aggregation, FnName, N}) ->
    fun(Row,_) ->
        ColValue = pull_from_row(N, Row),
        riak_ql_window_agg_fns:finalise(FnName, ColValue)
    end;
compile_select_col_stateless(?DDL{ fields = Fields }, {identifier, ColumnName}) ->
    {Index, _} = col_index_and_type_of(Fields, to_column_name_binary(ColumnName)),
    fun(Row,_) -> pull_from_row(Index, Row) end;
compile_select_col_stateless(DDL, {Op, A, B}) ->
    Arg_a = compile_select_col_stateless(DDL, A),
    Arg_b = compile_select_col_stateless(DDL, B),
    compile_select_col_stateless2(Op, Arg_a, Arg_b).

%%
-spec infer_col_type(?DDL{}, riak_ql_ddl:selection(), Errors1::[any()]) ->
        {Type::riak_ql_ddl:simple_field_type() | error, Errors2::[any()]}.
infer_col_type(_, {Type, _}, Errors) when Type == sint64; Type == varchar;
                                          Type == boolean; Type == double ->
    {Type, Errors};
infer_col_type(_, {binary, _}, Errors) ->
    {varchar, Errors};
infer_col_type(_, {integer, _}, Errors) ->
    {sint64, Errors};
infer_col_type(_, {float, _}, Errors) ->
    {double, Errors};
infer_col_type(?DDL{ fields = Fields }, {identifier, ColName1}, Errors) ->
    case to_column_name_binary(ColName1) of
        <<"*">> ->
            Type = [T || #riak_field_v1{ type = T } <- Fields];
        ColName2 ->
            {_, Type} = col_index_and_type_of(Fields, ColName2)
    end,
    {Type, Errors};
infer_col_type(DDL, {{window_agg_fn, FnName}, [FnArg1]}, Errors1) ->
    case infer_col_type(DDL, FnArg1, Errors1) of
        {error, _} = Error ->
            Error;
        {ArgType, Errors2} ->
            infer_col_function_type(FnName, [ArgType], Errors2)
    end;
infer_col_type(DDL, {Op, A, B}, Errors1) when Op == '/'; Op == '+'; Op == '-'; Op == '*' ->
    {AType, Errors2} = infer_col_type(DDL, A, Errors1),
    {BType, Errors3} = infer_col_type(DDL, B, Errors2),
    maybe_infer_op_type(Op, AType, BType, Errors3);
infer_col_type(DDL, {negate, AST}, Errors) ->
    infer_col_type(DDL, AST, Errors).

%%
infer_col_function_type(FnName, ArgTypes, Errors) ->
    case riak_ql_window_agg_fns:fn_type_signature(FnName, ArgTypes) of
        {error, Reason} ->
            {error, [Reason | Errors]};
        ReturnType ->
            {ReturnType, Errors}
    end.

%%
pull_from_row(N, Row) ->
    lists:nth(N, Row).

%%
-spec extract_stateful_functions(riak_ql_ddl:selection(), integer()) ->
        {riak_ql_ddl:selection() |
         {return_state, integer()}, [riak_ql_ddl:selection_function()]}.
extract_stateful_functions(Selection1, FinaliserLen) when is_integer(FinaliserLen) ->
    {Selection2, Fns} = extract_stateful_functions2(Selection1, FinaliserLen, []),
    {Selection2, lists:reverse(Fns)}.

%% extract stateful functions from the selection
-spec extract_stateful_functions2(riak_ql_ddl:selection(), integer(),
                                  [riak_ql_ddl:selection_function()]) ->
        {riak_ql_ddl:selection() | {finalise_aggregation, FnName::atom(), integer()},
         [riak_ql_ddl:selection_function()]}.
extract_stateful_functions2({Op, ArgA1, ArgB1}, FinaliserLen, Fns1) ->
    {ArgA2, Fns2} = extract_stateful_functions2(ArgA1, FinaliserLen, Fns1),
    {ArgB2, Fns3} = extract_stateful_functions2(ArgB1, FinaliserLen, Fns2),
    {{Op, ArgA2, ArgB2}, Fns3};
extract_stateful_functions2({negate, Arg1}, FinaliserLen, Fns1) ->
    {Arg2, Fns2} = extract_stateful_functions2(Arg1, FinaliserLen, Fns1),
    {{negate, Arg2}, Fns2};
extract_stateful_functions2({Tag, _} = Node, _, Fns)
        when Tag == identifier; Tag == sint64; Tag == integer; Tag == float;
             Tag == binary;     Tag == varchar; Tag == boolean ->
    {Node, Fns};
extract_stateful_functions2({{window_agg_fn, FnName}, _} = Function, FinaliserLen, Fns1) ->
    Fns2 = [Function | Fns1],
    {{finalise_aggregation, FnName, FinaliserLen + length(Fns2)}, Fns2}.

fix_start_order(W, Mod, LK) ->
    {startkey, StartKey0} = lists:keyfind(startkey, 1, W),
    {endkey, EndKey0} = lists:keyfind(endkey, 1, W),
    StartVals = [{N, V} || {N, _T, V} <- StartKey0],
    EndVals = [{N, V} || {N, _T, V} <- EndKey0],
    StartKey = riak_ql_ddl:make_key(Mod, LK,  StartVals),
    EndKey = riak_ql_ddl:make_key(Mod, LK,  EndVals),
    case StartKey < EndKey of
        true ->
            W;
        false ->
            %% Swap the start/end keys so that the backends will
            %% scan over them correctly.  Likely cause is a descending
            %% timestamp field.
            W1 = lists:keystore(startkey, 1, W, {startkey, EndKey}),
            W2 = lists:keystore(endkey, 1, W1, {endkey, StartKey}),

            %% start inclusive defaults true, end inclusive defaults false
            % case proplists:get_value(end_inclusive, W) of
            %     undefined -> W3 = W2;
            %     Vx         -> W3 = lists:keystore(end_inclusive, 1, W2, {end_inclusive, Vx})
            % end,
            % case proplists:get_value(start_inclusive, W2) of
            %     undefined -> W3;
            %     Vz         -> lists:keystore(end_inclusive, 1, W3, {end_inclusive, Vz})
            % end


            W3 = lists:keystore(start_inclusive, 1, W2,
                                {start_inclusive, proplists:get_value(end_inclusive, W, false)}),
            _W4 = lists:keystore(end_inclusive, 1, W3,
                                 {end_inclusive, proplists:get_value(start_inclusive, W2, true)})
    end.

%% Make the subqueries appear in the same order as the keys.  The qry worker
%% returns the results to the client in the order of the subqueries, so
%% if timestamp is descending for equality queries on family/series then
%% the results need to merge in the reverse order.
%%
%% Detect this by the implict order of the start/end keys.  Should be
%% refactored to explicitly understand key order at some future point.
fix_subquery_order_compare(Qa, Qb) ->
    {startkey, Astartkey} = lists:keyfind(startkey, 1, Qa#riak_select_v1.'WHERE'),
    {endkey, Aendkey} = lists:keyfind(endkey, 1, Qa#riak_select_v1.'WHERE'),
    {startkey, Bstartkey} = lists:keyfind(startkey, 1, Qb#riak_select_v1.'WHERE'),
    case Astartkey < Aendkey of
        true ->
            Astartkey =< Bstartkey;
        false ->
            Bstartkey =< Astartkey
    end.

fix_subquery_order(Qs) ->
    lists:sort(fun fix_subquery_order_compare/2, Qs).

%%
maybe_infer_op_type(_, error, _, Errors) ->
    {error, Errors};
maybe_infer_op_type(_, _, error, Errors) ->
    {error, Errors};
maybe_infer_op_type(Op, AType, BType, Errors) ->
    case infer_op_type(Op, AType, BType) of
        {error, Reason} ->
            {error, [Reason | Errors]};
        Type ->
            {Type, Errors}
    end.

%%
infer_op_type('/', sint64, sint64) -> sint64;
infer_op_type('/', double, double) -> double;
infer_op_type('/', sint64, double) -> double;
infer_op_type('/', double, sint64) -> double;
infer_op_type(_, T, T) when T == double orelse T == sint64 ->
    T;
infer_op_type(_, T1, T2) when T1 == double andalso T2 == sint64;
                              T1 == sint64 andalso T2 == double ->
    double;
infer_op_type(Op, T1, T2) ->
    {error, {operator_type_mismatch, Op, T1, T2}}.

%%
compile_select_col_stateless2('+', A, B) ->
    fun(Row, State) ->
        riak_ql_window_agg_fns:add(A(Row, State), B(Row, State))
    end;
compile_select_col_stateless2('*', A, B) ->
    fun(Row, State) ->
        riak_ql_window_agg_fns:multiply(A(Row, State), B(Row, State))
    end;
compile_select_col_stateless2('/', A, B) ->
    fun(Row, State) ->
        riak_ql_window_agg_fns:divide(A(Row, State), B(Row, State))
    end;
compile_select_col_stateless2('-', A, B) ->
    fun(Row, State) ->
        riak_ql_window_agg_fns:subtract(A(Row, State), B(Row, State))
    end.

%%
to_column_name_binary([Name]) when is_binary(Name) ->
    Name;
to_column_name_binary(Name) when is_binary(Name) ->
    Name.

%% Return the index and type of a field in the table definition.
col_index_and_type_of(Fields, ColumnName) ->
    case lists:keyfind(ColumnName, #riak_field_v1.name, Fields) of
        false ->
            FieldNames = [X#riak_field_v1.name || X <- Fields],
            error({unknown_column, {ColumnName, FieldNames}});
        #riak_field_v1{ position = Position, type = Type } ->
            {Position, Type}
    end.

%%
-spec expand_where(riak_ql_ddl:filter(), #key_v1{}, integer()) ->
        [where_props()] | {error, any()}.
expand_where(Where, PartitionKey, MaxSubQueries) ->
    case find_quantum_field_index_in_key(PartitionKey) of
        {QField, QSize, QUnit, QIndex} ->
            hash_timestamp_to_quanta(QField, QSize, QUnit, QIndex, MaxSubQueries, Where);
        notfound ->
            [Where]
    end.

%% Return the parameters for the quantum function and it's index in the
%% partition key fields.
-spec find_quantum_field_index_in_key(#key_v1{}) ->
    {QName::binary(), QSize::integer(), QUnit::atom(), QIndex::integer()} | notfound.
find_quantum_field_index_in_key(#key_v1{ ast = PKAST }) ->
    find_quantum_field_index_in_key2(PKAST, 1).

%%
find_quantum_field_index_in_key2([], _) ->
    notfound;
find_quantum_field_index_in_key2([#hash_fn_v1{ mod = riak_ql_quanta,
                                               fn = quantum,
                                               args = [#param_v1{name = [X]}, Y, Z] }|_], Index) ->
    {X,Y,Z,Index};
find_quantum_field_index_in_key2([_|Tail], Index) ->
    find_quantum_field_index_in_key2(Tail, Index+1).

%%
hash_timestamp_to_quanta(QField, QSize, QUnit, QIndex, MaxSubQueries, Where1) ->
    GetMaxMinFun = fun({startkey, List}, {_S, E}) ->
                           {element(3, lists:nth(QIndex, List)), E};
                      ({endkey,   List}, {S, _E}) ->
                           {S, element(3, lists:nth(QIndex, List))};
                      (_, {S, E})  ->
                           {S, E}
                   end,
    {Min1, Max1} = lists:foldl(GetMaxMinFun, {"", ""}, Where1),
    %% if the start range is not inclusive then add one and remove the
    %% start_inclusive flag. This is so that the query start key hashes to the
    %% correct quanta when it is on the boundary since the start_inclusive flag
    %% is not taken into account in the partition hashing. For example given a
    %% one second quantum `mytime > 1999` should return keys with mytime greater
    %% than 2000 but will hash to the quantum before 2000 and receive no results
    %% from it.
    case lists:keytake(start_inclusive, 1, Where1) of
        {value, {start_inclusive, false}, WhereX}  ->
            Where2 = WhereX,
            Min2 = Min1 + 1;
        _ ->
            Where2 = Where1,
            Min2 = Min1
    end,
    Max2 =
        case proplists:get_value(end_inclusive, Where2, false) of
            true  -> Max1 + 1;
            false -> Max1
        end,
    {NoSubQueries, Boundaries} =
        riak_ql_quanta:quanta(Min2, Max2, QSize, QUnit),
    if
        MaxSubQueries == undefined orelse NoSubQueries =< MaxSubQueries ->
            %% use the maximum value that has not been incremented, we still use
            %% the end_inclusive flag because the end key is not used to hash
            make_wheres(Where2, QField, Min2, Max1, Boundaries);
        NoSubQueries > MaxSubQueries ->
            {error, {too_many_subqueries, NoSubQueries}}
    end.

make_wheres(Where, QField, Min, Max, Boundaries) when Min > Max ->
    make_wheres(Where, QField, Max, Min, Boundaries);
make_wheres(Where, QField, Min, Max, Boundaries) ->
    {HeadOption, TailOption, NewWhere} = extract_options(Where),
    Starts = [Min | Boundaries],
    Ends   = Boundaries ++ [Max],
    [HdW | Ws] = make_w2(Starts, Ends, QField, NewWhere, []),
    %% add the head options to the head
    %% add the tail options to the tail
    %% reverse again
    [TW | Rest] = lists:reverse([lists:flatten(HdW ++ [HeadOption]) | Ws]),
    _Wheres = lists:reverse([lists:flatten(TW ++ [TailOption]) | Rest]).

make_w2([], [], _QField, _Where, Acc) ->
    lists:reverse(Acc);
make_w2([Start | T1], [End | T2], QField, Where, Acc) ->
    Where2 = swap(Where, QField, startkey, Start),
    Where3 = swap(Where2, QField, endkey, End),
    make_w2(T1, T2, QField, Where, [Where3 | Acc]).

extract_options(Where) ->
    {HeadOption, W1} = case lists:keytake(start_inclusive, 1, Where) of
                           false                  -> {[], Where};
                           {value, HdO, NewWhere} -> {HdO, NewWhere}
                       end,
    {TailOption, W2} = case lists:keytake(end_inclusive, 1, W1) of
                           false                  -> {[], W1};
                           {value, TO, NewWhere2} -> {TO, NewWhere2}
                       end,
    {HeadOption, TailOption, W2}.

%% this rewrite is premised on the fact the the Query field is a timestamp
swap(Where, QField, Key, Val) ->
    {Key, Fields} = lists:keyfind(Key, 1, Where),
    NewFields = lists:keyreplace(QField, 1, Fields, {QField, timestamp, Val}),
    _NewWhere = lists:keyreplace(Key, 1, Where, {Key, NewFields}).

%% going forward the compilation and restructuring of the queries will be a big piece of work
%% for the moment we just brute force assert that the query is a timeseries SQL request
%% and go with that
compile_where(DDL, Where) ->
    case check_if_timeseries(DDL, Where) of
        {error, E}   -> {error, E};
        {true, NewW} -> NewW
    end.

%%
quantum_field_name(DDL) ->
    case find_quantum_fields(DDL) of
        [QFieldName] ->
            QFieldName;
        [] ->
            no_quanta
    end.

%%
find_quantum_fields(?DDL{ partition_key = #key_v1{ ast = PKAST } }) ->
    [quantum_fn_to_field_name(QuantumFunc) || #hash_fn_v1{ } = QuantumFunc <- PKAST].

%%
quantum_fn_to_field_name(#hash_fn_v1{ mod = riak_ql_quanta,
                                      fn = quantum,
                                      args = [#param_v1{name = [Name]}|_ ] }) ->
    Name.

check_if_timeseries(?DDL{table = T, partition_key = PK, local_key = LK0} = DDL,
                    [W]) ->
    try
        #key_v1{ast = PartitionKeyAST} = PK,
        PartitionFields = [X || #param_v1{name = X} <- PartitionKeyAST],
        LK = LK0#key_v1{ast = lists:sublist(LK0#key_v1.ast, length(PartitionKeyAST))},
        QuantumFieldName = quantum_field_name(DDL),
        StrippedW = strip(W, []),
        {StartW, EndW, Filter} =
            break_out_timeseries(StrippedW, PartitionFields, QuantumFieldName),
        Mod = riak_ql_ddl:make_module_name(T),
        StartKey = rewrite(LK, StartW, Mod),
        EndKey = rewrite(LK, EndW, Mod),
        case has_errors(StartKey, EndKey) of
            [] ->
                %% defaults on startkey and endkey are different
                IncStart = case includes(StartW, '>', Mod) of
                               true  -> [{start_inclusive, false}];
                               false -> []
                           end,
                IncEnd = case includes(EndW, '<', Mod) of
                             true  -> [];
                             false -> [{end_inclusive, true}]
                         end,
                RewrittenFilter = add_types_to_filter(Filter, Mod),
                {true, lists:flatten([
                                      {startkey, StartKey},
                                      {endkey,   EndKey},
                                      {filter,   RewrittenFilter}
                                     ] ++ IncStart ++ IncEnd
                                    )};
            Errors ->
                {error, Errors}
        end
    catch
        error:{Reason, Description} = E when is_atom(Reason), is_binary(Description) ->
            {error, E};
        error:Reason ->
            %% if it is not a known error then return the stack trace for
            %% debugging
            {error, {where_not_timeseries, Reason, erlang:get_stacktrace()}}
    end;
check_if_timeseries(?DDL{}, []) ->
    {error, {no_where_clause, ?E_NO_WHERE_CLAUSE}}.

%%
has_errors(StartKey, EndKey) ->
    HasErrors = [EX || {error, EX} <- [StartKey, EndKey]],
    case HasErrors of
        [E,E] -> E;
        [E]   -> E;
        _     -> HasErrors
    end.

%% this is pretty brutal - it is assuming this is a time series query
%% if it isn't this clause is mince
includes([], _Op, _Mod) ->
    false;
includes([{Op1, Field, _} | T], Op2, Mod) ->
    Type = Mod:get_field_type([Field]),
    case Type of
        timestamp ->
            case Op1 of
                Op2 -> true;
                _   -> false
            end;
        _ ->
            includes(T, Op2, Mod)
    end.

%% find the upper and lower bound for the time
find_timestamp_bounds(QuantumField, LocalFields) ->
    find_timestamp_bounds2(QuantumField, LocalFields, [], {undefined, undefined}).

%%
find_timestamp_bounds2(_, [], OtherFilters, BoundsAcc) ->
    {lists:reverse(OtherFilters), BoundsAcc};
find_timestamp_bounds2(QuantumFieldName, [{or_, {_, QuantumFieldName, _}, _} | _], _, _) ->
    %% if this is an or state ment, lookahead at what is being tested, the quanta
    %% cannot be tested with an OR operator
    error({time_bounds_must_use_and_op, ?E_TIME_BOUNDS_MUST_USE_AND});
find_timestamp_bounds2(QuantumFieldName, [{Op, QuantumFieldName, _} = Filter | Tail],
                       OtherFilters, BoundsAcc1) ->
    %% if there are already end bounds throw an error
    if
        Op == '>' orelse Op == '>=' ->
            find_timestamp_bounds2(
              QuantumFieldName, Tail, OtherFilters, acc_lower_bounds(Filter, BoundsAcc1));
        Op == '<' orelse Op == '<=' ->
            find_timestamp_bounds2(
              QuantumFieldName, Tail, OtherFilters, acc_upper_bounds(Filter, BoundsAcc1));
        Op == '=' orelse Op == '!=' ->
            find_timestamp_bounds2(
              QuantumFieldName, Tail, [Filter | OtherFilters], BoundsAcc1)
    end;
find_timestamp_bounds2(QuantumFieldName, [Filter | Tail], OtherFilters, BoundsAcc1) ->
    %% this filter is not on the quantum
    find_timestamp_bounds2(QuantumFieldName, Tail, [Filter | OtherFilters], BoundsAcc1).

%%
acc_lower_bounds(Filter, {undefined, U}) ->
    {Filter, U};
acc_lower_bounds(_Filter, {_L, _}) ->
    error({lower_bound_specified_more_than_once, ?E_TSMSG_DUPLICATE_LOWER_BOUND}).

%%
acc_upper_bounds(Filter, {L, undefined}) ->
    {L, Filter};
acc_upper_bounds(_Filter, {_, _U}) ->
    error({upper_bound_specified_more_than_once, ?E_TSMSG_DUPLICATE_UPPER_BOUND}).

%%
break_out_timeseries(Filters1, PartitionFields1, no_quanta) ->
    {Body, Filters2} = split_key_from_filters(PartitionFields1, Filters1),
    {Body, Body, Filters2};
break_out_timeseries(Filters1, PartitionFields1, QuantumField) when is_binary(QuantumField) ->
    case find_timestamp_bounds(QuantumField, Filters1) of
        {_, {undefined, undefined}} ->
            error({incomplete_where_clause, ?E_TSMSG_NO_BOUNDS_SPECIFIED});
        {_, {_, undefined}} ->
            error({incomplete_where_clause, ?E_TSMSG_NO_UPPER_BOUND});
        {_, {undefined, _}} ->
            error({incomplete_where_clause, ?E_TSMSG_NO_LOWER_BOUND});
        {_, {{_,_,{_,Starts}}, {_,_,{_,Ends}}}} when is_integer(Starts),
                                                     is_integer(Ends),
                                                     Starts > Ends ->
            error({lower_bound_must_be_less_than_upper_bound,
                   ?E_TSMSG_LOWER_BOUND_MUST_BE_LESS_THAN_UPPER_BOUND});
        {_, {{'>',_,{_,Starts}}, {'<',_,{_,Ends}}}} when is_integer(Starts),
                                                         is_integer(Ends),
                                                         Starts == Ends ->
            %% catch when the filter values for time bounds are equal but we're
            %% using greater than or less than so could never match, if >= or <=
            %% were used on either side then
            error({lower_and_upper_bounds_are_equal_when_no_equals_operator,
                   ?E_TSMSG_LOWER_AND_UPPER_BOUNDS_ARE_EQUAL_WHEN_NO_EQUALS_OPERATOR});
        {Filters2, {Starts, Ends}} ->
            %% create the keys by splitting the key filters and prepending it
            %% with the time bound.
            {Body, Filters3} = split_key_from_filters(PartitionFields1, Filters2),
            {[Starts | Body], [Ends | Body], Filters3}
    end.

%% separate the key fields from the other filters
split_key_from_filters(LocalFields, Filters) ->
    lists:mapfoldl(fun split_key_from_filters2/2, Filters, LocalFields).

%%
split_key_from_filters2([FieldName], Filters) when is_binary(FieldName) ->
    take_key_field(FieldName, Filters, []).

%%
take_key_field(FieldName, [], Acc) when is_binary(FieldName) ->
    %% check if the field exists in the clause but used the wrong operator or
    %% it never existed at all. Give a more helpful message if the wrong op was
    %% used.
    case lists:keyfind(FieldName, 2, Acc) of
        false ->
            Reason = ?E_KEY_FIELD_NOT_IN_WHERE_CLAUSE(FieldName);
        {Op, _, _} ->
            Reason = ?E_KEY_PARAM_MUST_USE_EQUALS_OPERATOR(FieldName, Op)
    end,
    error({missing_key_clause, Reason});
take_key_field(FieldName, [{'=', FieldName, _} = Field | Tail], Acc) ->
    {Field, Acc ++ Tail};
take_key_field(FieldName, [Field | Tail], Acc) ->
    take_key_field(FieldName, Tail, [Field | Acc]).

strip({and_, B, C}, Acc) -> strip(C, [B | Acc]);
strip(A, Acc)            -> [A | Acc].

add_types_to_filter(Filter, Mod) ->
    add_types2(Filter, Mod, []).

add_types2([], _Mod, Acc) ->
    make_ands(lists:reverse(Acc));
add_types2([{Op, LHS, RHS} | T], Mod, Acc) when Op =:= and_ orelse
                                                Op =:= or_  ->
    NewAcc = {Op, add_types2([LHS], Mod, []), add_types2([RHS], Mod, [])},
    add_types2(T, Mod, [NewAcc | Acc]);
add_types2([{Op, Field, {_, Val}} | T], Mod, Acc) ->
    NewType = Mod:get_field_type([Field]),
    NewAcc = {Op, {field, Field, NewType}, {const, normalise(Val, NewType)}},
    add_types2(T, Mod, [NewAcc | Acc]).

%% the query is prevalidated so the value can only convert down to one of these
%% two values (but that may fail in the future)
normalise(Val, boolean) when is_binary(Val) ->
    case string:to_lower(binary_to_list(Val)) of
        "true"  -> true;
        "false" -> false
    end;
normalise(Val, boolean) when is_list(Val) ->
    case string:to_lower(Val) of
        "true"  -> true;
        "false" -> false
    end;
normalise(X, _) ->
    X.

%% I know, not tail recursive could stackbust
%% but not really
make_ands([]) ->
    [];
make_ands([H | []]) ->
    H;
make_ands([H | T]) ->
    {and_, H, make_ands(T)}.

%%
rewrite(#key_v1{ast = AST}, W, Mod) ->
    rewrite2(AST, W, Mod, []).

%%
rewrite2([], [], _Mod, Acc) ->
    lists:reverse(Acc);
rewrite2([], _W, _Mod, _Acc) ->
    %% the rewrite should have consumed all the passed in values
    {error, {invalid_rewrite, _W}};
rewrite2([#param_v1{name = [FieldName]} | T], Where1, Mod, Acc) ->
    Type = Mod:get_field_type([FieldName]),
    case lists:keytake(FieldName, 2, Where1) of
        false                           ->
            {error, {missing_param, ?E_MISSING_PARAM_IN_WHERE_CLAUSE(FieldName)}};
        {value, {_, _, {_, Val}}, Where2} ->
            rewrite2(T, Where2, Mod, [{FieldName, Type, Val} | Acc])
    end.

%% Functions to assist with coverage chunks that redefine quanta ranges
unwrap_cover(undefined) ->
    {undefined, undefined};
unwrap_cover(Cover) ->
    {ok, {OpaqueContext, {FieldName, RangeTuple}}} =
        riak_kv_pb_coverage:checksum_binary_to_term(Cover),
    {riak_kv_pb_coverage:term_to_checksum_binary(OpaqueContext),
     {FieldName, RangeTuple}}.

update_where_for_cover(Where, undefined) ->
    Where;
update_where_for_cover(Where, {FieldName, RangeTuple}) ->
    update_where_for_cover(Where, FieldName, RangeTuple).

update_where_for_cover(Props, Field, {{StartVal, StartInclusive},
                                      {EndVal, EndInclusive}}) ->
    %% Sample data structure:
    %% 'WHERE' = [{startkey,[{<<"field1">>,varchar,<<"f1">>},
    %%                       {<<"field2">>,varchar,<<"f2">>},
    %%                       {<<"time">>,timestamp,15000}]},
    %%            {endkey,[{<<"field1">>,varchar,<<"f1">>},
    %%                     {<<"field2">>,varchar,<<"f2">>},
    %%                     {<<"time">>,timestamp,20000}]},
    %%            {filter,[]},
    %%            {end_inclusive,true}],

    %% Changes to apply:
    %%   Modify the Field 3-tuple in the startkey and endkey properties
    %%   Drop end_inclusive, start_inclusive properties
    %%   Add new end_inclusive, start_inclusive properties based on the parameters
    %%   Retain any other properties (currently only `filter')

    NewStartKeyVal = modify_where_key(proplists:get_value(startkey, Props),
                                     Field, StartVal),
    NewEndKeyVal = modify_where_key(proplists:get_value(endkey, Props),
                                   Field, EndVal),

    SlimProps =
        lists:foldl(
          fun(Prop, Acc) -> proplists:delete(Prop, Acc) end,
          Props,
          [startkey, endkey, end_inclusive, start_inclusive]),

    [{startkey, NewStartKeyVal}, {endkey, NewEndKeyVal},
     {start_inclusive, StartInclusive}, {end_inclusive, EndInclusive}] ++
        SlimProps.

modify_where_key(TupleList, Field, NewVal) ->
    {Field, FieldType, _OldVal} = lists:keyfind(Field, 1, TupleList),
    lists:keyreplace(Field, 1, TupleList, {Field, FieldType, NewVal}).

-ifdef(TEST).
-include_lib("eunit/include/eunit.hrl").

%%
%% Helper Fns for unit tests
%%

-define(MIN, 60 * 1000).
-define(NAME, "time").

is_query_valid(?DDL{table = Table} = DDL, Q) ->
    Mod = riak_ql_ddl:make_module_name(Table),
    riak_ql_ddl:is_query_valid(Mod, DDL, riak_kv_ts_util:sql_record_to_tuple(Q)).

get_query(String) ->
    Lexed = riak_ql_lexer:get_tokens(String),
    {ok, Q} = riak_ql_parser:parse(Lexed),
    riak_kv_ts_util:build_sql_record(select, Q, undefined).

get_long_ddl() ->
    SQL = "CREATE TABLE GeoCheckin " ++
        "(geohash varchar not null, " ++
        "location varchar not null, " ++
        "user varchar not null, " ++
        "extra sint64 not null, " ++
        "more double not null, " ++
        "time timestamp not null, " ++
        "myboolean boolean not null," ++
        "weather varchar not null, " ++
        "temperature varchar, " ++
        "PRIMARY KEY((location, user, quantum(time, 15, 's')), " ++
        "location, user, time))",
    get_ddl(SQL).

get_standard_ddl() ->
    get_ddl(
      "CREATE TABLE GeoCheckin "
      "(geohash varchar not null, "
      "location varchar not null, "
      "user varchar not null, "
      "time timestamp not null, "
      "weather varchar not null, "
      "temperature varchar, "
      "PRIMARY KEY((location, user, quantum(time, 15, 's')), "
      "location, user, time))").

get_ddl(SQL) ->
    Lexed = riak_ql_lexer:get_tokens(SQL),
    {ddl, DDL, _WithProps} = riak_ql_parser:ql_parse(Lexed),
    {module, _Module} = riak_ql_ddl_compiler:compile_and_load_from_tmp(DDL),
    DDL.

get_standard_pk() ->
    #key_v1{ast = [
                   #param_v1{name = [<<"location">>]},
                   #param_v1{name = [<<"user">>]},
                   #hash_fn_v1{mod = riak_ql_quanta,
                               fn = quantum,
                               args = [
                                       #param_v1{name = [<<"time">>]},
                                       15,
                                       s
                                      ],
                               type = timestamp}
                  ]
           }.

get_standard_lk() ->
    #key_v1{ast = [
                   #param_v1{name = [<<"location">>]},
                   #param_v1{name = [<<"user">>]},
                   #param_v1{name = [<<"time">>]}
                  ]}.

%%
%% Unit tests
%%

%%
%% tests for adding type information and rewriting filters
%%

simple_filter_typing_test() ->
    ?DDL{table = T} = get_long_ddl(),
    Mod = riak_ql_ddl:make_module_name(T),
    Filter = [
              {or_,
               {'=', <<"weather">>, {word, <<"yankee">>}},
               {and_,
                {'=', <<"geohash">>,     {word, <<"erko">>}},
                {'=', <<"temperature">>, {word, <<"yelp">>}}
               }
              },
              {'=', <<"extra">>, {int, 1}}
             ],
    Got = add_types_to_filter(Filter, Mod),
    Expected = {and_,
                {or_,
                 {'=', {field, <<"weather">>, varchar}, {const, <<"yankee">>}},
                 {and_,
                  {'=', {field, <<"geohash">>,     varchar}, {const, <<"erko">>}},
                  {'=', {field, <<"temperature">>, varchar}, {const, <<"yelp">>}}
                 }
                },
                {'=', {field, <<"extra">>, sint64}, {const, 1}}
               },
    ?assertEqual(Expected, Got).

%%
%% rewrite passing tests
%%
%% success here is because the where clause covers the entire local key
%% we have enough info to build a range scan
%%
simple_rewrite_test() ->
    ?DDL{table = T} = get_standard_ddl(),
    Mod = riak_ql_ddl:make_module_name(T),
    LK  = #key_v1{ast = [
                         #param_v1{name = [<<"geohash">>]},
                         #param_v1{name = [<<"time">>]}
                        ]},
    W   = [
           {'=', <<"geohash">>, {word, "yardle"}},
           {'>', <<"time">>,    {int,   678}}
          ],
    Exp = [
           {<<"geohash">>,  varchar,   "yardle"},
           {<<"time">>,     timestamp, 678}
          ],
    Got = rewrite(LK, W, Mod),
    ?assertEqual(Exp, Got).

%%
%% rewrite failing tests
%%
%% failure is because the where clause does NOT cover the
%% local key - there is no enough info for a range scan
%%
simple_rewrite_fail_1_test() ->
    ?DDL{table = T} = get_standard_ddl(),
    Mod = riak_ql_ddl:make_module_name(T),
    LK  = #key_v1{ast = [
                         #param_v1{name = [<<"geohash">>]},
                         #param_v1{name = [<<"user">>]}
                        ]},
    W   = [
           {'=', <<"geohash">>, {"word", "yardle"}}
          ],
    ?assertEqual(
       {error, {missing_param, ?E_MISSING_PARAM_IN_WHERE_CLAUSE("user")}},
       rewrite(LK, W, Mod)
      ).

simple_rewrite_fail_2_test() ->
    ?DDL{table = T} = get_standard_ddl(),
    Mod = riak_ql_ddl:make_module_name(T),
    LK  = #key_v1{ast = [
                         #param_v1{name = [<<"geohash">>]},
                         #param_v1{name = [<<"user">>]}
                        ]},
    W   = [
           {'=', <<"user">>, {"word", "yardle"}}
          ],
    ?assertEqual(
       {error, {missing_param, ?E_MISSING_PARAM_IN_WHERE_CLAUSE("geohash")}},
       rewrite(LK, W, Mod)
      ).

simple_rewrite_fail_3_test() ->
    ?DDL{table = T} = get_standard_ddl(),
    Mod = riak_ql_ddl:make_module_name(T),
    LK  = #key_v1{ast = [
                         #param_v1{name = [<<"geohash">>]},
                         #param_v1{name = [<<"user">>]},
                         #param_v1{name = [<<"temperature">>]}
                        ]},
    W   = [
           {'=', <<"geohash">>, {"word", "yardle"}}
          ],
    %% TODO only returns error info about the first missing param, temperature
    %%      should also be in the error message.
    ?assertEqual(
       {error, {missing_param, ?E_MISSING_PARAM_IN_WHERE_CLAUSE("user")}},
       rewrite(LK, W, Mod)
      ).

%%
%% complete query passing tests
%%

simplest_test() ->
    DDL = get_standard_ddl(),
    Query =
        "select weather from GeoCheckin where time > 3000"
        " and time < 5000 and user = 'user_1' and location = 'San Francisco'",
    {ok, Q} = get_query(Query),
    true = is_query_valid(DDL, Q),
    [ExpectedWhere] =
        test_data_where_clause(<<"San Francisco">>, <<"user_1">>, [{3001, 5000}]),
    {ok, [?SQL_SELECT{ 'WHERE'       = WhereVal,
                       partition_key = PK,
                       local_key     = LK }]} = compile(DDL, Q, 5),
    ?assertEqual(get_standard_pk(), PK),
    ?assertEqual(get_standard_lk(), LK),
    ?assertEqual(ExpectedWhere, WhereVal).

simple_with_filter_1_test() ->
    {ok, Q} = get_query(
                "SELECT weather FROM GeoCheckin "
                "WHERE time > 3000 AND time < 5000 "
                "AND user = 'user_1' AND location = 'Scotland' "
                "AND weather = 'yankee'"
               ),
    DDL = get_standard_ddl(),
    true = is_query_valid(DDL, Q),
    [[StartKey, EndKey |_]] =
        test_data_where_clause(<<"Scotland">>, <<"user_1">>, [{3001, 5000}]),
    ExpectedWhere = [
             StartKey,
             EndKey,
             {filter, {'=', {field, <<"weather">>, varchar}, {const, <<"yankee">>}}}
            ],
    {ok, [?SQL_SELECT{ 'WHERE'       = WhereVal,
                       partition_key = PK,
                       local_key     = LK }]} = compile(DDL, Q, 5),
    ?assertEqual(get_standard_pk(), PK),
    ?assertEqual(get_standard_lk(), LK),
    ?assertEqual(ExpectedWhere, WhereVal).

simple_with_filter_2_test() ->
    {ok, Q} = get_query(
                "SELECT weather FROM GeoCheckin "
                "WHERE time >= 3000 AND time < 5000 "
                "AND user = 'user_1' AND location = 'Scotland' "
                "AND weather = 'yankee'"
               ),
    DDL = get_standard_ddl(),
    true = is_query_valid(DDL, Q),
    [[StartKey, EndKey |_]] =
        test_data_where_clause(<<"Scotland">>, <<"user_1">>, [{3000, 5000}]),
    ExpectedWhere = [
             StartKey,
             EndKey,
             {filter,   {'=', {field, <<"weather">>, varchar}, {const, <<"yankee">>}}}
            ],
    {ok, [?SQL_SELECT{ 'WHERE'       = WhereVal,
                       partition_key = PK,
                       local_key     = LK }]} = compile(DDL, Q, 5),
    ?assertEqual(get_standard_pk(), PK),
    ?assertEqual(get_standard_lk(), LK),
    ?assertEqual(ExpectedWhere, WhereVal).

simple_with_filter_3_test() ->
    {ok, Q} = get_query(
                "SELECT weather FROM GeoCheckin "
                "WHERE time > 3000 AND time <= 5000 "
                "AND user = 'user_1' AND location = 'Scotland' "
                "AND weather = 'yankee'"
               ),
    DDL = get_standard_ddl(),
    true = is_query_valid(DDL, Q),
    [[StartKey, EndKey |_]] =
        test_data_where_clause(<<"Scotland">>, <<"user_1">>, [{3001, 5000}]),
    PK = get_standard_pk(),
    LK = get_standard_lk(),
    ExpectedWhere = [
             StartKey,
             EndKey,
             {filter, {'=', {field, <<"weather">>, varchar}, {const, <<"yankee">>}}},
             {end_inclusive, true}
            ],
    {ok, [?SQL_SELECT{ 'WHERE'       = WhereVal,
                       partition_key = PK,
                       local_key     = LK }]} = compile(DDL, Q, 5),
    ?assertEqual(get_standard_pk(), PK),
    ?assertEqual(get_standard_lk(), LK),
    ?assertEqual(ExpectedWhere, WhereVal).

simple_with_2_field_filter_test() ->
    {ok, Q} = get_query(
                "select weather from GeoCheckin "
                "where time > 3000 and time < 5000 "
                "and user = 'user_1' and location = 'Scotland' "
                "and weather = 'yankee' "
                "and temperature = 'yelp'"
               ),
    DDL = get_standard_ddl(),
    true = is_query_valid(DDL, Q),
    [[StartKey, EndKey |_]] =
        test_data_where_clause(<<"Scotland">>, <<"user_1">>, [{3001, 5000}]),
    ExpectedWhere = [
             StartKey,
             EndKey,
             {filter,
              {and_,
               {'=', {field, <<"weather">>, varchar}, {const, <<"yankee">>}},
               {'=', {field, <<"temperature">>, varchar}, {const, <<"yelp">>}}
              }
             }
            ],
    {ok, [?SQL_SELECT{ 'WHERE'       = WhereVal,
                       partition_key = PK,
                       local_key     = LK }]} = compile(DDL, Q, 5),
    ?assertEqual(get_standard_pk(), PK),
    ?assertEqual(get_standard_lk(), LK),
    ?assertEqual(ExpectedWhere, WhereVal).

complex_with_4_field_filter_test() ->
    Query =
        "select weather from GeoCheckin where"
        " time > 3000 and time < 5000 and user = 'user_1'"
        " and location = 'Scotland' and extra = 1"
        " and (weather = 'yankee' or (temperature = 'yelp' and geohash = 'erko'))",
    {ok, Q} = get_query(Query),
    DDL = get_long_ddl(),
    true = is_query_valid(DDL, Q),
    [[Start, End | _]] =
        test_data_where_clause(<<"Scotland">>, <<"user_1">>, [{3001, 5000}]),
    ExpectedWhere = [
              Start, End,
              {filter,
               {and_,
                {or_,
                 {'=', {field, <<"weather">>, varchar}, {const, <<"yankee">>}},
                 {and_,
                  {'=', {field, <<"geohash">>,     varchar}, {const, <<"erko">>}},
                  {'=', {field, <<"temperature">>, varchar}, {const, <<"yelp">>}} }
                },
                {'=', {field, <<"extra">>, sint64}, {const, 1}}
               }
              }
             ],
    {ok, [?SQL_SELECT{ 'WHERE'       = WhereVal,
                       partition_key = PK,
                       local_key     = LK }]} = compile(DDL, Q, 5),
    ?assertEqual(get_standard_pk(), PK),
    ?assertEqual(get_standard_lk(), LK),
    ?assertEqual(ExpectedWhere, WhereVal).

complex_with_boolean_rewrite_filter_test() ->
    DDL = get_long_ddl(),
    {ok, Q} = get_query(
                "SELECT weather FROM GeoCheckin "
                "WHERE time > 3000 AND time < 5000 "
                "AND user = 'user_1' AND location = 'Scotland' "
                "AND (myboolean = False OR myboolean = tRue)"),
    true = is_query_valid(DDL, Q),
    [[StartKey, EndKey |_]] =
        test_data_where_clause(<<"Scotland">>, <<"user_1">>, [{3001, 5000}]),
    ExpectedWhere = [
             StartKey,
             EndKey,
             {filter,
              {or_,
               {'=', {field, <<"myboolean">>, boolean}, {const, false}},
               {'=', {field, <<"myboolean">>, boolean}, {const, true}}
              }
             }
            ],
    {ok, [?SQL_SELECT{ 'WHERE'       = WhereVal,
                       partition_key = PK,
                       local_key     = LK }]} = compile(DDL, Q, 5),
    ?assertEqual(get_standard_pk(), PK),
    ?assertEqual(get_standard_lk(), LK),
    ?assertEqual(ExpectedWhere, WhereVal).

%% got for 3 queries to get partition ordering problems flushed out
simple_spanning_boundary_test() ->
    DDL = get_standard_ddl(),
    {ok, Q} = get_query(
                "select weather from GeoCheckin"
                " where time >= 3000 and time < 31000"
                " and user = 'user_1' and location = 'Scotland'"),
    true = is_query_valid(DDL, Q),
    %% get basic query
    %% now make the result - expecting 3 queries
    [Where1, Where2, Where3] =
        test_data_where_clause(<<"Scotland">>, <<"user_1">>,
                               [{3000, 15000}, {15000, 30000}, {30000, 31000}]),
    PK = get_standard_pk(),
    LK = get_standard_lk(),
    ?assertMatch({ok, [
                       ?SQL_SELECT{
                          'WHERE'       = Where1,
                          partition_key = PK,
                          local_key     = LK},
                       ?SQL_SELECT{
                          'WHERE'       = Where2,
                          partition_key = PK,
                          local_key     = LK},
                       ?SQL_SELECT{
                          'WHERE'       = Where3,
                          partition_key = PK,
                          local_key     = LK}
                      ]},
                 compile(DDL, Q, 5)
                ).

%% Values right at quanta edges are tricky. Make sure we're not
%% missing them: we should be generating two queries instead of just
%% one.
boundary_quanta_test() ->
    DDL = get_standard_ddl(),
    Query =
        "select weather from GeoCheckin"
        " where time >= 14000 and time <= 15000"
        " and user = 'user_1' and location = 'Scotland'",
    {ok, Q} = get_query(Query),
    true = is_query_valid(DDL, Q),
    %% get basic query
    Actual = compile(DDL, Q, 5),
    ?assertEqual(2, length(element(2, Actual))).

test_data_where_clause(Family, Series, StartEndTimes) ->
    Fn =
        fun({Start, End}) ->
                [
                 {startkey,        [
                                    {<<"location">>, varchar, Family},
                                    {<<"user">>, varchar,    Series},
                                    {<<"time">>, timestamp, Start}
                                   ]},
                 {endkey,          [
                                    {<<"location">>, varchar, Family},
                                    {<<"user">>, varchar,    Series},
                                    {<<"time">>, timestamp, End}
                                   ]},
                 {filter, []}
                ]
        end,
    [Fn(StartEnd) || StartEnd <- StartEndTimes].

%% check for spanning precision (same as above except selection range
%% is exact multiple of quantum size)
simple_spanning_boundary_precision_test() ->
    DDL = get_standard_ddl(),
    Query =
        "select weather from GeoCheckin"
        " where time >= 3000 and time < 30000"
        " and user = 'user_1' and location = 'Scotland'",
    {ok, Q} = get_query(Query),
    true = is_query_valid(DDL, Q),
    %% now make the result - expecting 2 queries
    [Where1, Where2] =
        test_data_where_clause(<<"Scotland">>, <<"user_1">>, [{3000, 15000}, {15000, 30000}]),
    _PK = get_standard_pk(),
    _LK = get_standard_lk(),
    {ok, [Select1, Select2]} = compile(DDL, Q, 5),
    ?assertEqual(
        [Where1, Where2],
        [Select1#riak_select_v1.'WHERE', Select2#riak_select_v1.'WHERE']
    ),
    ?assertEqual(
        [get_standard_pk(), get_standard_pk()],
        [Select1#riak_select_v1.partition_key, Select2#riak_select_v1.partition_key]
    ),
    ?assertEqual(
        [get_standard_lk(), get_standard_lk()],
        [Select1#riak_select_v1.local_key, Select2#riak_select_v1.local_key]
    ).

%%
%% test failures
%%

simplest_compile_once_only_fail_test() ->
    DDL = get_standard_ddl(),
    Query =
        "select weather from GeoCheckin where"
        " time >= 3000 and time < 5000"
        " and user = 'user_1' and location = 'Scotland'",
    {ok, Q} = get_query(Query),
    true = is_query_valid(DDL, Q),
    %% now try and compile twice
    {ok, [Q2]} = compile(DDL, Q, 5),
    Got = compile(DDL, Q2, 5),
    ?assertEqual(
       {error, 'query is already compiled'},
       Got).

end_key_not_a_range_test() ->
    DDL = get_standard_ddl(),
    {ok, Q} = get_query(
                "SELECT weather FROM GeoCheckin "
                "WHERE time > 3000 AND time != 5000 "
                "AND user = 'user_1' AND location = 'derby'"),
    ?assertEqual(
       {error, {incomplete_where_clause, ?E_TSMSG_NO_UPPER_BOUND}},
       compile(DDL, Q, 5)
      ).

start_key_not_a_range_test() ->
    DDL = get_standard_ddl(),
    {ok, Q} = get_query(
                "SELECT weather FROM GeoCheckin "
                "WHERE time = 3000 AND time < 5000 "
                "AND user = 'user_1' AND location = 'derby'"),
    ?assertEqual(
       {error, {incomplete_where_clause, ?E_TSMSG_NO_LOWER_BOUND}},
       compile(DDL, Q, 5)
      ).

key_is_all_timestamps_test() ->
    DDL = get_ddl(
            "CREATE TABLE GeoCheckin ("
            "time_a TIMESTAMP NOT NULL, "
            "time_b TIMESTAMP NOT NULL, "
            "time_c TIMESTAMP NOT NULL, "
            "PRIMARY KEY("
            " (time_a, time_b, QUANTUM(time_c, 15, 's')), time_a, time_b, time_c))"),
    {ok, Q} = get_query(
                "SELECT time_a FROM GeoCheckin "
                "WHERE time_c > 2999 AND time_c < 5000 "
                "AND time_a = 10 AND time_b = 15"),
    {ok, [?SQL_SELECT{ 'WHERE' = Where }]} = compile(DDL, Q, 5),
    ?assertEqual(
        [{startkey, [{<<"time_a">>,timestamp,10}, {<<"time_b">>,timestamp,15}, {<<"time_c">>,timestamp,3000} ]},
         {endkey,   [{<<"time_a">>,timestamp,10}, {<<"time_b">>,timestamp,15}, {<<"time_c">>,timestamp,5000} ]},
         {filter, []} ],
        Where
      ).

duplicate_lower_bound_filter_not_allowed_test() ->
    DDL = get_standard_ddl(),
    {ok, Q} = get_query(
                "SELECT weather FROM GeoCheckin "
                "WHERE time > 3000 AND  time > 3001 AND time < 5000 "
                "AND user = 'user_1' AND location = 'derby'"),
    ?assertEqual(
       {error, {lower_bound_specified_more_than_once, ?E_TSMSG_DUPLICATE_LOWER_BOUND}},
       compile(DDL, Q, 5)
      ).

duplicate_upper_bound_filter_not_allowed_test() ->
    DDL = get_standard_ddl(),
    {ok, Q} = get_query(
                "SELECT weather FROM GeoCheckin "
                "WHERE time > 3000 AND time < 5000 AND time < 4999 "
                "AND user = 'user_1' AND location = 'derby'"),
    ?assertEqual(
       {error, {upper_bound_specified_more_than_once, ?E_TSMSG_DUPLICATE_UPPER_BOUND}},
       compile(DDL, Q, 5)
      ).

lower_bound_is_bigger_than_upper_bound_test() ->
    DDL = get_standard_ddl(),
    {ok, Q} = get_query(
                "SELECT weather FROM GeoCheckin "
                "WHERE time > 6000 AND time < 5000"
                "AND user = 'user_1' AND location = 'derby'"),
    ?assertEqual(
       {error, {lower_bound_must_be_less_than_upper_bound,
                ?E_TSMSG_LOWER_BOUND_MUST_BE_LESS_THAN_UPPER_BOUND}},
       compile(DDL, Q, 5)
      ).

lower_bound_is_same_as_upper_bound_test() ->
    DDL = get_standard_ddl(),
    {ok, Q} = get_query(
                "SELECT weather FROM GeoCheckin "
                "WHERE time > 5000 AND time < 5000"
                "AND user = 'user_1' AND location = 'derby'"),
    ?assertEqual(
       {error, {lower_and_upper_bounds_are_equal_when_no_equals_operator,
                ?E_TSMSG_LOWER_AND_UPPER_BOUNDS_ARE_EQUAL_WHEN_NO_EQUALS_OPERATOR}},
       compile(DDL, Q, 5)
      ).

query_has_no_AND_operator_1_test() ->
    DDL = get_standard_ddl(),
    {ok, Q} = get_query("select * from test1 where time < 5"),
    ?assertEqual(
       {error, {incomplete_where_clause, ?E_TSMSG_NO_LOWER_BOUND}},
       compile(DDL, Q, 5)
      ).

query_has_no_AND_operator_2_test() ->
    DDL = get_standard_ddl(),
    {ok, Q} = get_query("select * from test1 where time > 1 OR time < 5"),
    ?assertEqual(
       {error, {time_bounds_must_use_and_op, ?E_TIME_BOUNDS_MUST_USE_AND}},
       compile(DDL, Q, 5)
      ).

query_has_no_AND_operator_3_test() ->
    DDL = get_standard_ddl(),
    {ok, Q} = get_query("select * from test1 where user = 'user_1' AND time > 1 OR time < 5"),
    ?assertEqual(
       {error, {time_bounds_must_use_and_op, ?E_TIME_BOUNDS_MUST_USE_AND}},
       compile(DDL, Q, 5)
      ).

query_has_no_AND_operator_4_test() ->
    DDL = get_standard_ddl(),
    {ok, Q} = get_query("select * from test1 where user = 'user_1' OR time > 1 OR time < 5"),
    ?assertEqual(
       {error, {time_bounds_must_use_and_op, ?E_TIME_BOUNDS_MUST_USE_AND}},
       compile(DDL, Q, 5)
      ).

missing_key_field_in_where_clause_test() ->
    DDL = get_standard_ddl(),
    {ok, Q} = get_query("select * from test1 where time > 1 and time < 6 and user = '2'"),
    ?assertEqual(
       {error, {missing_key_clause, ?E_KEY_FIELD_NOT_IN_WHERE_CLAUSE("location")}},
       compile(DDL, Q, 5)
      ).

not_equals_can_only_be_a_filter_test() ->
    DDL = get_standard_ddl(),
    {ok, Q} = get_query("select * from test1 where time > 1"
                        " and time < 6 and user = '2' and location != '4'"),
    ?assertEqual(
       {error, {missing_key_clause, ?E_KEY_PARAM_MUST_USE_EQUALS_OPERATOR("location", '!=')}},
       compile(DDL, Q, 5)
      ).

no_where_clause_test() ->
    DDL = get_standard_ddl(),
    {ok, Q} = get_query("select * from test1"),
    ?assertEqual(
       {error, {no_where_clause, ?E_NO_WHERE_CLAUSE}},
       compile(DDL, Q, 5)
      ).

%% Columns are: [geohash, location, user, time, weather, temperature]

-define(ROW, [<<"geodude">>, <<"derby">>, <<"ralph">>, 10, <<"hot">>, 12.2]).

%% this helper function is only for tests testing queries with the
%% query_result_type of 'rows' and _not_ 'aggregate'
testing_compile_row_select(DDL, QueryString) ->
    {ok, [?SQL_SELECT{ 'SELECT' = SelectSpec } | _]} =
        compile(DDL, element(2, get_query(QueryString)), 5),
    SelectSpec.

run_select_all_test() ->
    DDL = get_standard_ddl(),
    Sel = testing_compile_row_select(DDL,
                                     "SELECT * FROM GeoCheckin "
                                     "WHERE time > 1 AND time < 6 AND user = '2' AND location = '4'"),
    #riak_sel_clause_v1{clause = SelectSpec} = Sel,
    ?assertEqual(
       ?ROW,
       run_select(SelectSpec, ?ROW)
      ).

run_select_first_test() ->
    DDL = get_standard_ddl(),
    Sel = testing_compile_row_select(
            DDL,
            "SELECT geohash FROM GeoCheckin "
            "WHERE time > 1 AND time < 6 AND user = '2' AND location = '4'"),
    #riak_sel_clause_v1{clause = SelectSpec} = Sel,
    ?assertEqual(
       [<<"geodude">>],
       run_select(SelectSpec, ?ROW)
      ).

run_select_last_test() ->
    DDL = get_standard_ddl(),
    Sel = testing_compile_row_select(
            DDL,
            "SELECT temperature FROM GeoCheckin "
            "WHERE time > 1 AND time < 6 AND user = '2' AND location = '4'"),
    #riak_sel_clause_v1{clause = SelectSpec} = Sel,
    ?assertEqual(
       [12.2],
       run_select(SelectSpec, ?ROW)
      ).

run_select_all_individually_test() ->
    DDL = get_standard_ddl(),
    Sel = testing_compile_row_select(
            DDL,
            "SELECT geohash, location, user, time, weather, temperature FROM GeoCheckin "
            "WHERE time > 1 AND time < 6 AND user = '2' AND location = '4'"),
    #riak_sel_clause_v1{clause = SelectSpec} = Sel,
    ?assertEqual(
       ?ROW,
       run_select(SelectSpec, ?ROW)
      ).

run_select_some_test() ->
    DDL = get_standard_ddl(),
    Sel = testing_compile_row_select(
            DDL,
            "SELECT  location, weather FROM GeoCheckin "
            "WHERE time > 1 AND time < 6 AND user = '2' AND location = '4'"),
    #riak_sel_clause_v1{clause = SelectSpec} = Sel,
    ?assertEqual(
       [<<"derby">>, <<"hot">>],
       run_select(SelectSpec, ?ROW)
      ).

select_count_aggregation_test() ->
    DDL = get_standard_ddl(),
    Sel = testing_compile_row_select(
            DDL,
            "SELECT count(location) FROM GeoCheckin "
            "WHERE time > 1 AND time < 6 AND user = '2' AND location = '4'"),
    #riak_sel_clause_v1{clause = SelectSpec} = Sel,
    ?assertEqual(
       [1],
       run_select(SelectSpec, ?ROW, [0])
      ).


select_count_aggregation_2_test() ->
    DDL = get_standard_ddl(),
    Sel = testing_compile_row_select(
            DDL,
            "SELECT count(location), count(location) FROM GeoCheckin "
            "WHERE time > 1 AND time < 6 AND user = '2' AND location = '4'"),
    #riak_sel_clause_v1{clause = SelectSpec} = Sel,
    ?assertEqual(
       [1, 10],
       run_select(SelectSpec, ?ROW, [0, 9])
      ).

%% FIXME or operators

%% literal_on_left_hand_side_test() ->
%%     DDL = get_standard_ddl(),
%%     {ok, Q} = get_query("select * from testtwo where time > 1 and time < 6 and user = '2' and location = '4'"),
%%     ?assertMatch(
%%         [?SQL_SELECT{} | _],
%%         compile(DDL, Q)
%%     ).

%% FIXME RTS-634
%% or_on_local_key_not_allowed_test() ->
%%     DDL = get_standard_ddl(),
%%     {ok, Q} = get_query(
%%         "SELECT weather FROM GeoCheckin "
%%         "WHERE time > 3000 AND time < 5000 "
%%         "AND user = 'user_1' "
%%         "AND location = 'derby' OR location = 'rottingham'"),
%%     ?assertEqual(
%%         {error, {upper_bound_specified_more_than_once, ?E_TSMSG_DUPLICATE_UPPER_BOUND}},
%%         compile(DDL, Q)
%%     ).

%% TODO support filters on the primary key, this is not currently supported
%% filter_on_quanta_field_test() ->
%%     DDL = get_standard_ddl(),
%%     {ok, Q} = get_query(
%%         "SELECT weather FROM GeoCheckin "
%%         "WHERE time > 3000 AND time < 5000 "
%%         "AND time = 3002 AND user = 'user_1' AND location = 'derby'"),
%%     ?assertMatch(
%%         [?SQL_SELECT{
%%             'WHERE' = [
%%                 {startkey, [
%%                     {<<"time_a">>, timestamp, 10},
%%                     {<<"time_b">>, timestamp, 15},
%%                     {<<"time_c">>, timestamp, 2999}
%%                 ]},
%%                 {endkey, [
%%                     {<<"time_a">>, timestamp, 10},
%%                     {<<"time_b">>, timestamp, 15},
%%                     {<<"time_c">>, timestamp, 5000}
%%                 ]},
%%                 {filter, []},
%%                 {start_inclusive, false}]
%%         }],
%%         compile(DDL, Q)
%%     ).

%%
%% Select Clause Compilation
%%

get_sel_ddl() ->
    get_ddl(
      "CREATE TABLE GeoCheckin "
      "(location varchar not null, "
      "user varchar not null, "
      "time timestamp not null, "
      "mysint sint64 not null, "
      "mydouble double, "
      "myboolean boolean, "
      "PRIMARY KEY((location, user, quantum(time, 15, 's')), "
      "location, user, time))").

basic_select_test() ->
    DDL = get_sel_ddl(),
    SQL =
        "SELECT location from mytab"
        " WHERE myfamily = 'familyX'"
        " and myseries = 'seriesX' and time > 1 and time < 2",
    {ok, Rec} = get_query(SQL),
    {ok, Sel} = compile_select_clause(DDL, Rec),
    ?assertMatch(#riak_sel_clause_v1{calc_type        = rows,
                                     col_return_types = [
                                                         varchar
                                                        ],
                                     col_names        = [
                                                         <<"location">>
                                                        ]
                                    },
                 Sel).

basic_select_wildcard_test() ->
    DDL = get_sel_ddl(),
    SQL = "SELECT * from mytab WHERE myfamily = 'familyX' and myseries = 'seriesX' and time > 1 and time < 2",
    {ok, Rec} = get_query(SQL),
    {ok, Sel} = compile_select_clause(DDL, Rec),
    ?assertMatch(#riak_sel_clause_v1{calc_type        = rows,
                                     col_return_types = [
                                                         varchar,
                                                         varchar,
                                                         timestamp,
                                                         sint64,
                                                         double,
                                                         boolean
                                                        ],
                                     col_names        = [
                                                         <<"location">>,
                                                         <<"user">>,
                                                         <<"time">>,
                                                         <<"mysint">>,
                                                         <<"mydouble">>,
                                                         <<"myboolean">>
                                                        ]
                                    },
                 Sel).

select_all_and_column_test() ->
    {ok, Rec} = get_query(
                  "SELECT *, location from mytab WHERE myfamily = 'familyX' "
                  "AND myseries = 'seriesX' AND time > 1 AND time < 2"),
    {ok, Selection} = compile_select_clause(get_sel_ddl(), Rec),
    ?assertMatch(
       #riak_sel_clause_v1{
          calc_type = rows,
          col_return_types = [varchar, varchar, timestamp, sint64, double,
                              boolean, varchar],
          col_names = [<<"location">>, <<"user">>, <<"time">>,
                       <<"mysint">>, <<"mydouble">>, <<"myboolean">>,
                       <<"location">>]
         },
       Selection
      ).

select_column_and_all_test() ->
    {ok, Rec} = get_query(
                  "SELECT location, * from mytab WHERE myfamily = 'familyX' "
                  "AND myseries = 'seriesX' AND time > 1 AND time < 2"),
    {ok, Selection} = compile_select_clause(get_sel_ddl(), Rec),
    ?assertMatch(
       #riak_sel_clause_v1{
          calc_type = rows,
          col_return_types = [varchar, varchar, varchar, timestamp, sint64, double,
                              boolean],
          col_names = [<<"location">>, <<"location">>, <<"user">>, <<"time">>,
                       <<"mysint">>, <<"mydouble">>, <<"myboolean">>]
         },
       Selection
      ).

basic_select_window_agg_fn_test() ->
    SQL =
        "SELECT count(location), avg(mydouble), avg(mysint)"
        " from mytab WHERE myfamily = 'familyX'"
        " and myseries = 'seriesX' and time > 1 and time < 2",
    {ok, Rec} = get_query(SQL),
    {ok, Sel} = compile_select_clause(get_sel_ddl(), Rec),
    ?assertMatch(#riak_sel_clause_v1{calc_type        = aggregate,
                                     col_return_types = [
                                                         sint64,
                                                         double,
                                                         double
                                                        ],
                                     col_names        = [
                                                         <<"COUNT(location)">>,
                                                         <<"AVG(mydouble)">>,
                                                         <<"AVG(mysint)">>
                                                        ]
                                    },
                 Sel).

basic_select_arith_1_test() ->
    SQL =
        "SELECT 1 + 2 - 3 /4 * 5 from mytab"
        " WHERE myfamily = 'familyX' and myseries = 'seriesX'"
        " and time > 1 and time < 2",
    {ok, Rec} = get_query(SQL),
    {ok, Sel} = compile_select_clause(get_sel_ddl(), Rec),
    ?assertMatch(
       #riak_sel_clause_v1{
          calc_type        = rows,
          col_return_types = [sint64],
          col_names        = [<<"((1+2)-((3/4)*5))">>] },
       Sel
      ).

varchar_literal_test() ->
    {ok, Rec} = get_query("SELECT 'hello' from mytab"),
    {ok, Sel} = compile_select_clause(get_sel_ddl(), Rec),
    ?assertMatch(
       #riak_sel_clause_v1{
          calc_type        = rows,
          col_return_types = [varchar],
          col_names        = [<<"'hello'">>] },
       Sel
      ).

boolean_true_literal_test() ->
    {ok, Rec} = get_query("SELECT true from mytab"),
    {ok, Sel} = compile_select_clause(get_sel_ddl(), Rec),
    ?assertMatch(
       #riak_sel_clause_v1{
          calc_type        = rows,
          col_return_types = [boolean],
          col_names        = [<<"true">>] },
       Sel
      ).

boolean_false_literal_test() ->
    {ok, Rec} = get_query("SELECT false from mytab"),
    {ok, Sel} = compile_select_clause(get_sel_ddl(), Rec),
    ?assertMatch(
       #riak_sel_clause_v1{
          calc_type        = rows,
          col_return_types = [boolean],
          col_names        = [<<"false">>] },
       Sel
      ).

basic_select_arith_2_test() ->
    SQL =
        "SELECT 1 + 2.0 - 3 /4 * 5 from mytab"
        " WHERE myfamily = 'familyX' and myseries = 'seriesX'"
        " and time > 1 and time < 2",
    {ok, Rec} = get_query(SQL),
    {ok, Sel} = compile_select_clause(get_sel_ddl(), Rec),
    ?assertMatch(
       #riak_sel_clause_v1{
          calc_type = rows,
          col_return_types = [double],
          col_names = [<<"((1+2.0)-((3/4)*5))">>] },
       Sel
      ).

rows_initial_state_test() ->
    {ok, Rec} = get_query(
                  "SELECT * FROM mytab WHERE myfamily = 'familyX' "
                  "AND myseries = 'seriesX' AND time > 1 AND time < 2"),
    {ok, Select} = compile_select_clause(get_sel_ddl(), Rec),
    ?assertMatch(
       #riak_sel_clause_v1{ initial_state = [] },
       Select
      ).

function_1_initial_state_test() ->
    {ok, Rec} = get_query(
                  "SELECT SUM(mydouble) FROM mytab WHERE myfamily = 'familyX' "
                  "AND myseries = 'seriesX' AND time > 1 AND time < 2"),
    {ok, Select} = compile_select_clause(get_sel_ddl(), Rec),
    ?assertMatch(
       #riak_sel_clause_v1{ initial_state = [[]] },
       Select
      ).

function_2_initial_state_test() ->
    {ok, Rec} = get_query(
                  "SELECT SUM(mydouble), SUM(mydouble) FROM mytab WHERE myfamily = 'familyX' "
                  "AND myseries = 'seriesX' AND time > 1 AND time < 2"),
    {ok, Select} = compile_select_clause(get_sel_ddl(), Rec),
    ?assertMatch(
       #riak_sel_clause_v1{ initial_state = [[], []] },
       Select
      ).

select_negation_test() ->
    DDL = get_sel_ddl(),
    SQL = "SELECT -1, - 1, -1.0, - 1.0, -mydouble, - mydouble, -(1), -(1.0) from mytab "
        "WHERE myfamily = 'familyX' AND myseries = 'seriesX' "
        "AND time > 1 AND time < 2",
    {ok, Rec} = get_query(SQL),
    {ok, Sel} = compile_select_clause(DDL, Rec),
    ?assertMatch(#riak_sel_clause_v1{calc_type        = rows,
                                     col_return_types = [
                                                         sint64,
                                                         sint64,
                                                         double,
                                                         double,
                                                         double,
                                                         double,
                                                         sint64,
                                                         double
                                                        ],
                                     col_names        = [
                                                         <<"-1">>,
                                                         <<"-1">>,
                                                         <<"-1.0">>,
                                                         <<"-1.0">>,
                                                         <<"-mydouble">>,
                                                         <<"-mydouble">>,
                                                         <<"-1">>,
                                                         <<"-1.0">>
                                                        ]
                                    },
                 Sel).

sum_sum_finalise_test() ->
    {ok, Rec} = get_query(
        "SELECT mydouble, SUM(mydouble), SUM(mydouble) FROM mytab"),
    {ok, Select} = compile_select_clause(get_sel_ddl(), Rec),
    ?assertEqual(
        [1.0,3,7],
        finalise_aggregate(Select, [1.0, 3, 7])
      ).

extract_stateful_function_1_test() ->
    {ok, #riak_select_v1{ 'SELECT' = #riak_sel_clause_v1{ clause = [Select] } }} =
        get_query(
        "SELECT COUNT(col1) + COUNT(col2) FROM mytab "
        "WHERE myfamily = 'familyX' "
        "AND myseries = 'seriesX' AND time > 1 AND time < 2"),
    CountFn1 = {{window_agg_fn, 'COUNT'}, [{identifier, [<<"col1">>]}]},
    CountFn2 = {{window_agg_fn, 'COUNT'}, [{identifier, [<<"col2">>]}]},
    ?assertEqual(
        {{'+',
          {finalise_aggregation, 'COUNT', 1},
          {finalise_aggregation, 'COUNT', 2}},
         [CountFn1,CountFn2]},
        extract_stateful_functions(Select, 0)
    ).

count_plus_count_test() ->
    {ok, Rec} = get_query(
        "SELECT COUNT(mydouble) + COUNT(mydouble) FROM mytab "
        "WHERE myfamily = 'familyX' "
        "AND myseries = 'seriesX' AND time > 1 AND time < 2"),
    {ok, Select} = compile_select_clause(get_sel_ddl(), Rec),
    ?assertMatch(
        #riak_sel_clause_v1{
            initial_state = [0,0],
            finalisers = [_, skip] },
        Select
      ).

count_plus_count_finalise_test() ->
    {ok, Rec} = get_query(
        "SELECT COUNT(mydouble) + COUNT(mydouble) FROM mytab"),
    {ok, Select} = compile_select_clause(get_sel_ddl(), Rec),
    ?assertMatch(
        [6],
        finalise_aggregate(Select, [3,3])
      ).

count_multiplied_by_count_finalise_test() ->
    {ok, Rec} = get_query(
        "SELECT COUNT(mydouble) * COUNT(mydouble) FROM mytab"),
    {ok, Select} = compile_select_clause(get_sel_ddl(), Rec),
    ?assertMatch(
        [9],
        finalise_aggregate(Select, [3,3])
      ).

count_plus_seven_finalise_test() ->
    {ok, Rec} = get_query(
        "SELECT COUNT(mydouble) + 7 FROM mytab"),
    {ok, Select} = compile_select_clause(get_sel_ddl(), Rec),
    ?assertMatch(
        [10],
        finalise_aggregate(Select, [3])
      ).

count_plus_seven_sum__test() ->
    {ok, Rec} = get_query(
        "SELECT COUNT(mydouble) + 7, SUM(mydouble) FROM mytab"),
    {ok, Select} = compile_select_clause(get_sel_ddl(), Rec),
    ?assertMatch(
        #riak_sel_clause_v1{
            initial_state = [0,[]],
            finalisers = [_, _] },
        Select
      ).

count_plus_seven_sum_finalise_1_test() ->
    {ok, Rec} = get_query(
        "SELECT COUNT(mydouble) + 7, SUM(mydouble) FROM mytab"),
    {ok, Select} = compile_select_clause(get_sel_ddl(), Rec),
    ?assertMatch(
        [10, 11.0],
        finalise_aggregate(Select, [3, 11.0])
      ).

count_plus_seven_sum_finalise_2_test() ->
    {ok, Rec} = get_query(
        "SELECT COUNT(mydouble+1) + 1 FROM mytab"),
    {ok, Select} = compile_select_clause(get_sel_ddl(), Rec),
    ?assertEqual(
        [2],
        finalise_aggregate(Select, [1])
      ).

avg_finalise_test() ->
    {ok, Rec} = get_query(
        "SELECT AVG(mydouble) FROM mytab"),
    {ok, #riak_sel_clause_v1{ clause = [AvgFn] } = Select} =
        compile_select_clause(get_sel_ddl(), Rec),
    InitialState = riak_ql_window_agg_fns:start_state('AVG'),
    Rows = [[x,x,x,x,N,x] || N <- lists:seq(1, 5)],
    AverageResult = lists:foldl(AvgFn, InitialState, Rows),
    ?assertEqual(
        [lists:sum(lists:seq(1, 5)) / 5],
        finalise_aggregate(Select, [AverageResult])
    ).

finalise_aggregate_test() ->
    ?assertEqual(
        [1,2,3],
        finalise_aggregate(
            #riak_sel_clause_v1 {
                calc_type = aggregate,
                finalisers = lists:duplicate(3, fun(_,S) -> S end) },
            [1,2,3]
        )
    ).

infer_col_type_1_test() ->
    ?assertEqual(
        {sint64, []},
        infer_col_type(get_sel_ddl(), {integer, 5}, [])
    ).

infer_col_type_2_test() ->
    ?assertEqual(
        {sint64, []},
        infer_col_type(get_sel_ddl(), {{window_agg_fn, 'SUM'}, [{integer, 4}]}, [])
    ).

compile_query_with_function_type_error_1_test() ->
    {ok, Q} = get_query(
          "SELECT SUM(location) FROM GeoCheckin "
          "WHERE time > 5000 AND time < 10000"
          "AND user = 'user_1' AND location = 'derby'"),
    ?assertEqual(
        {error,{invalid_query,<<"\nFunction 'SUM' called with arguments of the wrong type [varchar].">>}},
        compile(get_standard_ddl(), Q, 100)
    ).

compile_query_with_function_type_error_2_test() ->
    {ok, Q} = get_query(
          "SELECT SUM(location), AVG(location) FROM GeoCheckin "
          "WHERE time > 5000 AND time < 10000"
          "AND user = 'user_1' AND location = 'derby'"),
    ?assertEqual(
        {error,{invalid_query,<<"\nFunction 'SUM' called with arguments of the wrong type [varchar].\n"
                                "Function 'AVG' called with arguments of the wrong type [varchar].">>}},
        compile(get_standard_ddl(), Q, 100)
    ).

compile_query_with_function_type_error_3_test() ->
    {ok, Q} = get_query(
          "SELECT AVG(location + 1) FROM GeoCheckin "
          "WHERE time > 5000 AND time < 10000"
          "AND user = 'user_1' AND location = 'derby'"),
    ?assertEqual(
        {error,{invalid_query,<<"\nOperator '+' called with mismatched types [varchar vs sint64].">>}},
        compile(get_standard_ddl(), Q, 100)
    ).

compile_query_with_arithmetic_type_error_1_test() ->
    {ok, Q} = get_query(
          "SELECT location + 1 FROM GeoCheckin "
          "WHERE time > 5000 AND time < 10000"
          "AND user = 'user_1' AND location = 'derby'"),
    ?assertEqual(
        {error,{invalid_query,<<"\nOperator '+' called with mismatched types [varchar vs sint64].">>}},
        compile(get_standard_ddl(), Q, 100)
    ).

compile_query_with_arithmetic_type_error_2_test() ->
    {ok, Q} = get_query(
          "SELECT 2*(location + 1) FROM GeoCheckin "
          "WHERE time > 5000 AND time < 10000"
          "AND user = 'user_1' AND location = 'derby'"),
    ?assertEqual(
        {error,{invalid_query,<<"\nOperator '+' called with mismatched types [varchar vs sint64].">>}},
        compile(get_standard_ddl(), Q, 100)
    ).

flexible_keys_1_test() ->
    DDL = get_ddl(
        "CREATE TABLE tab4("
        "a1 SINT64 NOT NULL, "
        "a TIMESTAMP NOT NULL, "
        "b VARCHAR NOT NULL, "
        "c VARCHAR NOT NULL, "
        "d SINT64 NOT NULL, "
        "PRIMARY KEY  ((a1, quantum(a, 15, 's')), a1, a, b, c, d))"),
    {ok, Q} = get_query(
          "SELECT * FROM tab4 WHERE a > 0 AND a < 1000 AND a1 = 1"),
    {ok, [Select]} = compile(DDL, Q, 100),
    ?assertEqual(
        [{startkey,[{<<"a1">>,sint64,1}, {<<"a">>,timestamp,1}]},
          {endkey, [{<<"a1">>,sint64,1}, {<<"a">>,timestamp,1000}]},
          {filter,[]}],
        Select#riak_select_v1.'WHERE'
    ).

%% two element key with quantum
flexible_keys_2_test() ->
    DDL = get_ddl(
        "CREATE TABLE tab4("
        "a TIMESTAMP NOT NULL, "
        "PRIMARY KEY  ((quantum(a, 15, 's')), a))"),
    {ok, Q} = get_query(
          "SELECT * FROM tab4 WHERE a > 0 AND a < 1000"),
    ?assertMatch(
        {ok, [#riak_select_v1{}]},
        compile(DDL, Q, 100)
    ).

quantum_field_name_test() ->
    DDL = get_ddl(
        "CREATE TABLE tab1("
        "a SINT64 NOT NULL, "
        "b TIMESTAMP NOT NULL, "
        "PRIMARY KEY  ((a,quantum(b, 15, 's')), a,b))"),
    ?assertEqual(
        <<"b">>,
        quantum_field_name(DDL)
    ).

quantum_field_name_no_quanta_test() ->
    DDL = get_ddl(
        "CREATE TABLE tab1("
        "a SINT64 NOT NULL, "
        "b TIMESTAMP NOT NULL, "
        "PRIMARY KEY  ((a,b), a,b))"),
    ?assertEqual(
        no_quanta,
        quantum_field_name(DDL)
    ).

%% short key, partition and local keys are the same
no_quantum_in_query_1_test() ->
    DDL = get_ddl(
        "CREATE TABLE tabab("
        "a TIMESTAMP NOT NULL, "
        "b VARCHAR NOT NULL, "
        "PRIMARY KEY  ((a,b), a,b))"),
    {ok, Q} = get_query(
          "SELECT * FROM tab1 WHERE a = 1 AND b = 1"),
<<<<<<< HEAD
    {ok, [#riak_select_v1{ 'WHERE' = Where }]} = compile(DDL, Q, 100),
    ?assertEqual(
=======
    ?assertMatch(
        {ok, [#riak_select_v1{
            'WHERE' =
>>>>>>> fd6d7c51
                [{startkey,[{<<"a">>,timestamp,1},{<<"b">>,varchar,1}]},
                 {endkey,  [{<<"a">>,timestamp,1},{<<"b">>,varchar,1}]},
                 {filter,[]},
                 {end_inclusive,true}],
        Where
    ).

%% partition and local key are different
no_quantum_in_query_2_test() ->
    DDL = get_ddl(
        "CREATE TABLE tabab("
        "a SINT64 NOT NULL, "
        "b VARCHAR NOT NULL, "
        "c DOUBLE NOT NULL, "
        "d BOOLEAN NOT NULL, "
        "PRIMARY KEY  ((c,a,b), c,a,b,d))"),
    {ok, Q} = get_query(
          "SELECT * FROM tabab WHERE a = 1000 AND b = 'bval' AND c = 3.5"),
    {ok, [Select]} = compile(DDL, Q, 100),
    Key =
        [{<<"c">>,double,3.5}, {<<"a">>,sint64,1000},{<<"b">>,varchar,<<"bval">>}],
    ?assertEqual(
        [{startkey, Key},
         {endkey, Key},
         {filter,[]},
         {end_inclusive,true}],
        Select#riak_select_v1.'WHERE'
    ).


no_quantum_in_query_3_test() ->
    DDL = get_ddl(
        "CREATE TABLE tababa("
        "a SINT64 NOT NULL, "
        "b VARCHAR NOT NULL, "
        "c DOUBLE NOT NULL, "
        "d BOOLEAN NOT NULL, "
        "PRIMARY KEY  ((c,a,b), c,a,b,d))"),
    {ok, Q} = get_query(
          "SELECT * FROM tababa WHERE a = 1000 AND b = 'bval' AND c = 3.5 AND d = true"),
    {ok, [Select]} = compile(DDL, Q, 100),
    Key =
        [{<<"c">>,double,3.5}, {<<"a">>,sint64,1000},{<<"b">>,varchar,<<"bval">>}],
    ?assertEqual(
        [{startkey, Key},
         {endkey, Key},
         {filter,{'=',{field,<<"d">>,boolean},{const, true}}},
         {end_inclusive,true}],
        Select#riak_select_v1.'WHERE'
    ).

%% one element key
no_quantum_in_query_4_test() ->
    DDL = get_ddl(
        "CREATE TABLE tab1("
        "a TIMESTAMP NOT NULL, "
        "PRIMARY KEY  ((a), a))"),
    {ok, Q} = get_query(
          "SELECT * FROM tab1 WHERE a = 1000"),
    {ok, [Select]} = compile(DDL, Q, 100),
    ?assertEqual(
        [{startkey,[{<<"a">>,timestamp,1000}]},
          {endkey,[{<<"a">>,timestamp,1000}]},
          {filter,[]},
          {end_inclusive,true}],
        Select#riak_select_v1.'WHERE'
    ).

two_element_key_range_cannot_match_test() ->
    DDL = get_ddl(
        "CREATE TABLE tabab("
        "a TIMESTAMP NOT NULL, "
        "b SINT64 NOT NULL, "
        "PRIMARY KEY  ((a,quantum(b, 15, 's')), a,b))"),
    {ok, Q} = get_query(
          "SELECT * FROM tab1 WHERE a = 1 AND b > 1 AND b < 1"),
    ?assertMatch(
        {error, {lower_and_upper_bounds_are_equal_when_no_equals_operator, <<_/binary>>}},
        compile(DDL, Q, 100)
    ).

quantum_is_not_last_element_test() ->
    DDL = get_ddl(
        "CREATE TABLE tab1("
        "a SINT64 NOT NULL, "
        "b TIMESTAMP NOT NULL, "
        "c SINT64 NOT NULL, "
        "PRIMARY KEY  ((a,quantum(b,1,'s'),c), a,b,c))"),
    {ok, Q} = get_query(
          "SELECT * FROM tab1 WHERE b >= 1000 AND b <= 3000 AND a = 10 AND c = 20"),
    {ok, SubQueries} = compile(DDL, Q, 100),
    SubQueryWheres = [S#riak_select_v1.'WHERE' || S <- SubQueries],
    ?assertEqual(
        [
            [{startkey,[{<<"a">>,sint64,10},{<<"b">>,timestamp,1000},{<<"c">>,sint64,20}]},
             {endkey,  [{<<"a">>,sint64,10},{<<"b">>,timestamp,2000},{<<"c">>,sint64,20}]},
             {filter,[]}],
            [{startkey,[{<<"a">>,sint64,10},{<<"b">>,timestamp,2000},{<<"c">>,sint64,20}]},
             {endkey,  [{<<"a">>,sint64,10},{<<"b">>,timestamp,3000},{<<"c">>,sint64,20}]},
             {filter,[]}],
            [{startkey,[{<<"a">>,sint64,10},{<<"b">>,timestamp,3000},{<<"c">>,sint64,20}]},
             {endkey,  [{<<"a">>,sint64,10},{<<"b">>,timestamp,3000},{<<"c">>,sint64,20}]},
             {filter,[]},
             {end_inclusive,true}]
        ],
        SubQueryWheres
    ).

negate_an_aggregation_function_test() ->
    {ok, Rec} = get_query(
        "SELECT -COUNT(*) FROM mytab"),
    {ok, Select} = compile_select_clause(get_sel_ddl(), Rec),
    ?assertMatch(
        [-3],
        finalise_aggregate(Select, [3])
      ).

-endif.<|MERGE_RESOLUTION|>--- conflicted
+++ resolved
@@ -89,11 +89,7 @@
     end.
 
 %% now break out the query on quantum boundaries
-<<<<<<< HEAD
-expand_query(#ddl_v1{table = Table, local_key = LK, partition_key = PK},
-=======
-expand_query(?DDL{local_key = LK, partition_key = PK},
->>>>>>> fd6d7c51
+expand_query(?DDL{table = Table, local_key = LK, partition_key = PK},
              ?SQL_SELECT{} = Q1, Where1,
              MaxSubQueries) ->
     case expand_where(Where1, PK, MaxSubQueries) of
@@ -2189,14 +2185,8 @@
         "PRIMARY KEY  ((a,b), a,b))"),
     {ok, Q} = get_query(
           "SELECT * FROM tab1 WHERE a = 1 AND b = 1"),
-<<<<<<< HEAD
     {ok, [#riak_select_v1{ 'WHERE' = Where }]} = compile(DDL, Q, 100),
     ?assertEqual(
-=======
-    ?assertMatch(
-        {ok, [#riak_select_v1{
-            'WHERE' =
->>>>>>> fd6d7c51
                 [{startkey,[{<<"a">>,timestamp,1},{<<"b">>,varchar,1}]},
                  {endkey,  [{<<"a">>,timestamp,1},{<<"b">>,varchar,1}]},
                  {filter,[]},
