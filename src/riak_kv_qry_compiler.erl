%% -------------------------------------------------------------------
%%
%% riak_kv_qry_compiler: generate the coverage for a hashed query
%%
%%
%% Copyright (c) 2016 Basho Technologies, Inc.  All Rights Reserved.
%%
%% This file is provided to you under the Apache License,
%% Version 2.0 (the "License"); you may not use this file
%% except in compliance with the License.  You may obtain
%% a copy of the License at
%%
%%   http://www.apache.org/licenses/LICENSE-2.0
%%
%% Unless required by applicable law or agreed to in writing,
%% software distributed under the License is distributed on an
%% "AS IS" BASIS, WITHOUT WARRANTIES OR CONDITIONS OF ANY
%% KIND, either express or implied.  See the License for the
%% specific language governing permissions and limitations
%% under the License.
%%
%% -------------------------------------------------------------------
-module(riak_kv_qry_compiler).

-export([compile/2]).
-export([compile_select_clause/2,  %% used in riak_kv_qry_buffers;
         compile_order_by/1]).     %% to deliver chunks more efficiently
-export([finalise_aggregate/2]).
-export([run_select/2, run_select/3]).

-ifdef(TEST).
-compile(export_all).
-endif.

-type compiled_select() :: fun((_,_) -> riak_pb_ts_codec:ldbvalue()).
-export_type([compiled_select/0]).

-include("riak_kv_ts.hrl").
-include("riak_kv_index.hrl").
-include("riak_kv_ts_error_msgs.hrl").

-type where_props() :: [{startkey, [term()]} |
                        {endkey, [term()]} |
                        {filter, [term()]} |
                        {start_inclusive, boolean()} |
                        {end_inclusive, boolean()}].
-type combinator()       :: [binary()].
-type limit()            :: pos_integer().
-type offset()           :: non_neg_integer().
-type operator()         :: [binary()].
-type sorter()           :: {binary(), asc|desc, nulls_first|nulls_last}.


-export_type([combinator/0,
              limit/0,
              offset/0,
              operator/0,
              sorter/0]).
-export_type([where_props/0]).

-define(MAX_QUERY_QUANTA, 1000).  %% cap the number of subqueries the compiler will emit
%% Note that when such a query begins to be actually executed, the
%% chunks will need to be really small, for the result to be within
%% max query size.


-spec compile(?DDL{}, ?SQL_SELECT{}) ->
    {ok, [?SQL_SELECT{}]} | {error, any()}.
compile(?DDL{}, ?SQL_SELECT{is_executable = true}) ->
    {error, 'query is already compiled'};
compile(?DDL{table = T} = DDL,
        ?SQL_SELECT{is_executable = false} = Q1) ->
    Mod = riak_ql_ddl:make_module_name(T),
    case compile_order_by(
           maybe_compile_group_by(
             Mod, compile_select_clause(DDL, Q1), Q1)) of
        {ok, Q2} ->
            compile_where_clause(DDL, Q2);
        {error, _} = Error ->
            Error
    end.


-spec compile_order_by({ok, ?SQL_SELECT{}} | {error, any()}) ->
                              {ok, ?SQL_SELECT{}} | {error, any()}.
compile_order_by({error,_} = E) ->
    E;
compile_order_by({ok, ?SQL_SELECT{'ORDER BY' = OrderBy,
                                  'OFFSET'   = Offset,
                                  'LIMIT'    = Limit,
                                  'SELECT' = #riak_sel_clause_v1{calc_type = CalcType}}})
  when (length(OrderBy) > 0 orelse
        length(Limit)   > 0 orelse
        length(Offset)  > 0) andalso CalcType /= rows ->
    {error, {order_by_with_aggregate_calc_type, ?E_ORDER_BY_WITH_AGGREGATE_CALC_TYPE}};
compile_order_by({ok, ?SQL_SELECT{'ORDER BY' = OrderBy} = Q}) ->
    case non_unique_identifiers(OrderBy) of
        [] ->
            {ok, Q?SQL_SELECT{'ORDER BY' = OrderBy}};
        WhichNonUnique ->
            {error, {non_unique_orderby_fields, ?E_NON_UNIQUE_ORDERBY_FIELDS(hd(WhichNonUnique))}}
    end.

non_unique_identifiers(FF) ->
    Occurrences = [{F, occurs(F, FF)} || {F, _, _} <- FF],
    [F || {F, N} <- Occurrences, N > 1].
occurs(F, FF) ->
    lists:foldl(
      fun({A, _, _}, N) when A == F -> N + 1;
         (_, N) -> N
      end,
      0, FF).

%%
maybe_compile_group_by(_, {error,_} = E, _) ->
    E;
maybe_compile_group_by(Mod, {ok, Sel3}, ?SQL_SELECT{ group_by = GroupBy } = Q1) ->
    compile_group_by(Mod, GroupBy, [], Q1?SQL_SELECT{ 'SELECT' = Sel3 }).

%%
compile_group_by(_, [], Acc, Q) ->
    {ok, Q?SQL_SELECT{ group_by = lists:reverse(Acc) }};
compile_group_by(Mod, [{identifier,FieldName}|Tail], Acc, Q)
        when is_binary(FieldName) ->
    Pos = Mod:get_field_position([FieldName]),
    compile_group_by(Mod, Tail, [{Pos,FieldName}|Acc], Q);
compile_group_by(Mod, [{time_fn,{_,FieldName},_} = GroupTimeFnAST|Tail], Acc, Q) when is_binary(FieldName) ->
    GroupTimeFn = make_group_by_time_fn(Mod, GroupTimeFnAST),
    compile_group_by(Mod, Tail, [{GroupTimeFn,FieldName}|Acc], Q).

-spec make_group_by_time_fn(module(), group_time_fn()) -> function().
make_group_by_time_fn(Mod, {time_fn, {identifier,FieldName},{integer,GroupSize}}) ->
    Pos = Mod:get_field_position([FieldName]),
    fun(Row) ->
        Time = lists:nth(Pos, Row),
        riak_ql_quanta:quantum(Time, GroupSize, 'ms')
    end.

%% adding the local key here is a bodge
%% should be a helper fun in the generated DDL module but I couldn't
%% write that up in time
-spec compile_where_clause(?DDL{}, ?SQL_SELECT{}) ->
                                  {ok, [?SQL_SELECT{}]} | {error, term()}.
compile_where_clause(?DDL{} = DDL,
                     ?SQL_SELECT{is_executable = false,
                                 'WHERE'       = W,
                                 cover_context = Cover} = Q) ->
    case {compile_where(DDL, W), unwrap_cover(Cover)} of
        {{error, E}, _} ->
            {error, E};
        {_, {error, E}} ->
            {error, E};
        {NewW, {ok, {RealCover, WhereModifications}}} ->
            expand_query(DDL, Q?SQL_SELECT{cover_context = RealCover},
                         update_where_for_cover(NewW, WhereModifications))
    end.

%% now break out the query on quantum boundaries
-spec expand_query(?DDL{}, ?SQL_SELECT{}, proplists:proplist()) ->
                          {ok, [?SQL_SELECT{}]} | {error, term()}.
expand_query(?DDL{local_key = LK, partition_key = PK},
             ?SQL_SELECT{helper_mod = Mod} = Q1, Where1) ->
    case expand_where(Where1, PK) of
        {error, E} ->
            {error, E};
        {ok, Where2} ->
            IsDescending = is_last_partition_column_descending(Mod:field_orders(), PK),
            SubQueries1 =
                [Q1?SQL_SELECT{
                       is_executable = true,
                       type          = timeseries,
                       'WHERE'       = maybe_fix_start_order(IsDescending, X),
                       local_key     = LK,
                       partition_key = PK} || X <- Where2],
            SubQueries2 =
                case IsDescending of
                    true ->
                        fix_subquery_order(SubQueries1);
                    false ->
                        SubQueries1
                end,
            {ok, SubQueries2}
    end.

%% Only check the last column in the partition key, otherwise the start/end key
%% does not need to be flipped. The data is not stored in a different order to
%% the start/end key.
%%
%% Checking the last column in the partition key is safe while the other columns
%% must be exactly specified e.g. anything but the QUANTUM column must be
%% covered with an equals operator in the where clause.
is_last_partition_column_descending(FieldOrders, PK) ->
    lists:nth(key_length(PK), FieldOrders) == descending.

key_length(#key_v1{ast = AST}) ->
    length(AST).

local_key_field_orders(FieldOrders, PK) ->
    lists:nthtail(key_length(PK), FieldOrders).

%% Calulate the final result for an aggregate.
-spec finalise_aggregate(#riak_sel_clause_v1{}, [any()]) -> [any()].
finalise_aggregate(#riak_sel_clause_v1{ calc_type = CalcType,
                                        finalisers = FinaliserFns }, Row)
                    when CalcType == aggregate; CalcType == group_by ->
    finalise_aggregate2(FinaliserFns, Row, Row).

%%
finalise_aggregate2([], [], _) ->
    [];
finalise_aggregate2([skip | Fns], [_ | Row], FullRow) ->
    finalise_aggregate2(Fns, Row, FullRow);
finalise_aggregate2([CellFn | Fns], [Cell | Row], FullRow) ->
    [CellFn(FullRow, Cell) | finalise_aggregate2(Fns, Row, FullRow)].

%% Run the selection spec for all selection columns that was created by
-spec run_select(SelectionSpec::[compiled_select()], Row::[riak_pb_ts_codec:ldbvalue()]) ->
                        [riak_pb_ts_codec:ldbvalue()].
run_select(Select, Row) ->
    %% the second argument is the state, if we're return row query results then
    %% there is no long running state
    run_select2(Select, Row, undefined, []).

run_select(Select,  Row, InitialState) ->
    %% the second argument is the state, if we're return row query results then
    %% there is no long running state
    run_select2(Select, Row, InitialState, []).

%% @priv
run_select2([], _, _, Acc) ->
    lists:reverse(Acc);
run_select2([Fn | SelectTail], Row, [ColState1 | ColStateTail], Acc1) ->
    Acc2 = prepend_select_columns(Fn(Row, ColState1), Acc1),
    run_select2(SelectTail, Row, ColStateTail, Acc2);
run_select2([Fn | SelectTail], Row, RowState, Acc1) ->
    Acc2 = prepend_select_columns(Fn(Row, RowState), Acc1),
    run_select2(SelectTail, Row, RowState, Acc2).

%% Check if the select column is actually multiple columns, as returned by
%% SELECT * FROM, or the corner case SELECT *, my_col FROM. This cannot simply
%% be flattened because nulls are represented as empty lists.
prepend_select_columns([_|_] = MultiCols, Acc) ->
    lists:reverse(MultiCols) ++ Acc;
prepend_select_columns(V, Acc) ->
    [V | Acc].

%% copy pasta mapfoldl from lists.erl, otherwise this reports
%% a warning in dialyzer!
my_mapfoldl(F, Accu0, [Hd|Tail]) ->
    {R,Accu1} = F(Hd, Accu0),
    {Rs,Accu2} = my_mapfoldl(F, Accu1, Tail),
    {[R|Rs],Accu2};
my_mapfoldl(F, Accu, []) when is_function(F, 2) -> {[],Accu}.

%%
compile_select_clause(DDL, ?SQL_SELECT{group_by = GroupBy,
                                       helper_mod = Mod,
                                       'SELECT' = #riak_sel_clause_v1{clause = Sel}} = Q) ->
    %% if the query groups by time e.g. `GROUP BY time(mytime, 10m)` then one
    %% column called "time" is added as the first column, which is the first
    %% millisecond of the group's timestamp. This needs to be done first so the
    %% indexes used by the columns in the select clause are compiled correctly.
    #riak_sel_clause_v1{
        col_names = ColNames,
        col_return_types = ColTypes1} = Sel1 = maybe_add_group_by_time_columns(Mod, GroupBy, #riak_sel_clause_v1{ }),
    %% compile each select column and put all the calc types into a set, if
    %% any of the results are aggregate then aggregate is the calc type for the
    %% whole query
    CompileColFn =
        fun(ColX, AccX) ->
            select_column_clause_folder(DDL, ColX, AccX)
        end,
    Acc = {sets:new(), Sel1},
    %% iterate from the right so we can append to the head of lists
    {ResultTypeSet, Sel2} = lists:foldl(CompileColFn, Acc, Sel),
    {ColTypes2, Errors} = my_mapfoldl(
        fun(ColASTX, Errors) ->
            infer_col_type(DDL, ColASTX, Errors)
        end, [], Sel),
    IsGroupBy = (Q?SQL_SELECT.group_by /= []),
    IsAggregate = sets:is_element(aggregate, ResultTypeSet),
    if
        IsGroupBy ->
            Sel3 = Sel2#riak_sel_clause_v1{calc_type = group_by};
        IsAggregate ->
            Sel3 = Sel2#riak_sel_clause_v1{calc_type = aggregate};
        not IsAggregate ->
            Sel3 = Sel2#riak_sel_clause_v1{
                   calc_type = rows,
                   initial_state = []}
    end,
    case Errors of
        [] ->
            Sel4 = Sel3#riak_sel_clause_v1{
                col_return_types = lists:flatten(ColTypes1++ColTypes2),
                col_names = ColNames++get_col_names(DDL, Q)},
            {ok, Sel4};
        [_|_] ->
            {error, {invalid_query, riak_kv_qry:format_query_syntax_errors(lists:reverse(Errors))}}
    end.

%%
maybe_add_group_by_time_columns(Mod,
                                GroupBy,
                                #riak_sel_clause_v1{
                                    clause = Clause,
                                    col_names = ColNames,
                                    col_return_types = ReturnTypes,
                                    initial_state = InitialState
                                } = SelClause) ->
    TimeFns = filter_group_by_time_fns(GroupBy),
    FnsLen = length(TimeFns),
    SelClause#riak_sel_clause_v1{
        clause = [fun(_,Acc) -> Acc end || _ <- lists:seq(1, FnsLen)] ++ Clause,
        col_names = lists:duplicate(FnsLen, <<"time">>) ++ ColNames,
        col_return_types = lists:duplicate(FnsLen, timestamp) ++ ReturnTypes,
        finalisers = [fun(Row,_) -> lists:nth(N, Row) end || N <- lists:seq(1, FnsLen)],
        initial_state = [make_group_by_time_fn(Mod, TFn) || TFn <- TimeFns] ++ InitialState
    }.

filter_group_by_time_fns(GroupBy) ->
    [TFn || TFn <- GroupBy, element(1,TFn) == time_fn].

%%
-spec get_col_names(?DDL{}, ?SQL_SELECT{}) -> [binary()].
get_col_names(DDL, ?SQL_SELECT{'SELECT' = #riak_sel_clause_v1{clause = Select}}) ->
    ColNames = riak_ql_to_string:col_names_from_select(Select),
    %% flatten because * gets expanded to multiple columns
    lists:flatten(
      [get_col_names2(DDL, N) || N <- ColNames]
    ).

%%
get_col_names2(DDL, "*") ->
    [X#riak_field_v1.name || X <- DDL?DDL.fields];
get_col_names2(_, Name) ->
    list_to_binary(Name).

%%
-record(single_sel_column, {
          calc_type        :: select_result_type(),
          initial_state    :: any(),
          col_return_types :: [riak_pb_ts_codec:ldbvalue()],
          col_name         :: riak_pb_ts_codec:tscolumnname(),
          clause           :: function(),
          finaliser        :: [function()]
         }).

%%
-spec select_column_clause_folder(?DDL{}, riak_ql_ddl:selection(),
                                  {set(), #riak_sel_clause_v1{}}) ->
                {set(), #riak_sel_clause_v1{}}.
select_column_clause_folder(DDL, ColAST1,
                            {TypeSet1, #riak_sel_clause_v1{ finalisers = Finalisers } = SelClause}) ->
    %% extract the stateful functions then treat them as separate select columns
    LenFinalisers = length(Finalisers),
    case extract_stateful_functions(ColAST1, LenFinalisers) of
        {ColAST2, []} ->
            %% the case where the column contains no functions
            FinaliserFn =
                compile_select_col_stateless(DDL, {return_state, LenFinalisers + 1}),
            ColAstList = [{ColAST2, FinaliserFn}];
        {FinaliserAST, [WindowFnAST | Tail]} ->
            %% the column contains one or more functions that will be separated
            %% into their own columns until finalisation
            FinaliserFn =
                compile_select_col_stateless(DDL, FinaliserAST),
            ActualCol = {WindowFnAST, FinaliserFn},
            TempCols = [{AST, skip} || AST <- Tail],
            ColAstList = [ActualCol | TempCols]
    end,
    FolderFn =
        fun(E, Acc) ->
            select_column_clause_exploded_folder(DDL, E, Acc)
        end,
    lists:foldl(FolderFn, {TypeSet1, SelClause}, ColAstList).


%% When the select column is "exploded" it means that multiple functions that
%% collect state have been extracted and given their own temporary columns
%% which will be merged by the finalisers.
select_column_clause_exploded_folder(DDL, {ColAst, Finaliser}, {TypeSet1, SelClause1}) ->
    #riak_sel_clause_v1{
       initial_state = InitX,
       clause = RunFnX,
       finalisers = Finalisers1 } = SelClause1,
    S = compile_select_col(DDL, ColAst),
    TypeSet2 = sets:add_element(S#single_sel_column.calc_type, TypeSet1),
    Init2   = InitX ++ [S#single_sel_column.initial_state],
    RunFn2  = RunFnX ++ [S#single_sel_column.clause],
    Finalisers2 = Finalisers1 ++ [Finaliser],
    %% ColTypes are messy because <<"*">> represents many
    %% so you need to flatten the list
    SelClause2 = #riak_sel_clause_v1{
                    initial_state    = Init2,
                    clause           = RunFn2,
                    finalisers       = lists:flatten(Finalisers2)},
    {TypeSet2, SelClause2}.

%% Compile a single selection column into a fun that can extract the cell
%% from the row.
-spec compile_select_col(DDL::?DDL{}, ColumnSpec::any()) ->
                                #single_sel_column{}.
compile_select_col(DDL, {{window_agg_fn, FnName}, [FnArg1]}) when is_atom(FnName) ->
    case riak_ql_window_agg_fns:start_state(FnName) of
        stateless ->
            %% TODO this does not run the function! nothing is stateless so far though
            Fn = compile_select_col_stateless(DDL, FnArg1),
            #single_sel_column{ calc_type        = rows,
                                initial_state    = undefined,
                                clause           = Fn };
        Initial_state ->
            Compiled_arg1 = compile_select_col_stateless(DDL, FnArg1),
            % all the windows agg fns so far are arity of 1
            % which we have forced in this clause by matching on a single argument in the
            % function head
            SelectFn =
                fun(Row, State) ->
                        riak_ql_window_agg_fns:FnName(Compiled_arg1(Row, State), State)
                end,
            #single_sel_column{ calc_type        = aggregate,
                                initial_state    = Initial_state,
                                clause           = SelectFn }
    end;
compile_select_col(DDL, Select) ->
    #single_sel_column{ calc_type = rows,
                        initial_state = undefined,
                        clause = compile_select_col_stateless(DDL, Select) }.


%% Returns a one arity fun which is stateless for example pulling a field from a
%% row.
-spec compile_select_col_stateless(?DDL{}, riak_ql_ddl:selection()
                                   | {Op::atom(), riak_ql_ddl:selection(), riak_ql_ddl:selection()}
                                   | {return_state, integer()}) ->
                                          compiled_select().
compile_select_col_stateless(_, {identifier, [<<"*">>]}) ->
    fun(Row, _) -> Row end;
compile_select_col_stateless(DDL, {negate, ExprToNegate}) ->
    ValueToNegate = compile_select_col_stateless(DDL, ExprToNegate),
    fun(Row, State) -> -ValueToNegate(Row, State) end;
compile_select_col_stateless(_, {Type, V}) when Type == varchar; Type == boolean; Type == binary; Type == integer; Type == float ->
    fun(_,_) -> V end;
compile_select_col_stateless(_, {return_state, N}) when is_integer(N) ->
    fun(Row,_) -> pull_from_row(N, Row) end;
compile_select_col_stateless(_, {finalise_aggregation, FnName, N}) ->
    fun(Row,_) ->
        ColValue = pull_from_row(N, Row),
        riak_ql_window_agg_fns:finalise(FnName, ColValue)
    end;
compile_select_col_stateless(?DDL{ fields = Fields }, {identifier, ColumnName}) ->
    {Index, _} = col_index_and_type_of(Fields, to_column_name_binary(ColumnName)),
    fun(Row,_) -> pull_from_row(Index, Row) end;
compile_select_col_stateless(DDL, {Op, A, B}) ->
    Arg_a = compile_select_col_stateless(DDL, A),
    Arg_b = compile_select_col_stateless(DDL, B),
    compile_select_col_stateless2(Op, Arg_a, Arg_b).

%%
-spec infer_col_type(?DDL{}, riak_ql_ddl:selection(), Errors1::[any()]) ->
        {Type::riak_ql_ddl:external_field_type() | error, Errors2::[any()]}.
infer_col_type(_, {Type, _}, Errors) when Type == sint64; Type == varchar;
                                          Type == boolean; Type == double ->
    {Type, Errors};
infer_col_type(_, {binary, _}, Errors) ->
    {varchar, Errors};
infer_col_type(_, {integer, _}, Errors) ->
    {sint64, Errors};
infer_col_type(_, {float, _}, Errors) ->
    {double, Errors};
infer_col_type(?DDL{ fields = Fields }, {identifier, ColName1}, Errors) ->
    case to_column_name_binary(ColName1) of
        <<"*">> ->
            Type = [T || #riak_field_v1{ type = T } <- Fields];
        ColName2 ->
            {_, Type} = col_index_and_type_of(Fields, ColName2)
    end,
    {Type, Errors};
infer_col_type(DDL, {{window_agg_fn, FnName}, [FnArg1]}, Errors1) ->
    case infer_col_type(DDL, FnArg1, Errors1) of
        {error, _} = Error ->
            Error;
        {ArgType, Errors2} ->
            infer_col_function_type(FnName, [ArgType], Errors2)
    end;
infer_col_type(DDL, {Op, A, B}, Errors1) when Op == '/'; Op == '+'; Op == '-'; Op == '*' ->
    {AType, Errors2} = infer_col_type(DDL, A, Errors1),
    {BType, Errors3} = infer_col_type(DDL, B, Errors2),
    maybe_infer_op_type(Op, AType, BType, Errors3);
infer_col_type(DDL, {negate, AST}, Errors) ->
    infer_col_type(DDL, AST, Errors).

%%
infer_col_function_type(FnName, ArgTypes, Errors) ->
    case riak_ql_window_agg_fns:fn_type_signature(FnName, ArgTypes) of
        {error, Reason} ->
            {error, [Reason | Errors]};
        ReturnType ->
            {ReturnType, Errors}
    end.

%%
pull_from_row(N, Row) ->
    lists:nth(N, Row).

%%
-spec extract_stateful_functions(riak_ql_ddl:selection(), integer()) ->
        {riak_ql_ddl:selection() |
         {return_state, integer()}, [riak_ql_ddl:selection_function()]}.
extract_stateful_functions(Selection1, FinaliserLen) when is_integer(FinaliserLen) ->
    {Selection2, Fns} = extract_stateful_functions2(Selection1, FinaliserLen, []),
    {Selection2, lists:reverse(Fns)}.

%% extract stateful functions from the selection
-spec extract_stateful_functions2(riak_ql_ddl:selection(), integer(),
                                  [riak_ql_ddl:selection_function()]) ->
        {riak_ql_ddl:selection() | {finalise_aggregation, FnName::atom(), integer()},
         [riak_ql_ddl:selection_function()]}.
extract_stateful_functions2({Op, ArgA1, ArgB1}, FinaliserLen, Fns1) ->
    {ArgA2, Fns2} = extract_stateful_functions2(ArgA1, FinaliserLen, Fns1),
    {ArgB2, Fns3} = extract_stateful_functions2(ArgB1, FinaliserLen, Fns2),
    {{Op, ArgA2, ArgB2}, Fns3};
extract_stateful_functions2({negate, Arg1}, FinaliserLen, Fns1) ->
    {Arg2, Fns2} = extract_stateful_functions2(Arg1, FinaliserLen, Fns1),
    {{negate, Arg2}, Fns2};
extract_stateful_functions2({Tag, _} = Node, _, Fns)
        when Tag == identifier; Tag == sint64; Tag == integer; Tag == float;
             Tag == binary;     Tag == varchar; Tag == boolean ->
    {Node, Fns};
extract_stateful_functions2({{window_agg_fn, FnName}, _} = Function, FinaliserLen, Fns1) ->
    Fns2 = [Function | Fns1],
    {{finalise_aggregation, FnName, FinaliserLen + length(Fns2)}, Fns2}.

%% Only change the start order if the query has descending fields, otherwise
%% the natural order is correct.
maybe_fix_start_order(false, W) ->
    W;
maybe_fix_start_order(true, W) ->
    fix_start_order(W).

%%
fix_start_order(W) ->
    {startkey, StartKey0} = lists:keyfind(startkey, 1, W),
    {endkey, EndKey0} = lists:keyfind(endkey, 1, W),
    %% Swap the start/end keys so that the backends will
    %% scan over them correctly.  Likely cause is a descending
    %% timestamp field.
    W1 = lists:keystore(startkey, 1, W, {startkey, EndKey0}),
    W2 = lists:keystore(endkey, 1, W1, {endkey, StartKey0}),
    %% start inclusive defaults true, end inclusive defaults false
    W3 = lists:keystore(start_inclusive, 1, W2,
                        {start_inclusive, proplists:get_value(end_inclusive, W, false)}),
    _W4 = lists:keystore(end_inclusive, 1, W3,
                         {end_inclusive, proplists:get_value(start_inclusive, W2, true)}).

fix_subquery_order(Queries1) ->
    Queries2 = lists:sort(fun fix_subquery_order_compare/2, Queries1),
    case Queries2 of
        [?SQL_SELECT{ 'WHERE' = FirstWhere1 } = FirstQuery|QueryTail] when length(Queries2) > 1 ->
            case lists:keytake(end_inclusive, 1, FirstWhere1) of
                false ->
                    Queries2;
                {value, Flag, _FirstWhere2} ->
                    ?SQL_SELECT{ 'WHERE' = LastWhere } = LastQuery1 = lists:last(Queries2),
                    LastQuery2 = LastQuery1?SQL_SELECT{ 'WHERE' = lists:keystore(end_inclusive, 1, LastWhere, Flag) },
                    Queries3 = QueryTail -- [LastQuery1],
                    [FirstQuery?SQL_SELECT{ 'WHERE' = FirstWhere1 } | Queries3] ++ [LastQuery2]
            end;
        _ ->
            Queries2
    end.

%% Make the subqueries appear in the same order as the keys.  The qry worker
%% returns the results to the client in the order of the subqueries, so
%% if timestamp is descending for equality queries on family/series then
%% the results need to merge in the reverse order.
%%
%% Detect this by the implict order of the start/end keys.  Should be
%% refactored to explicitly understand key order at some future point.
fix_subquery_order_compare(Qa, Qb) ->
    {startkey, Astartkey} = lists:keyfind(startkey, 1, Qa?SQL_SELECT.'WHERE'),
    {endkey, Aendkey}     = lists:keyfind(endkey, 1, Qa?SQL_SELECT.'WHERE'),
    {startkey, Bstartkey} = lists:keyfind(startkey, 1, Qb?SQL_SELECT.'WHERE'),
    {endkey, Bendkey}     = lists:keyfind(endkey, 1, Qb?SQL_SELECT.'WHERE'),

    fix_subquery_order_compare(Astartkey, Aendkey, Bstartkey, Bendkey).

%%
fix_subquery_order_compare(Astartkey, Aendkey, Bstartkey, Bendkey) ->
    if
        (Astartkey == Aendkey) ->
            (Astartkey =< Bstartkey orelse Aendkey =< Bendkey);
        (Bstartkey == Bendkey) ->
            not (Astartkey =< Bstartkey orelse Aendkey =< Bendkey);
        (Astartkey =< Aendkey) ->
            Astartkey =< Bstartkey;
        true ->
            Bstartkey =< Astartkey
    end.

%%
maybe_infer_op_type(_, error, _, Errors) ->
    {error, Errors};
maybe_infer_op_type(_, _, error, Errors) ->
    {error, Errors};
maybe_infer_op_type(Op, AType, BType, Errors) ->
    case infer_op_type(Op, AType, BType) of
        {error, Reason} ->
            {error, [Reason | Errors]};
        Type ->
            {Type, Errors}
    end.

%%
infer_op_type('/', sint64, sint64) -> sint64;
infer_op_type('/', double, double) -> double;
infer_op_type('/', sint64, double) -> double;
infer_op_type('/', double, sint64) -> double;
infer_op_type(_, T, T) when T == double orelse T == sint64 ->
    T;
infer_op_type(_, T1, T2) when T1 == double andalso T2 == sint64;
                              T1 == sint64 andalso T2 == double ->
    double;
infer_op_type(Op, T1, T2) ->
    {error, {operator_type_mismatch, Op, T1, T2}}.

%%
compile_select_col_stateless2('+', A, B) ->
    fun(Row, State) ->
        riak_ql_window_agg_fns:add(A(Row, State), B(Row, State))
    end;
compile_select_col_stateless2('*', A, B) ->
    fun(Row, State) ->
        riak_ql_window_agg_fns:multiply(A(Row, State), B(Row, State))
    end;
compile_select_col_stateless2('/', A, B) ->
    fun(Row, State) ->
        riak_ql_window_agg_fns:divide(A(Row, State), B(Row, State))
    end;
compile_select_col_stateless2('-', A, B) ->
    fun(Row, State) ->
        riak_ql_window_agg_fns:subtract(A(Row, State), B(Row, State))
    end.

%%
to_column_name_binary([Name]) when is_binary(Name) ->
    Name;
to_column_name_binary(Name) when is_binary(Name) ->
    Name.

%% Return the index and type of a field in the table definition.
col_index_and_type_of(Fields, ColumnName) ->
    case lists:keyfind(ColumnName, #riak_field_v1.name, Fields) of
        false ->
            FieldNames = [X#riak_field_v1.name || X <- Fields],
            error({unknown_column, {ColumnName, FieldNames}});
        #riak_field_v1{ position = Position, type = Type } ->
            {Position, Type}
    end.

%%
-spec expand_where(riak_ql_ddl:filter(), #key_v1{}) ->
                          {ok, [where_props()]} | {error, atom()}.
expand_where(Where, PartitionKey) ->
    case find_quantum_field_index_in_key(PartitionKey) of
        {QField, QSize, QUnit, QIndex} ->
            hash_timestamp_to_quanta(QField, QSize, QUnit, QIndex, Where);
        notfound ->
            {ok, [Where]}
    end.

%% Return the parameters for the quantum function and it's index in the
%% partition key fields.
-spec find_quantum_field_index_in_key(#key_v1{}) ->
    {QName::binary(), QSize::integer(), QUnit::atom(), QIndex::integer()} | notfound.
find_quantum_field_index_in_key(#key_v1{ ast = PKAST }) ->
    find_quantum_field_index_in_key2(PKAST, 1).

%%
find_quantum_field_index_in_key2([], _) ->
    notfound;
find_quantum_field_index_in_key2([#hash_fn_v1{ mod = riak_ql_quanta,
                                               fn = quantum,
                                               args = [?SQL_PARAM{name = [X]}, Y, Z] }|_], Index) ->
    {X,Y,Z,Index};
find_quantum_field_index_in_key2([_|Tail], Index) ->
    find_quantum_field_index_in_key2(Tail, Index+1).

%%
hash_timestamp_to_quanta(QField, QSize, QUnit, QIndex, Where1) ->
    GetMaxMinFun = fun({startkey, List}, {_S, E}) ->
                           {element(3, lists:nth(QIndex, List)), E};
                      ({endkey,   List}, {S, _E}) ->
                           {S, element(3, lists:nth(QIndex, List))};
                      (_, {S, E})  ->
                           {S, E}
                   end,
    {Min1, Max1} = lists:foldl(GetMaxMinFun, {"", ""}, Where1),
    %% if the start range is not inclusive then add one and remove the
    %% start_inclusive flag. This is so that the query start key hashes to the
    %% correct quanta when it is on the boundary since the start_inclusive flag
    %% is not taken into account in the partition hashing. For example given a
    %% one second quantum `mytime > 1999` should return keys with mytime greater
    %% than 2000 but will hash to the quantum before 2000 and receive no results
    %% from it.
    case lists:keytake(start_inclusive, 1, Where1) of
        {value, {start_inclusive, false}, WhereX}  ->
            Where2 = WhereX,
            Min2 = Min1 + 1;
        _ ->
            Where2 = Where1,
            Min2 = Min1
    end,
    Max2 =
        case proplists:get_value(end_inclusive, Where2, false) of
            true  -> Max1 + 1;
            false -> Max1
        end,
    %% sanity check for the number of quanta we can handle
    MaxQueryQuanta = app_helper:get_env(riak_kv, timeseries_query_max_quanta_span, ?MAX_QUERY_QUANTA),
    NQuanta = (Max2 - Min2) div riak_ql_quanta:unit_to_millis(QSize, QUnit),
    case NQuanta < MaxQueryQuanta of
        true ->
            {_NoSubQueries, Boundaries} =
                riak_ql_quanta:quanta(Min2, Max2, QSize, QUnit),
            %% use the maximum value that has not been incremented, we still use
            %% the end_inclusive flag because the end key is not used to hash
            {ok, make_wheres(Where2, QField, Min2, Max1, Boundaries)};
        false ->
            lager:info("query spans too many quanta (~b, max ~b)", [NQuanta, MaxQueryQuanta]),
            {error, {too_many_subqueries, NQuanta, MaxQueryQuanta}}
    end.

make_wheres(Where, QField, LowerBound, UpperBound, Boundaries) when LowerBound > UpperBound ->
    make_wheres(Where, QField, UpperBound, LowerBound, Boundaries);
make_wheres(Where, QField, LowerBound, UpperBound, Boundaries) ->
    {HeadOption, TailOption, NewWhere} = extract_options(Where),
    Starts = [LowerBound | Boundaries],
    Ends   = Boundaries ++ [UpperBound],
    [HdW | Ws] = make_w2(Starts, Ends, QField, NewWhere, []),
    %% add the head options to the head
    %% add the tail options to the tail
    %% reverse again
    [TW | Rest] = lists:reverse([lists:flatten(HdW ++ [HeadOption]) | Ws]),
    _Wheres = lists:reverse([lists:flatten(TW ++ [TailOption]) | Rest]).

make_w2([], [], _QField, _Where, Acc) ->
    lists:reverse(Acc);
make_w2([Start | T1], [End | T2], QField, Where, Acc) ->
    Where2 = swap(Where, QField, startkey, Start),
    Where3 = swap(Where2, QField, endkey, End),
    make_w2(T1, T2, QField, Where, [Where3 | Acc]).

extract_options(Where) ->
    {HeadOption, W1} = case lists:keytake(start_inclusive, 1, Where) of
                           false                  -> {[], Where};
                           {value, HdO, NewWhere} -> {HdO, NewWhere}
                       end,
    {TailOption, W2} = case lists:keytake(end_inclusive, 1, W1) of
                           false                  -> {[], W1};
                           {value, TO, NewWhere2} -> {TO, NewWhere2}
                       end,
    {HeadOption, TailOption, W2}.

%% this rewrite is premised on the fact the the Query field is a timestamp
swap(Where, QField, Key, Val) ->
    {Key, Fields} = lists:keyfind(Key, 1, Where),
    NewFields = lists:keyreplace(QField, 1, Fields, {QField, timestamp, Val}),
    _NewWhere = lists:keyreplace(Key, 1, Where, {Key, NewFields}).

%% going forward the compilation and restructuring of the queries will be a big piece of work
%% for the moment we just brute force assert that the query is a timeseries SQL request
%% and go with that
compile_where(DDL, Where) ->
    try
        case check_if_timeseries(DDL, Where) of
            {error, E}   -> {error, E};
            {true, NewW} -> NewW
        end
    catch throw:V -> V
    end.

%%
quantum_field_name(DDL) ->
    case find_quantum_fields(DDL) of
        [QFieldName] ->
            QFieldName;
        [] ->
            no_quanta
    end.

%%
find_quantum_fields(?DDL{ partition_key = #key_v1{ ast = PKAST } }) ->
    [quantum_fn_to_field_name(QuantumFunc) || #hash_fn_v1{ } = QuantumFunc <- PKAST].

%%
quantum_fn_to_field_name(#hash_fn_v1{ mod = riak_ql_quanta,
                                      fn = quantum,
                                      args = [?SQL_PARAM{name = [Name]}|_ ] }) ->
    Name.

check_if_timeseries(?DDL{table = T, partition_key = PK, local_key = LK0} = DDL,
                    [W]) ->
    try
        #key_v1{ast = PartitionKeyAST} = PK,
        PartitionFields = [X || ?SQL_PARAM{name = X} <- PartitionKeyAST],
        LK = LK0#key_v1{ast = lists:sublist(LK0#key_v1.ast, length(PartitionKeyAST))},
        QuantumFieldName = quantum_field_name(DDL),
        StrippedW = strip(W, []),
        {StartW, EndW, Filter} =
            break_out_timeseries(StrippedW, PartitionFields, QuantumFieldName),
        Mod = riak_ql_ddl:make_module_name(T),
        StartKey = rewrite(LK, StartW, Mod),
        EndKey = rewrite(LK, EndW, Mod),
        case has_errors(StartKey, EndKey) of
            [] ->
                %% defaults on startkey and endkey are different
                IncStart = case includes(StartW, '>', Mod) of
                               true  -> [{start_inclusive, false}];
                               false -> []
                           end,
                IncEnd = case includes(EndW, '<', Mod) of
                             true  -> [];
                             false -> [{end_inclusive, true}]
                         end,
                RewrittenFilter = add_types_to_filter(Filter, Mod),
                WhereProps1 = lists:flatten(
                    [{startkey, StartKey},
                     {endkey,   EndKey},
                     {filter,   RewrittenFilter},
                     IncStart,
                     IncEnd]),
                WhereProps2 = check_where_clause_is_possible(DDL, WhereProps1),
                WhereProps3 = rewrite_where_with_additional_filters(
                    Mod:additional_local_key_fields(),
                    local_key_field_orders(Mod:field_orders(), PK),
                    fun Mod:get_field_type/1,
                    WhereProps2),
                {true, WhereProps3};
            Errors ->
                {error, Errors}
        end
    catch
        error:{Reason, Description} = E when is_atom(Reason), is_binary(Description) ->
            {error, E};
        error:Reason ->
            %% if it is not a known error then return the stack trace for
            %% debugging
            {error, {where_not_timeseries, Reason, erlang:get_stacktrace()}}
    end;
check_if_timeseries(?DDL{}, []) ->
    {error, {no_where_clause, ?E_NO_WHERE_CLAUSE}}.

%%
has_errors(StartKey, EndKey) ->
    HasErrors = [EX || {error, EX} <- [StartKey, EndKey]],
    case HasErrors of
        [E,E] -> E;
        [E]   -> E;
        _     -> HasErrors
    end.

%% this is pretty brutal - it is assuming this is a time series query
%% if it isn't this clause is mince
includes([], _Op, _Mod) ->
    false;
includes([{Op1, Field, _} | T], Op2, Mod) ->
    Type = Mod:get_field_type([Field]),
    case Type of
        timestamp ->
            case Op1 of
                Op2 -> true;
                _   -> false
            end;
        _ ->
            includes(T, Op2, Mod)
    end.

%% find the upper and lower bound for the time
find_timestamp_bounds(QuantumField, LocalFields) ->
    find_timestamp_bounds2(QuantumField, LocalFields, [], {undefined, undefined}).

%%
find_timestamp_bounds2(_, [], OtherFilters, BoundsAcc) ->
    {lists:reverse(OtherFilters), BoundsAcc};
find_timestamp_bounds2(QuantumFieldName, [{or_, {_, QuantumFieldName, _}, _} | _], _, _) ->
    %% if this is an or state ment, lookahead at what is being tested, the quanta
    %% cannot be tested with an OR operator
    error({time_bounds_must_use_and_op, ?E_TIME_BOUNDS_MUST_USE_AND});
find_timestamp_bounds2(QuantumFieldName, [{Op, QuantumFieldName, _} = Filter | Tail],
                       OtherFilters, BoundsAcc1) ->
    %% if there are already end bounds throw an error
    if
        Op == '>' orelse Op == '>=' ->
            find_timestamp_bounds2(
              QuantumFieldName, Tail, OtherFilters, acc_lower_bounds(Filter, BoundsAcc1));
        Op == '<' orelse Op == '<=' ->
            find_timestamp_bounds2(
              QuantumFieldName, Tail, OtherFilters, acc_upper_bounds(Filter, BoundsAcc1));
        Op == '=' orelse Op == '!=' ->
            find_timestamp_bounds2(
              QuantumFieldName, Tail, [Filter | OtherFilters], BoundsAcc1)
    end;
find_timestamp_bounds2(QuantumFieldName, [Filter | Tail], OtherFilters, BoundsAcc1) ->
    %% this filter is not on the quantum
    find_timestamp_bounds2(QuantumFieldName, Tail, [Filter | OtherFilters], BoundsAcc1).

%%
acc_lower_bounds(Filter, {undefined, U}) ->
    {Filter, U};
acc_lower_bounds(_Filter, {_L, _}) ->
    error({lower_bound_specified_more_than_once, ?E_TSMSG_DUPLICATE_LOWER_BOUND}).

%%
acc_upper_bounds(Filter, {L, undefined}) ->
    {L, Filter};
acc_upper_bounds(_Filter, {_, _U}) ->
    error({upper_bound_specified_more_than_once, ?E_TSMSG_DUPLICATE_UPPER_BOUND}).

%%
break_out_timeseries(Filters1, PartitionFields1, no_quanta) ->
    {Body, Filters2} = split_key_from_filters(PartitionFields1, Filters1),
    {Body, Body, Filters2};
break_out_timeseries(Filters1, PartitionFields1, QuantumField) when is_binary(QuantumField) ->
    case find_timestamp_bounds(QuantumField, Filters1) of
        {_, {undefined, undefined}} ->
            %% if we don't have a time range then check for a time equality
            %% filter e.g. mytime = 12345, which is rewritten as
            %% mytime >= 12345 AND mytime <= 12345
            {QEqFilters, OtherFilters} =
                lists:partition(fun({Op, F, _}) ->
                                    Op == '=' andalso F == QuantumField
                                end, Filters1),
            case QEqFilters of
                [QEqFilter] ->
                    {Body, Filters2} = split_key_from_filters(PartitionFields1, OtherFilters),
                    Starts = setelement(1, QEqFilter, '>='),
                    Ends = setelement(1, QEqFilter, '<='),
                    {[Starts | Body], [Ends | Body], Filters2};
                [] ->
                    error({incomplete_where_clause, ?E_TSMSG_NO_BOUNDS_SPECIFIED});
                [_|_] ->
                    error(
                        {cannot_have_two_equality_filters_on_quantum_without_range,
                         ?E_CANNOT_HAVE_TWO_EQUALITY_FILTERS_ON_QUANTUM_WITHOUT_RANGE})
            end;
        {_, {_, undefined}} ->
            error({incomplete_where_clause, ?E_TSMSG_NO_UPPER_BOUND});
        {_, {undefined, _}} ->
            error({incomplete_where_clause, ?E_TSMSG_NO_LOWER_BOUND});
        {_, {{_,_,{_,Starts}}, {_,_,{_,Ends}}}} when is_integer(Starts),
                                                     is_integer(Ends),
                                                     Starts > Ends ->
            error({lower_bound_must_be_less_than_upper_bound,
                   ?E_TSMSG_LOWER_BOUND_MUST_BE_LESS_THAN_UPPER_BOUND});
        {_, {{GT,_,{_,Starts}}, {LT,_,{_,Ends}}}} when is_integer(Starts),
                                                       is_integer(Ends),
                                                       ((Starts == Ends andalso (GT /= '>=' orelse LT /= '<='))
                                                        orelse
                                                        ((Starts == (Ends - 1)) andalso GT /= '>=' andalso LT /= '<=')
                                                       ) ->
            %% Two scenarios:
            %% * Upper and lower bounds are the same, in which case
            %%   both comparison operators must include the equal sign
            %% * Upper and lower bounds are adjacent, in which case
            %%   one comparison operator must include the equal sign
            error({lower_and_upper_bounds_are_equal_when_no_equals_operator,
                   ?E_TSMSG_LOWER_AND_UPPER_BOUNDS_ARE_EQUAL_WHEN_NO_EQUALS_OPERATOR});
        {_, {{'>',_,{_,Starts}}, {'<',_,{_,Ends}}}} when is_integer(Starts),
                                                         is_integer(Ends),
                                                         Starts == (Ends - 1) ->
            %% catch when the filter values for time bounds are equal but we're
            %% using greater than or less than so could never match, if >= or <=
            %% were used on either side then
            error({lower_and_upper_bounds_are_equal_when_no_equals_operator,
                   ?E_TSMSG_LOWER_AND_UPPER_BOUNDS_ARE_EQUAL_WHEN_NO_EQUALS_OPERATOR});
        {Filters2, {Starts, Ends}} ->
            %% create the keys by splitting the key filters and prepending it
            %% with the time bound.
            {Body, Filters3} = split_key_from_filters(PartitionFields1, Filters2),
            {[Starts | Body], [Ends | Body], Filters3}
    end.

%% separate the key fields from the other filters
split_key_from_filters(LocalFields, Filters) ->
    lists:mapfoldl(fun split_key_from_filters2/2, Filters, LocalFields).

%%
split_key_from_filters2([FieldName], Filters) when is_binary(FieldName) ->
    take_key_field(FieldName, Filters, []).

%%
take_key_field(FieldName, [], Acc) when is_binary(FieldName) ->
    %% check if the field exists in the clause but used the wrong operator or
    %% it never existed at all. Give a more helpful message if the wrong op was
    %% used.
    case lists:keyfind(FieldName, 2, Acc) of
        false ->
            Reason = ?E_KEY_FIELD_NOT_IN_WHERE_CLAUSE(FieldName);
        {Op, _, _} ->
            Reason = ?E_KEY_PARAM_MUST_USE_EQUALS_OPERATOR(FieldName, Op)
    end,
    error({missing_key_clause, Reason});
take_key_field(FieldName, [{'=', FieldName, _} = Field | Tail], Acc) ->
    {Field, Acc ++ Tail};
take_key_field(FieldName, [Field | Tail], Acc) ->
    take_key_field(FieldName, Tail, [Field | Acc]).

strip({and_, B, C}, Acc) -> strip(C, [B | Acc]);
strip(A, Acc)            -> [A | Acc].

add_types_to_filter(Filter, Mod) ->
    add_types2(Filter, Mod, []).

add_types2([], _Mod, Acc) ->
    make_ands(lists:reverse(Acc));
add_types2([{Op, LHS, RHS} | T], Mod, Acc) when Op =:= and_ orelse
                                                Op =:= or_  ->
    NewAcc = {Op, add_types2([LHS], Mod, []), add_types2([RHS], Mod, [])},
    add_types2(T, Mod, [NewAcc | Acc]);
add_types2([{NullOp, {identifier, Field}} | T], Mod, Acc) when NullOp =:= is_null orelse
                                                                 NullOp =:= is_not_null ->
    EqOp = case NullOp of
        is_null -> '=';
        is_not_null -> '!='
    end,
    %% cast to varchar since nullable types do not exist w/i the leveldb backend,
    %% otherwise said NULL as [] bleeds due to basic datatype selection.
    NewType = 'varchar',
    NewAcc = {EqOp, {field, Field, NewType}, {const, ?SQL_NULL}},
    add_types2(T, Mod, [NewAcc | Acc]);
add_types2([{Op, Field, {_, Val}} | T], Mod, Acc) ->
    NewType = riak_ql_ddl:get_storage_type(Mod:get_field_type([Field])),
    NewAcc = {Op, {field, Field, NewType}, {const, normalise(Val, NewType)}},
    add_types2(T, Mod, [NewAcc | Acc]).

%% the query is prevalidated so the value can only convert down to one of these
%% two values (but that may fail in the future)
normalise(Val, boolean) when is_binary(Val) ->
    case string:to_lower(binary_to_list(Val)) of
        "true"  -> true;
        "false" -> false
    end;
normalise(Val, boolean) when is_list(Val) ->
    case string:to_lower(Val) of
        "true"  -> true;
        "false" -> false
    end;
normalise(X, _) ->
    X.

%% I know, not tail recursive could stackbust
%% but not really
make_ands([]) ->
    [];
make_ands([H | []]) ->
    H;
make_ands([H | T]) ->
    {and_, H, make_ands(T)}.

%%
rewrite(#key_v1{ast = AST}, W, Mod) ->
    rewrite2(AST, W, Mod, []).

%%
rewrite2([], [], _Mod, Acc) ->
    lists:reverse(Acc);
rewrite2([], _W, _Mod, _Acc) ->
    %% the rewrite should have consumed all the passed in values
    {error, {invalid_rewrite, _W}};
rewrite2([?SQL_PARAM{name = [FieldName]} | T], Where1, Mod, Acc) ->
    Type = Mod:get_field_type([FieldName]),
    case lists:keytake(FieldName, 2, Where1) of
        false                           ->
            {error, {missing_param, ?E_MISSING_PARAM_IN_WHERE_CLAUSE(FieldName)}};
        {value, {_, _, {_, Val}}, Where2} ->
            rewrite2(T, Where2, Mod, [{FieldName, Type, Val} | Acc])
    end.

%% Functions to assist with coverage chunks that redefine quanta ranges
-spec unwrap_cover(undefined | binary()) ->
                          {ok, {undefined, undefined} |
                           {OpaqueContext::binary(), {FieldName::binary(), Range::tuple()}}} |
                          {error, invalid_coverage_context_checksum}.
unwrap_cover(undefined) ->
    {ok, {undefined, undefined}};
unwrap_cover(Cover) when is_binary(Cover) ->
    case catch riak_kv_pb_coverage:checksum_binary_to_term(Cover) of
        {ok, {Proplist, {FieldName, RangeTuple}}} ->
            {ok, {riak_kv_pb_coverage:term_to_checksum_binary(Proplist),
             {FieldName, RangeTuple}}};

        %% As of 1.6 or the equivalent merged KV version, we can start
        %% generating simpler coverage chunks for timeseries that are
        %% pure property lists instead of a tuple with the
        %% `vnode_hash'/`node' property list as first element and the
        %% local where clause parameters as second.
        {ok, Proplist} ->
            FieldName = proplists:get_value(ts_where_field, Proplist),
            RangeTuple = proplists:get_value(ts_where_range, Proplist),
            {ok, {Cover, {FieldName, RangeTuple}}};

        {error, invalid_checksum} ->
            {error, invalid_coverage_context_checksum}
    end.

update_where_for_cover(Where, undefined) ->
    Where;
update_where_for_cover(Where, {FieldName, RangeTuple}) ->
    update_where_for_cover(Where, FieldName, RangeTuple).

update_where_for_cover(Props, Field, {{StartVal, StartInclusive},
                                      {EndVal, EndInclusive}}) ->
    %% Sample data structure:
    %% 'WHERE' = [{startkey,[{<<"field1">>,varchar,<<"f1">>},
    %%                       {<<"field2">>,varchar,<<"f2">>},
    %%                       {<<"time">>,timestamp,15000}]},
    %%            {endkey,[{<<"field1">>,varchar,<<"f1">>},
    %%                     {<<"field2">>,varchar,<<"f2">>},
    %%                     {<<"time">>,timestamp,20000}]},
    %%            {filter,[]},
    %%            {end_inclusive,true}],

    %% Changes to apply:
    %%   Modify the Field 3-tuple in the startkey and endkey properties
    %%   Drop end_inclusive, start_inclusive properties
    %%   Add new end_inclusive, start_inclusive properties based on the parameters
    %%   Retain any other properties (currently only `filter')

    NewStartKeyVal = modify_where_key(proplists:get_value(startkey, Props),
                                     Field, StartVal),
    NewEndKeyVal = modify_where_key(proplists:get_value(endkey, Props),
                                   Field, EndVal),

    SlimProps =
        lists:foldl(
          fun(Prop, Acc) -> proplists:delete(Prop, Acc) end,
          Props,
          [startkey, endkey, end_inclusive, start_inclusive]),

    [{startkey, NewStartKeyVal}, {endkey, NewEndKeyVal},
     {start_inclusive, StartInclusive}, {end_inclusive, EndInclusive}] ++
        SlimProps.

modify_where_key(TupleList, Field, NewVal) ->
    {Field, FieldType, _OldVal} = lists:keyfind(Field, 1, TupleList),
    lists:keyreplace(Field, 1, TupleList, {Field, FieldType, NewVal}).

-record(filtercheck, {name,'=','>','>=','<','<='}).

check_where_clause_is_possible(DDL, WhereProps) ->
    Filter1 = proplists:get_value(filter, WhereProps),
    {Filter2, FilterChecks} = riak_ql_ddl:mapfold_where_tree(
        fun (_, and_, Acc) ->
                {ok, Acc};
            (_, or_, Acc) ->
                {skip, Acc};
            (Conditional, Filter, Acc) ->
                check_where_clause_is_possible_fold(DDL, Conditional, Filter, Acc)
        end, [{eliminate_later,[]}], Filter1),
    ElimLater = proplists:get_value(eliminate_later, FilterChecks),
    {Filter3, _} = riak_ql_ddl:mapfold_where_tree(
        fun (_, and_, Acc) ->
                {ok, Acc};
            (_, or_, Acc) ->
                {skip, Acc};
            (_, Filter, Acc) ->
                case lists:member(Filter, ElimLater) of
                  true ->
                      {eliminate, Acc};
                  false ->
                      {Filter, Acc}
                end
        end, [], Filter2),
    lists:keystore(filter, 1, WhereProps, {filter,Filter3}).

check_where_clause_is_possible_fold(DDL, _, {'=',{field,FieldName,_},{const,?SQL_NULL}} = F, Acc) ->
    %% `IS NULL` filters
    %% if a column is marked NOT NULL, but the WHERE clause has IS NULL for that
    %% column then no results will ever be returned, so do not execute!
    case is_field_nullable(FieldName, DDL) of
        true ->
            {F, Acc};
        false ->
            throw({error, {impossible_where_clause, << >>}})
    end;
check_where_clause_is_possible_fold(DDL, _, {'!=',{field,FieldName,_},{const,?SQL_NULL}} = F, Acc) ->
    %% `NOT NULL` filters
    %% if column is marked NOT NULL, and the WHERE clause has IS NOT NULL for
    %% that column then we can eliminate it, and reduce the filter, maybe to
    %% nothing which means leveldb would not have to decode the rows!
    case is_field_nullable(FieldName, DDL) of
        true ->
            {F, Acc};
        false ->
            {eliminate, Acc}
    end;
check_where_clause_is_possible_fold(_, _, {'=',{field,FieldName,_},{const,EqVal}} = F, Acc) ->
    case find_filter_check(FieldName, Acc) of
        #filtercheck{'=' = F} ->
            %% this filter has been specified twice so remove the second occurence
            {eliminate, Acc};
        #filtercheck{'>' = {_,_,{const,GtVal}} = GtF} = Check1 when GtVal < EqVal ->
            %% query like `a = 10 AND a > 8` we can eliminate the greater than
            %% clause because if a to be 10 it must also be greater than 8
            Acc2 = append_to_eliminate_later(GtF, Acc),
            Check2 = Check1#filtercheck{'>' = undefined, '=' = F},
            {F, lists:keystore(FieldName, #filtercheck.name, Acc2, Check2)};
        #filtercheck{'>=' = {_,_,{const,GteVal}} = GteF} = Check1 when GteVal < EqVal ->
            %% query like `a = 10 AND a > 8` we can eliminate the greater than
            %% clause because if a to be 10 it must also be greater than 8
            Acc2 = append_to_eliminate_later(GteF, Acc),
            Check2 = Check1#filtercheck{'>=' = undefined, '=' = F},
            {F, lists:keystore(FieldName, #filtercheck.name, Acc2, Check2)};
        #filtercheck{'<' = {_,_,{const,LtVal}}} when LtVal =< EqVal ->
            %% query requires a column to be equal to a value AND less than that
            %% value which is impossible
            throw({error, {impossible_where_clause, << >>}});
        #filtercheck{'<=' = {_,_,{const,LteVal}} = LteF} = Check1 when LteVal >= EqVal ->
            %% query like `a = 10 AND a <= 10` the less than or equals can be
            %% eliminated because it is already captured in the equality filter
            Acc2 = append_to_eliminate_later(LteF, Acc),
            Check2 = Check1#filtercheck{'<=' = undefined, '=' = F},
            {F, lists:keystore(FieldName, #filtercheck.name, Acc2, Check2)};
        #filtercheck{'=' = F_x} when F_x /= undefined ->
            %% there are two different checks on the same column, for equality
            %% this can never be satisfied.
            throw({error, {impossible_where_clause, << >>}});
        #filtercheck{'<=' = {_,_,{const,LteVal}}} when LteVal < EqVal ->
            %% query like `a = 10 AND a <= 8`
            throw({error, {impossible_where_clause, << >>}});
        #filtercheck{'=' = undefined} = Check1 ->
            %% this is the first equality check so just record it
            Check2 = Check1#filtercheck{'=' = F},
            {F, lists:keystore(FieldName, #filtercheck.name, Acc, Check2)}
    end;
check_where_clause_is_possible_fold(_, _, {'>',{field,FieldName,_},{const,GtVal}} = F, Acc) ->
    case find_filter_check(FieldName, Acc) of
        #filtercheck{'>' = F} ->
            %% this filter has been specified twice so remove the second occurence
            {eliminate, Acc};
        #filtercheck{'=' = {_,_,{const,EqVal}}} when GtVal >= EqVal ->
            %% query like `a = 10 AND a > 10` cannot be satisfied
            throw({error, {impossible_where_clause, << >>}});
        #filtercheck{'=' = {_,_,{const,EqVal}}} when GtVal < EqVal ->
            %% query like `a = 10 AND a > 8` we can eliminate the greater than
            %% clause because if a to be 10 it must also be greater than 8
            {eliminate, Acc};
        #filtercheck{'>=' = {_,_,{const,GteVal}} = F_x} = Check1 when GtVal >= GteVal ->
            %% query like `a >= 8 AND a > 10` we can eliminate the lesser clause
            %% because if the value must be greater than 10 it can't be 8 or 9.
            Check2 = Check1#filtercheck{'>' = F, '>=' = undefined},
            Acc2 = store_filter_check(Check2, Acc),
            Acc3 = append_to_eliminate_later(F_x, Acc2),
            {F,Acc3};
        #filtercheck{'>=' = {_,_,{const,GteVal}}} when GtVal < GteVal ->
            %% query like `b >= 10 AND b > 9`, the previous >= clause should be
            %% eliminated on the second pass
            {eliminate, Acc};
        #filtercheck{'>' = undefined} = Check1 ->
            %% this is the first greater than check so just record it
            Check2 = Check1#filtercheck{'>' = F},
            {F, lists:keystore(FieldName, #filtercheck.name, Acc, Check2)};
        #filtercheck{'>' = F_x} = Check1 when F_x < F ->
            %% eliminate the lower > value for this column
            Check2 = Check1#filtercheck{'>' = F},
            Acc2 = store_filter_check(Check2, Acc),
            Acc3 = append_to_eliminate_later(F_x, Acc2),
            {F,Acc3};
        #filtercheck{'>' = F_x} when F_x > F ->
            %% we already have a filter that is higher than this one, so
            %% eliminate
            {eliminate, Acc}
    end;
check_where_clause_is_possible_fold(_, _, {'>=',{field,FieldName,_},{const,GteVal}} = F, Acc) ->
    case find_filter_check(FieldName, Acc) of
        #filtercheck{'=' = {_,_,{const,EqVal}}} when GteVal =< EqVal ->
            %% query like `a = 10 AND a >= 8` we can eliminate the greater than
            %% or equal to clause because if a to be 10 it must also be greater
            %% than 8
            {eliminate, Acc};
        #filtercheck{'=' = {_,_,{const,EqVal}}} when GteVal > EqVal ->
            %% query like `a = 10 AND a >= 11` cannot be satisfied
            throw({error, {impossible_where_clause, << >>}});
        #filtercheck{'>' = {_,_,{const,GtVal}} = F_x} = Check1 when GtVal < GteVal ->
            %% query like `a > 6 AND a >= 8` we can eliminate the lesser '>' filter
            Check2 = Check1#filtercheck{'>=' = F},
            Acc2 = store_filter_check(Check2, Acc),
            Acc3 = append_to_eliminate_later(F_x, Acc2),
            {F, Acc3};
        #filtercheck{'>' = {_,_,{const,GtVal}}} when GtVal >= GteVal ->
            %% we already have a filter that is higher than the second one
            {eliminate, Acc};
        #filtercheck{'>=' = undefined} = Check1 ->
            %% this is the first equality check so just record it
            {F, store_filter_check(Check1#filtercheck{'>=' = F}, Acc)};
        #filtercheck{'>=' = F} ->
            %% this filter has been specified twice so remove the second occurence
            {eliminate, Acc};
        #filtercheck{'>=' = F_x} = Check1 when F_x < F ->
            %% we already have a filter that is a lower value so eliminate it
            Check2 = Check1#filtercheck{'>=' = F},
            Acc2 = store_filter_check(Check2, Acc),
            Acc3 = append_to_eliminate_later(F_x, Acc2),
            {F, Acc3};
        #filtercheck{'>=' = F_x} when F_x > F ->
            %% we already have a filter that is higher than this one
            {eliminate, Acc}
    end;
check_where_clause_is_possible_fold(_, _, {'<',{field,FieldName,_},{const,LtVal}} = F, Acc) ->
    case find_filter_check(FieldName, Acc) of
        #filtercheck{'<=' = {_,_,{const,LteVal}} = F_x} = Check1 when LteVal >= LtVal ->
            %% query like `a <= 10 AND a < 10`, less than or equal is eliminated
            Check2 = Check1#filtercheck{'<' = F, '<=' = undefined},
            Acc2 = store_filter_check(Check2, Acc),
            Acc3 = append_to_eliminate_later(F_x, Acc2),
            {F, Acc3};
        #filtercheck{'<=' = {_,_,{const,LteVal}}} when LteVal < LtVal ->
            {eliminate, Acc};
        #filtercheck{'=' = {_,_,{const,EqVal}}} when LtVal > EqVal ->
            %% existing equality check is less, eliminate this `>` filter.
            {eliminate, Acc};
        #filtercheck{'=' = {_,_,{const,EqVal}}} when LtVal =< EqVal ->
            %% query requires a column to be equal to a value AND less than that
            %% value which is impossible
            throw({error, {impossible_where_clause, << >>}});
        #filtercheck{'<' = F} ->
            %% duplicate < filter
            {eliminate, Acc};
        #filtercheck{'<' = undefined} = Check1 ->
            %% this is the first less than check so just record it
            Check2 = Check1#filtercheck{'<' = F},
            {F, lists:keystore(FieldName, #filtercheck.name, Acc, Check2)};
        #filtercheck{'<' = F_x} when F_x < F ->
            %% we already have a filter that is higher than this one,
            %% which we can eliminate. Store it and eliminate it on the second
            %% pass since it has already been iterated
            {eliminate, Acc};
        #filtercheck{'<' = F_x} = Check1 when F_x > F ->
            %% we already have a filter that is higher than this one, and so
            %% includes it so we can safely eliminate this one.
            Check2 = Check1#filtercheck{'<' = F},
            Acc2 = store_filter_check(Check2, Acc),
            Acc3 = append_to_eliminate_later(F_x, Acc2),
            {F, Acc3}
    end;
check_where_clause_is_possible_fold(_, _, {'<=',{field,FieldName,_},{const,LteVal}} = F, Acc) ->
    case find_filter_check(FieldName, Acc) of
        #filtercheck{'<=' = F} ->
            %% duplicate <= filter
            {eliminate, Acc};
        #filtercheck{'=' = {_,_,{const,EqVal}}} when LteVal >= EqVal ->
            %% query like `a = 10 AND a <= 10` the less than or equals can be
            %% eliminated because it is already captured in the equality filter
            {eliminate, Acc};
        #filtercheck{'=' = {_,_,{const,EqVal}}} when LteVal < EqVal ->
            %% query like `a = 10 AND a <= 8`
            throw({error, {impossible_where_clause, << >>}});
        #filtercheck{'<' = {_,_,{const,LtVal}}} when LteVal >= LtVal ->
            %% query like `a < 10 AND a <= 10`
            {eliminate, Acc};
        #filtercheck{'<' = {_,_,{const,LtVal}} = F_x} = Check1 when LteVal < LtVal ->
            %% query like `a < 11 AND a <= 10`
            Check2 = Check1#filtercheck{'<' = undefined, '<=' = F},
            Acc2 = store_filter_check(Check2, Acc),
            Acc3 = append_to_eliminate_later(F_x, Acc2),
            {F, Acc3};
        #filtercheck{'<=' = undefined} = Check1 ->
            %% this is the first less than check so just record it
            Check2 = Check1#filtercheck{'<=' = F},
            {F, lists:keystore(FieldName, #filtercheck.name, Acc, Check2)}
    end;
check_where_clause_is_possible_fold(_, _, Filter, Acc) ->
    {Filter, Acc}.

append_to_eliminate_later(Filter, Acc) ->
    ElimLater = proplists:get_value(eliminate_later, Acc),
    lists:keystore(eliminate_later, 1, Acc, {eliminate_later, [Filter|ElimLater]}).

store_filter_check(#filtercheck{name = FieldName} = Check, Acc) ->
    lists:keystore(FieldName, #filtercheck.name, Acc, Check).

%% TODO put this in the table helper module
is_field_nullable(FieldName, ?DDL{fields = Fields}) when is_binary(FieldName)->
    #riak_field_v1{optional = Optional} = lists:keyfind(FieldName, #riak_field_v1.name, Fields),
    (Optional == true).

find_filter_check(FieldName, Acc) when is_binary(FieldName) ->
    case lists:keyfind(FieldName, #filtercheck.name, Acc) of
      false ->
          #filtercheck{name=FieldName};
      Val ->
          Val
    end.

%% tl;dr put filters that test equality of columns in the local key but not in
%% in the partition key, in the star and end key.
%%
%% PRIMARY KEY((quantum(a,1,'m')),a,b)
%%
%% SELECT * FROM table WHERE a > 2 and a < 6 AND b = 5
%%
%% Instead of putting b just in the filter, put it in the start and end keys.
%% This narrows the range from everything between {2,_} and {6,_} to everyting
%% between {2,5} and {6,5}.
%%
%% For equality filters, it is not safe to remove the filter, because {3,7} is
%% also in the range but should not be returned because only rows where b = 5
%% are correct for this query.
rewrite_where_with_additional_filters([], _, _, WhereProps) ->
    WhereProps;
rewrite_where_with_additional_filters(AdditionalFields, FieldOrders, ToKeyTypeFn, WhereProps) when is_list(WhereProps) ->
    SKey1 = proplists:get_value(startkey, WhereProps),
    EKey1 = proplists:get_value(endkey, WhereProps),
    SInc1 = proplists:get_value(start_inclusive, WhereProps),
    EInc1 = proplists:get_value(end_inclusive, WhereProps),
    Filter = proplists:get_value(filter, WhereProps),
    AdditionalFilter = find_filters_on_additional_local_key_fields(
        AdditionalFields, Filter),
    {SKey2, SInc2} = rewrite_start_key_with_filters(
        AdditionalFields, FieldOrders, ToKeyTypeFn, AdditionalFilter, SKey1, SInc1),
    {EKey2, EInc2} = rewrite_end_key_with_filters(
        AdditionalFields, FieldOrders, ToKeyTypeFn, AdditionalFilter, EKey1, EInc1),
    lists:foldl(
        fun({K,V},Acc) -> store_to_where_props(K,V,Acc) end, WhereProps,
        [{startkey,SKey2}, {endkey,EKey2},
         {start_inclusive,SInc2}, {end_inclusive,EInc2}]).

store_to_where_props(Key, Val, WhereProps) when Val /= undefined ->
    lists:keystore(Key, 1, WhereProps, {Key, Val});
store_to_where_props(_, _, WhereProps) ->
    WhereProps.

rewrite_start_key_with_filters([], _, _, _, SKey, SInc) ->
    {SKey, SInc};
rewrite_start_key_with_filters([AddFieldName|Tail], [Order|TailOrder], ToKeyTypeFn, Filter, SKey, SInc1) when is_binary(AddFieldName) ->
    case proplists:get_value(AddFieldName, Filter) of
        {Op,_,_} = F  when Op == '=' orelse (Order == ascending andalso (Op == '>'orelse Op == '>='))
                                     orelse (Order == descending andalso (Op == '<'orelse Op == '<=')) ->
            SKeyElem = to_key_elem(ToKeyTypeFn, F),
            %% if the quantum was inclusive, make sure we stay inclusive or
            %% the quantum boundary is modified later on
            SInc2 = ((SInc1 /= false) or is_inclusive_op(Op)),
            rewrite_start_key_with_filters(
                Tail, TailOrder, ToKeyTypeFn, Filter, SKey++[SKeyElem], SInc2);
        _ ->
            %% there is no filter for the next additional field so give up! The
            %% filters must be consecutive, we can't have a '_' inbetween
            %% values
            {SKey, SInc1}
    end.

rewrite_end_key_with_filters([], _, _, _, EKey, EInc) ->
    {EKey, EInc};
rewrite_end_key_with_filters([AddFieldName|Tail], [Order|TailOrder], ToKeyTypeFn, Filter, EKey, EInc1) when is_binary(AddFieldName) ->
    case proplists:get_value(AddFieldName, Filter) of
        {Op,_,_} = F  when Op == '=' orelse (Order == ascending andalso  (Op == '<' orelse Op == '<='))
                                     orelse (Order == descending andalso  (Op == '>' orelse Op == '>=')) ->
            EKeyElem = to_key_elem(ToKeyTypeFn, F),
            %% if the quantum was inclusive, make sure we stay inclusive or
            %% the quantum boundary is modified later on
            EInc2 = ((EInc1 /= false) or is_inclusive_op(Op)),
            rewrite_end_key_with_filters(
                Tail, TailOrder, ToKeyTypeFn, Filter, EKey++[EKeyElem], EInc2);
        _ ->
            %% there is no filter for the next additional field so give up! The
            %% filters must be consecutive, we can't have a '_' inbetween
            %% values
            {EKey, EInc1}
    end.

is_inclusive_op('=')  -> true;
is_inclusive_op('>')  -> false;
is_inclusive_op('>=') -> true;
is_inclusive_op('<') -> false;
is_inclusive_op('<=') -> true.

%% Convert a filter to a start/end key element
to_key_elem(ToKeyTypeFn, {_,{field,FieldName,_},{_,Val}}) ->
    {FieldName,ToKeyTypeFn([FieldName]),Val}.

%% Return filters where the column is in the local key but not the partition key
find_filters_on_additional_local_key_fields(AdditionalFields, Where) ->
    try
        riak_ql_ddl:fold_where_tree(
            fun(Conditional, Filter, Acc) ->
                find_filters_on_additional_local_key_fields_folder(Conditional, Filter, AdditionalFields, Acc)
            end, [], Where)
    catch throw:Val -> Val %% a throw means the function wanted to exit immediately
    end.

%%
find_filters_on_additional_local_key_fields_folder(or_,_,_,_) ->
    %% we cannot support filters using OR, because keys must be a singular value
    throw([]);
find_filters_on_additional_local_key_fields_folder(_, {'!=',_,_}, _, Acc) ->
    %% we can't support additional NOT filters on the key
    Acc;
find_filters_on_additional_local_key_fields_folder(_, {_,{field,Name,_},_} = F, AdditionalFields, Acc) when is_binary(Name) ->
    case lists:member(Name, AdditionalFields) of
        true ->
            [{Name, F}|Acc];
        false ->
            Acc
    end.

%% -------------------------------------------------------------------
%% TESTS
%% -------------------------------------------------------------------

-ifdef(TEST).
-include_lib("eunit/include/eunit.hrl").

-define(
    assertPropsEqual(Expected1, Actual1),
    Expected2 = lists:sort(Expected1),
    Actual2 = lists:sort(Actual1),
    ?assertEqual(lists:sort(Expected2), lists:sort(Actual2))
).

%%
%% Helper Fns for unit tests
%%

-define(MIN, 60 * 1000).
-define(NAME, "time").

is_query_valid(?DDL{table = Table} = DDL, Q) ->
    Mod = riak_ql_ddl:make_module_name(Table),
    riak_ql_ddl:is_query_valid(Mod, DDL, riak_kv_ts_util:sql_record_to_tuple(Q)).

get_query(String) ->
    get_query(String, undefined).
get_query(String, Cover) ->
    Lexed = riak_ql_lexer:get_tokens(String),
    {ok, Q} = riak_ql_parser:parse(Lexed),
    riak_kv_ts_util:build_sql_record(select, Q, [{cover, Cover}]).

get_long_ddl() ->
    SQL = "CREATE TABLE GeoCheckin " ++
        "(geohash varchar not null, " ++
        "location varchar not null, " ++
        "user varchar not null, " ++
        "extra sint64 not null, " ++
        "more double not null, " ++
        "time timestamp not null, " ++
        "myboolean boolean not null," ++
        "weather varchar not null, " ++
        "temperature varchar, " ++
        "PRIMARY KEY((location, user, quantum(time, 15, 's')), " ++
        "location, user, time))",
    get_ddl(SQL).

get_standard_ddl() ->
    get_ddl(
      "CREATE TABLE GeoCheckin "
      "(geohash varchar not null, "
      "location varchar not null, "
      "user varchar not null, "
      "time timestamp not null, "
      "weather varchar not null, "
      "temperature varchar, "
      "PRIMARY KEY((location, user, quantum(time, 15, 's')), "
      "location, user, time))").

get_ddl(SQL) ->
    Lexed = riak_ql_lexer:get_tokens(SQL),
    {ddl, DDL, _WithProps} = riak_ql_parser:ql_parse(Lexed),
    {module, _Module} = riak_ql_ddl_compiler:compile_and_load_from_tmp(DDL),
    DDL.

get_standard_pk() ->
    #key_v1{ast = [
                   ?SQL_PARAM{name = [<<"location">>]},
                   ?SQL_PARAM{name = [<<"user">>]},
                   #hash_fn_v1{mod = riak_ql_quanta,
                               fn = quantum,
                               args = [
                                       ?SQL_PARAM{name = [<<"time">>]},
                                       15,
                                       s
                                      ],
                               type = timestamp}
                  ]
           }.

get_standard_lk() ->
    #key_v1{ast = [
                   ?SQL_PARAM{name = [<<"location">>]},
                   ?SQL_PARAM{name = [<<"user">>]},
                   ?SQL_PARAM{name = [<<"time">>]}
                  ]}.

%%
%% Unit tests
%%

%%
%% tests for adding type information and rewriting filters
%%

simple_filter_typing_test() ->
    ?DDL{table = T} = get_long_ddl(),
    Mod = riak_ql_ddl:make_module_name(T),
    Filter = [
              {or_,
               {'=', <<"weather">>, {word, <<"yankee">>}},
               {and_,
                {'=', <<"geohash">>,     {word, <<"erko">>}},
                {'=', <<"temperature">>, {word, <<"yelp">>}}
               }
              },
              {'=', <<"extra">>, {int, 1}}
             ],
    Got = add_types_to_filter(Filter, Mod),
    Expected = {and_,
                {or_,
                 {'=', {field, <<"weather">>, varchar}, {const, <<"yankee">>}},
                 {and_,
                  {'=', {field, <<"geohash">>,     varchar}, {const, <<"erko">>}},
                  {'=', {field, <<"temperature">>, varchar}, {const, <<"yelp">>}}
                 }
                },
                {'=', {field, <<"extra">>, sint64}, {const, 1}}
               },
    ?assertEqual(Expected, Got).

%%
%% test for IS [NOT] NULL filters
%%
is_null_filter_typing_test() ->
    ?DDL{table = T} = get_long_ddl(),
    Mod = riak_ql_ddl:make_module_name(T),
    Filter = [
               {and_,
                   {is_null, {identifier, <<"weather">>}},
                   {is_not_null, {identifier, <<"temperature">>}}
               }
             ],
    Got = add_types_to_filter(Filter, Mod),
    Expected = {and_,
                {'=', {field, <<"weather">>, varchar}, {const, ?SQL_NULL}},
                {'!=', {field, <<"temperature">>, varchar}, {const, ?SQL_NULL}}
               },
    ?assertEqual(Expected, Got).

%%
%% rewrite passing tests
%%
%% success here is because the where clause covers the entire local key
%% we have enough info to build a range scan
%%
simple_rewrite_test() ->
    ?DDL{table = T} = get_standard_ddl(),
    Mod = riak_ql_ddl:make_module_name(T),
    LK  = #key_v1{ast = [
                         ?SQL_PARAM{name = [<<"geohash">>]},
                         ?SQL_PARAM{name = [<<"time">>]}
                        ]},
    W   = [
           {'=', <<"geohash">>, {word, "yardle"}},
           {'>', <<"time">>,    {int,   678}}
          ],
    Exp = [
           {<<"geohash">>,  varchar,   "yardle"},
           {<<"time">>,     timestamp, 678}
          ],
    Got = rewrite(LK, W, Mod),
    ?assertEqual(Exp, Got).

%%
%% rewrite failing tests
%%
%% failure is because the where clause does NOT cover the
%% local key - there is no enough info for a range scan
%%
simple_rewrite_fail_1_test() ->
    ?DDL{table = T} = get_standard_ddl(),
    Mod = riak_ql_ddl:make_module_name(T),
    LK  = #key_v1{ast = [
                         ?SQL_PARAM{name = [<<"geohash">>]},
                         ?SQL_PARAM{name = [<<"user">>]}
                        ]},
    W   = [
           {'=', <<"geohash">>, {"word", "yardle"}}
          ],
    ?assertEqual(
       {error, {missing_param, ?E_MISSING_PARAM_IN_WHERE_CLAUSE("user")}},
       rewrite(LK, W, Mod)
      ).

simple_rewrite_fail_2_test() ->
    ?DDL{table = T} = get_standard_ddl(),
    Mod = riak_ql_ddl:make_module_name(T),
    LK  = #key_v1{ast = [
                         ?SQL_PARAM{name = [<<"geohash">>]},
                         ?SQL_PARAM{name = [<<"user">>]}
                        ]},
    W   = [
           {'=', <<"user">>, {"word", "yardle"}}
          ],
    ?assertEqual(
       {error, {missing_param, ?E_MISSING_PARAM_IN_WHERE_CLAUSE("geohash")}},
       rewrite(LK, W, Mod)
      ).

simple_rewrite_fail_3_test() ->
    ?DDL{table = T} = get_standard_ddl(),
    Mod = riak_ql_ddl:make_module_name(T),
    LK  = #key_v1{ast = [
                         ?SQL_PARAM{name = [<<"geohash">>]},
                         ?SQL_PARAM{name = [<<"user">>]},
                         ?SQL_PARAM{name = [<<"temperature">>]}
                        ]},
    W   = [
           {'=', <<"geohash">>, {"word", "yardle"}}
          ],
    %% TODO only returns error info about the first missing param, temperature
    %%      should also be in the error message.
    ?assertEqual(
       {error, {missing_param, ?E_MISSING_PARAM_IN_WHERE_CLAUSE("user")}},
       rewrite(LK, W, Mod)
      ).

%%
%% complete query passing tests
%%

simplest_test() ->
    DDL = get_standard_ddl(),
    Query =
        "select weather from GeoCheckin where time > 3000"
        " and time < 5000 and user = 'user_1' and location = 'San Francisco'",
    {ok, Q} = get_query(Query),
    true = is_query_valid(DDL, Q),
    [ExpectedWhere] =
        test_data_where_clause(<<"San Francisco">>, <<"user_1">>, [{3001, 5000}]),
    {ok, [?SQL_SELECT{ 'WHERE'       = WhereVal,
                       partition_key = PK,
                       local_key     = LK }]} = compile(DDL, Q),
    ?assertEqual(get_standard_pk(), PK),
    ?assertEqual(get_standard_lk(), LK),
    ?assertEqual(ExpectedWhere, WhereVal).

simple_with_filter_1_test() ->
    {ok, Q} = get_query(
                "SELECT weather FROM GeoCheckin "
                "WHERE time > 3000 AND time < 5000 "
                "AND user = 'user_1' AND location = 'Scotland' "
                "AND weather = 'yankee'"
               ),
    DDL = get_standard_ddl(),
    true = is_query_valid(DDL, Q),
    [[StartKey, EndKey |_]] =
        test_data_where_clause(<<"Scotland">>, <<"user_1">>, [{3001, 5000}]),
    ExpectedWhere = [
             StartKey,
             EndKey,
             {filter, {'=', {field, <<"weather">>, varchar}, {const, <<"yankee">>}}}
            ],
    {ok, [?SQL_SELECT{ 'WHERE'       = WhereVal,
                       partition_key = PK,
                       local_key     = LK }]} = compile(DDL, Q),
    ?assertEqual(get_standard_pk(), PK),
    ?assertEqual(get_standard_lk(), LK),
    ?assertEqual(ExpectedWhere, WhereVal).

simple_with_filter_2_test() ->
    {ok, Q} = get_query(
                "SELECT weather FROM GeoCheckin "
                "WHERE time >= 3000 AND time < 5000 "
                "AND user = 'user_1' AND location = 'Scotland' "
                "AND weather = 'yankee'"
               ),
    DDL = get_standard_ddl(),
    true = is_query_valid(DDL, Q),
    [[StartKey, EndKey |_]] =
        test_data_where_clause(<<"Scotland">>, <<"user_1">>, [{3000, 5000}]),
    ExpectedWhere = [
             StartKey,
             EndKey,
             {filter,   {'=', {field, <<"weather">>, varchar}, {const, <<"yankee">>}}}
            ],
    {ok, [?SQL_SELECT{ 'WHERE'       = WhereVal,
                       partition_key = PK,
                       local_key     = LK }]} = compile(DDL, Q),
    ?assertEqual(get_standard_pk(), PK),
    ?assertEqual(get_standard_lk(), LK),
    ?assertEqual(ExpectedWhere, WhereVal).

simple_with_filter_3_test() ->
    {ok, Q} = get_query(
                "SELECT weather FROM GeoCheckin "
                "WHERE time > 3000 AND time <= 5000 "
                "AND user = 'user_1' AND location = 'Scotland' "
                "AND weather = 'yankee'"
               ),
    DDL = get_standard_ddl(),
    true = is_query_valid(DDL, Q),
    [[StartKey, EndKey |_]] =
        test_data_where_clause(<<"Scotland">>, <<"user_1">>, [{3001, 5000}]),
    PK = get_standard_pk(),
    LK = get_standard_lk(),
    ExpectedWhere = [
             StartKey,
             EndKey,
             {filter, {'=', {field, <<"weather">>, varchar}, {const, <<"yankee">>}}},
             {end_inclusive, true}
            ],
    {ok, [?SQL_SELECT{ 'WHERE'       = WhereVal,
                       partition_key = PK,
                       local_key     = LK }]} = compile(DDL, Q),
    ?assertEqual(get_standard_pk(), PK),
    ?assertEqual(get_standard_lk(), LK),
    ?assertEqual(ExpectedWhere, WhereVal).

simple_with_2_field_filter_test() ->
    {ok, Q} = get_query(
                "select weather from GeoCheckin "
                "where time > 3000 and time < 5000 "
                "and user = 'user_1' and location = 'Scotland' "
                "and weather = 'yankee' "
                "and temperature = 'yelp'"
               ),
    DDL = get_standard_ddl(),
    true = is_query_valid(DDL, Q),
    [[StartKey, EndKey |_]] =
        test_data_where_clause(<<"Scotland">>, <<"user_1">>, [{3001, 5000}]),
    ExpectedWhere = [
             StartKey,
             EndKey,
             {filter,
              {and_,
               {'=', {field, <<"weather">>, varchar}, {const, <<"yankee">>}},
               {'=', {field, <<"temperature">>, varchar}, {const, <<"yelp">>}}
              }
             }
            ],
    {ok, [?SQL_SELECT{ 'WHERE'       = WhereVal,
                       partition_key = PK,
                       local_key     = LK }]} = compile(DDL, Q),
    ?assertEqual(get_standard_pk(), PK),
    ?assertEqual(get_standard_lk(), LK),
    ?assertEqual(ExpectedWhere, WhereVal).

complex_with_4_field_filter_test() ->
    Query =
        "select weather from GeoCheckin where"
        " time > 3000 and time < 5000 and user = 'user_1'"
        " and location = 'Scotland' and extra = 1"
        " and (weather = 'yankee' or (temperature = 'yelp' and geohash = 'erko'))",
    {ok, Q} = get_query(Query),
    DDL = get_long_ddl(),
    true = is_query_valid(DDL, Q),
    [[Start, End | _]] =
        test_data_where_clause(<<"Scotland">>, <<"user_1">>, [{3001, 5000}]),
    ExpectedWhere = [
              Start, End,
              {filter,
               {and_,
                {or_,
                 {'=', {field, <<"weather">>, varchar}, {const, <<"yankee">>}},
                 {and_,
                  {'=', {field, <<"geohash">>,     varchar}, {const, <<"erko">>}},
                  {'=', {field, <<"temperature">>, varchar}, {const, <<"yelp">>}} }
                },
                {'=', {field, <<"extra">>, sint64}, {const, 1}}
               }
              }
             ],
    {ok, [?SQL_SELECT{ 'WHERE'       = WhereVal,
                       partition_key = PK,
                       local_key     = LK }]} = compile(DDL, Q),
    ?assertEqual(get_standard_pk(), PK),
    ?assertEqual(get_standard_lk(), LK),
    ?assertEqual(ExpectedWhere, WhereVal).

complex_with_boolean_rewrite_filter_test() ->
    DDL = get_long_ddl(),
    {ok, Q} = get_query(
                "SELECT weather FROM GeoCheckin "
                "WHERE time > 3000 AND time < 5000 "
                "AND user = 'user_1' AND location = 'Scotland' "
                "AND (myboolean = False OR myboolean = tRue)"),
    true = is_query_valid(DDL, Q),
    [[StartKey, EndKey |_]] =
        test_data_where_clause(<<"Scotland">>, <<"user_1">>, [{3001, 5000}]),
    ExpectedWhere = [
             StartKey,
             EndKey,
             {filter,
              {or_,
               {'=', {field, <<"myboolean">>, boolean}, {const, false}},
               {'=', {field, <<"myboolean">>, boolean}, {const, true}}
              }
             }
            ],
    {ok, [?SQL_SELECT{ 'WHERE'       = WhereVal,
                       partition_key = PK,
                       local_key     = LK }]} = compile(DDL, Q),
    ?assertEqual(get_standard_pk(), PK),
    ?assertEqual(get_standard_lk(), LK),
    ?assertEqual(ExpectedWhere, WhereVal).

%% got for 3 queries to get partition ordering problems flushed out
simple_spanning_boundary_test() ->
    DDL = get_standard_ddl(),
    {ok, Q} = get_query(
                "select weather from GeoCheckin"
                " where time >= 3000 and time < 31000"
                " and user = 'user_1' and location = 'Scotland'"),
    true = is_query_valid(DDL, Q),
    %% get basic query
    %% now make the result - expecting 3 queries
    [Where1, Where2, Where3] =
        test_data_where_clause(<<"Scotland">>, <<"user_1">>,
                               [{3000, 15000}, {15000, 30000}, {30000, 31000}]),
    PK = get_standard_pk(),
    LK = get_standard_lk(),
    ?assertMatch({ok, [
                       ?SQL_SELECT{
                          'WHERE'       = Where1,
                          partition_key = PK,
                          local_key     = LK},
                       ?SQL_SELECT{
                          'WHERE'       = Where2,
                          partition_key = PK,
                          local_key     = LK},
                       ?SQL_SELECT{
                          'WHERE'       = Where3,
                          partition_key = PK,
                          local_key     = LK}
                      ]},
                 compile(DDL, Q)
                ).

%% Values right at quanta edges are tricky. Make sure we're not
%% missing them: we should be generating two queries instead of just
%% one.
boundary_quanta_test() ->
    DDL = get_standard_ddl(),
    Query =
        "select weather from GeoCheckin"
        " where time >= 14000 and time <= 15000"
        " and user = 'user_1' and location = 'Scotland'",
    {ok, Q} = get_query(Query),
    true = is_query_valid(DDL, Q),
    %% get basic query
    Actual = compile(DDL, Q),
    ?assertEqual(2, length(element(2, Actual))).

test_data_where_clause(Family, Series, StartEndTimes) ->
    Fn =
        fun({Start, End}) ->
                [
                 {startkey,        [
                                    {<<"location">>, varchar, Family},
                                    {<<"user">>, varchar,    Series},
                                    {<<"time">>, timestamp, Start}
                                   ]},
                 {endkey,          [
                                    {<<"location">>, varchar, Family},
                                    {<<"user">>, varchar,    Series},
                                    {<<"time">>, timestamp, End}
                                   ]},
                 {filter, []}
                ]
        end,
    [Fn(StartEnd) || StartEnd <- StartEndTimes].

%% check for spanning precision (same as above except selection range
%% is exact multiple of quantum size)
simple_spanning_boundary_precision_test() ->
    DDL = get_standard_ddl(),
    Query =
        "select weather from GeoCheckin"
        " where time >= 3000 and time < 30000"
        " and user = 'user_1' and location = 'Scotland'",
    {ok, Q} = get_query(Query),
    true = is_query_valid(DDL, Q),
    %% now make the result - expecting 2 queries
    [Where1, Where2] =
        test_data_where_clause(<<"Scotland">>, <<"user_1">>, [{3000, 15000}, {15000, 30000}]),
    _PK = get_standard_pk(),
    _LK = get_standard_lk(),
    {ok, [Select1, Select2]} = compile(DDL, Q),
    ?assertEqual(
        [Where1, Where2],
        [Select1?SQL_SELECT.'WHERE', Select2?SQL_SELECT.'WHERE']
    ),
    ?assertEqual(
        [get_standard_pk(), get_standard_pk()],
        [Select1?SQL_SELECT.partition_key, Select2?SQL_SELECT.partition_key]
    ),
    ?assertEqual(
        [get_standard_lk(), get_standard_lk()],
        [Select1?SQL_SELECT.local_key, Select2?SQL_SELECT.local_key]
    ).

%%
%% test failures
%%

simplest_compile_once_only_fail_test() ->
    DDL = get_standard_ddl(),
    Query =
        "select weather from GeoCheckin where"
        " time >= 3000 and time < 5000"
        " and user = 'user_1' and location = 'Scotland'",
    {ok, Q} = get_query(Query),
    true = is_query_valid(DDL, Q),
    %% now try and compile twice
    {ok, [Q2]} = compile(DDL, Q),
    Got = compile(DDL, Q2),
    ?assertEqual(
       {error, 'query is already compiled'},
       Got).

end_key_not_a_range_test() ->
    DDL = get_standard_ddl(),
    {ok, Q} = get_query(
                "SELECT weather FROM GeoCheckin "
                "WHERE time > 3000 AND time != 5000 "
                "AND user = 'user_1' AND location = 'derby'"),
    ?assertEqual(
       {error, {incomplete_where_clause, ?E_TSMSG_NO_UPPER_BOUND}},
       compile(DDL, Q)
      ).

start_key_not_a_range_test() ->
    DDL = get_standard_ddl(),
    {ok, Q} = get_query(
                "SELECT weather FROM GeoCheckin "
                "WHERE time = 3000 AND time < 5000 "
                "AND user = 'user_1' AND location = 'derby'"),
    ?assertEqual(
       {error, {incomplete_where_clause, ?E_TSMSG_NO_LOWER_BOUND}},
       compile(DDL, Q)
      ).

key_is_all_timestamps_test() ->
    DDL = get_ddl(
            "CREATE TABLE GeoCheckin ("
            "time_a TIMESTAMP NOT NULL, "
            "time_b TIMESTAMP NOT NULL, "
            "time_c TIMESTAMP NOT NULL, "
            "PRIMARY KEY("
            " (time_a, time_b, QUANTUM(time_c, 15, 's')), time_a, time_b, time_c))"),
    {ok, Q} = get_query(
                "SELECT time_a FROM GeoCheckin "
                "WHERE time_c > 2999 AND time_c < 5000 "
                "AND time_a = 10 AND time_b = 15"),
    {ok, [?SQL_SELECT{ 'WHERE' = Where }]} = compile(DDL, Q),
    ?assertEqual(
        [{startkey, [{<<"time_a">>,timestamp,10}, {<<"time_b">>,timestamp,15}, {<<"time_c">>,timestamp,3000} ]},
         {endkey,   [{<<"time_a">>,timestamp,10}, {<<"time_b">>,timestamp,15}, {<<"time_c">>,timestamp,5000} ]},
         {filter, []} ],
        Where
      ).

duplicate_lower_bound_filter_not_allowed_test() ->
    DDL = get_standard_ddl(),
    {ok, Q} = get_query(
                "SELECT weather FROM GeoCheckin "
                "WHERE time > 3000 AND  time > 3001 AND time < 5000 "
                "AND user = 'user_1' AND location = 'derby'"),
    ?assertEqual(
       {error, {lower_bound_specified_more_than_once, ?E_TSMSG_DUPLICATE_LOWER_BOUND}},
       compile(DDL, Q)
      ).

duplicate_upper_bound_filter_not_allowed_test() ->
    DDL = get_standard_ddl(),
    {ok, Q} = get_query(
                "SELECT weather FROM GeoCheckin "
                "WHERE time > 3000 AND time < 5000 AND time < 4999 "
                "AND user = 'user_1' AND location = 'derby'"),
    ?assertEqual(
       {error, {upper_bound_specified_more_than_once, ?E_TSMSG_DUPLICATE_UPPER_BOUND}},
       compile(DDL, Q)
      ).

lower_bound_is_bigger_than_upper_bound_test() ->
    DDL = get_standard_ddl(),
    {ok, Q} = get_query(
                "SELECT weather FROM GeoCheckin "
                "WHERE time > 6000 AND time < 5000"
                "AND user = 'user_1' AND location = 'derby'"),
    ?assertEqual(
       {error, {lower_bound_must_be_less_than_upper_bound,
                ?E_TSMSG_LOWER_BOUND_MUST_BE_LESS_THAN_UPPER_BOUND}},
       compile(DDL, Q)
      ).

lower_bound_is_same_as_upper_bound_test() ->
    DDL = get_standard_ddl(),
    {ok, Q} = get_query(
                "SELECT weather FROM GeoCheckin "
                "WHERE time > 5000 AND time < 5000"
                "AND user = 'user_1' AND location = 'derby'"),
    ?assertEqual(
       {error, {lower_and_upper_bounds_are_equal_when_no_equals_operator,
                ?E_TSMSG_LOWER_AND_UPPER_BOUNDS_ARE_EQUAL_WHEN_NO_EQUALS_OPERATOR}},
       compile(DDL, Q)
      ).

query_has_no_AND_operator_1_test() ->
    DDL = get_standard_ddl(),
    {ok, Q} = get_query("select * from test1 where time < 5"),
    ?assertEqual(
       {error, {incomplete_where_clause, ?E_TSMSG_NO_LOWER_BOUND}},
       compile(DDL, Q)
      ).

query_has_no_AND_operator_2_test() ->
    DDL = get_standard_ddl(),
    {ok, Q} = get_query("select * from test1 where time > 1 OR time < 5"),
    ?assertEqual(
       {error, {time_bounds_must_use_and_op, ?E_TIME_BOUNDS_MUST_USE_AND}},
       compile(DDL, Q)
      ).

query_has_no_AND_operator_3_test() ->
    DDL = get_standard_ddl(),
    {ok, Q} = get_query("select * from test1 where user = 'user_1' AND time > 1 OR time < 5"),
    ?assertEqual(
       {error, {time_bounds_must_use_and_op, ?E_TIME_BOUNDS_MUST_USE_AND}},
       compile(DDL, Q)
      ).

query_has_no_AND_operator_4_test() ->
    DDL = get_standard_ddl(),
    {ok, Q} = get_query("select * from test1 where user = 'user_1' OR time > 1 OR time < 5"),
    ?assertEqual(
       {error, {time_bounds_must_use_and_op, ?E_TIME_BOUNDS_MUST_USE_AND}},
       compile(DDL, Q)
      ).

missing_key_field_in_where_clause_test() ->
    DDL = get_standard_ddl(),
    {ok, Q} = get_query("select * from test1 where time > 1 and time < 6 and user = '2'"),
    ?assertEqual(
       {error, {missing_key_clause, ?E_KEY_FIELD_NOT_IN_WHERE_CLAUSE("location")}},
       compile(DDL, Q)
      ).

not_equals_can_only_be_a_filter_test() ->
    DDL = get_standard_ddl(),
    {ok, Q} = get_query("select * from test1 where time > 1"
                        " and time < 6 and user = '2' and location != '4'"),
    ?assertEqual(
       {error, {missing_key_clause, ?E_KEY_PARAM_MUST_USE_EQUALS_OPERATOR("location", '!=')}},
       compile(DDL, Q)
      ).

no_where_clause_test() ->
    DDL = get_standard_ddl(),
    {ok, Q} = get_query("select * from test1"),
    ?assertEqual(
       {error, {no_where_clause, ?E_NO_WHERE_CLAUSE}},
       compile(DDL, Q)
      ).

%% Columns are: [geohash, location, user, time, weather, temperature]

-define(ROW, [<<"geodude">>, <<"derby">>, <<"ralph">>, 10, <<"hot">>, 12.2]).

%% this helper function is only for tests testing queries with the
%% query_result_type of 'rows' and _not_ 'aggregate'
testing_compile_row_select(DDL, QueryString) ->
    {ok, [?SQL_SELECT{ 'SELECT' = SelectSpec } | _]} =
        compile(DDL, element(2, get_query(QueryString))),
    SelectSpec.

run_select_all_test() ->
    DDL = get_standard_ddl(),
    Sel = testing_compile_row_select(DDL,
                                     "SELECT * FROM GeoCheckin "
                                     "WHERE time > 1 AND time < 6 AND user = '2' AND location = '4'"),
    #riak_sel_clause_v1{clause = SelectSpec} = Sel,
    ?assertEqual(
       ?ROW,
       run_select(SelectSpec, ?ROW)
      ).

run_select_first_test() ->
    DDL = get_standard_ddl(),
    Sel = testing_compile_row_select(
            DDL,
            "SELECT geohash FROM GeoCheckin "
            "WHERE time > 1 AND time < 6 AND user = '2' AND location = '4'"),
    #riak_sel_clause_v1{clause = SelectSpec} = Sel,
    ?assertEqual(
       [<<"geodude">>],
       run_select(SelectSpec, ?ROW)
      ).

run_select_last_test() ->
    DDL = get_standard_ddl(),
    Sel = testing_compile_row_select(
            DDL,
            "SELECT temperature FROM GeoCheckin "
            "WHERE time > 1 AND time < 6 AND user = '2' AND location = '4'"),
    #riak_sel_clause_v1{clause = SelectSpec} = Sel,
    ?assertEqual(
       [12.2],
       run_select(SelectSpec, ?ROW)
      ).

run_select_all_individually_test() ->
    DDL = get_standard_ddl(),
    Sel = testing_compile_row_select(
            DDL,
            "SELECT geohash, location, user, time, weather, temperature FROM GeoCheckin "
            "WHERE time > 1 AND time < 6 AND user = '2' AND location = '4'"),
    #riak_sel_clause_v1{clause = SelectSpec} = Sel,
    ?assertEqual(
       ?ROW,
       run_select(SelectSpec, ?ROW)
      ).

run_select_some_test() ->
    DDL = get_standard_ddl(),
    Sel = testing_compile_row_select(
            DDL,
            "SELECT  location, weather FROM GeoCheckin "
            "WHERE time > 1 AND time < 6 AND user = '2' AND location = '4'"),
    #riak_sel_clause_v1{clause = SelectSpec} = Sel,
    ?assertEqual(
       [<<"derby">>, <<"hot">>],
       run_select(SelectSpec, ?ROW)
      ).

select_count_aggregation_test() ->
    DDL = get_standard_ddl(),
    Sel = testing_compile_row_select(
            DDL,
            "SELECT count(location) FROM GeoCheckin "
            "WHERE time > 1 AND time < 6 AND user = '2' AND location = '4'"),
    #riak_sel_clause_v1{clause = SelectSpec} = Sel,
    ?assertEqual(
       [1],
       run_select(SelectSpec, ?ROW, [0])
      ).


select_count_aggregation_2_test() ->
    DDL = get_standard_ddl(),
    Sel = testing_compile_row_select(
            DDL,
            "SELECT count(location), count(location) FROM GeoCheckin "
            "WHERE time > 1 AND time < 6 AND user = '2' AND location = '4'"),
    #riak_sel_clause_v1{clause = SelectSpec} = Sel,
    ?assertEqual(
       [1, 10],
       run_select(SelectSpec, ?ROW, [0, 9])
      ).

%% FIXME or operators

%% literal_on_left_hand_side_test() ->
%%     DDL = get_standard_ddl(),
%%     {ok, Q} = get_query("select * from testtwo where time > 1 and time < 6 and user = '2' and location = '4'"),
%%     ?assertMatch(
%%         [?SQL_SELECT{} | _],
%%         compile(DDL, Q)
%%     ).

%% FIXME RTS-634
%% or_on_local_key_not_allowed_test() ->
%%     DDL = get_standard_ddl(),
%%     {ok, Q} = get_query(
%%         "SELECT weather FROM GeoCheckin "
%%         "WHERE time > 3000 AND time < 5000 "
%%         "AND user = 'user_1' "
%%         "AND location = 'derby' OR location = 'rottingham'"),
%%     ?assertEqual(
%%         {error, {upper_bound_specified_more_than_once, ?E_TSMSG_DUPLICATE_UPPER_BOUND}},
%%         compile(DDL, Q)
%%     ).

%% TODO support filters on the primary key, this is not currently supported
%% filter_on_quanta_field_test() ->
%%     DDL = get_standard_ddl(),
%%     {ok, Q} = get_query(
%%         "SELECT weather FROM GeoCheckin "
%%         "WHERE time > 3000 AND time < 5000 "
%%         "AND time = 3002 AND user = 'user_1' AND location = 'derby'"),
%%     ?assertMatch(
%%         [?SQL_SELECT{
%%             'WHERE' = [
%%                 {startkey, [
%%                     {<<"time_a">>, timestamp, 10},
%%                     {<<"time_b">>, timestamp, 15},
%%                     {<<"time_c">>, timestamp, 2999}
%%                 ]},
%%                 {endkey, [
%%                     {<<"time_a">>, timestamp, 10},
%%                     {<<"time_b">>, timestamp, 15},
%%                     {<<"time_c">>, timestamp, 5000}
%%                 ]},
%%                 {filter, []},
%%                 {start_inclusive, false}]
%%         }],
%%         compile(DDL, Q)
%%     ).

%%
%% Select Clause Compilation
%%

get_sel_ddl() ->
    get_ddl(
      "CREATE TABLE GeoCheckin "
      "(location varchar not null, "
      "user varchar not null, "
      "time timestamp not null, "
      "mysint sint64 not null, "
      "mydouble double, "
      "myboolean boolean, "
      "PRIMARY KEY((location, user, quantum(time, 15, 's')), "
      "location, user, time))").

basic_select_test() ->
    DDL = get_sel_ddl(),
    SQL =
        "SELECT location from mytab"
        " WHERE myfamily = 'familyX'"
        " and myseries = 'seriesX' and time > 1 and time < 2",
    {ok, Rec} = get_query(SQL),
    {ok, Sel} = compile_select_clause(DDL, Rec),
    ?assertMatch(#riak_sel_clause_v1{calc_type        = rows,
                                     col_return_types = [
                                                         varchar
                                                        ],
                                     col_names        = [
                                                         <<"location">>
                                                        ]
                                    },
                 Sel).

basic_select_wildcard_test() ->
    DDL = get_sel_ddl(),
    SQL = "SELECT * from mytab WHERE myfamily = 'familyX' and myseries = 'seriesX' and time > 1 and time < 2",
    {ok, Rec} = get_query(SQL),
    {ok, Sel} = compile_select_clause(DDL, Rec),
    ?assertMatch(#riak_sel_clause_v1{calc_type        = rows,
                                     col_return_types = [
                                                         varchar,
                                                         varchar,
                                                         timestamp,
                                                         sint64,
                                                         double,
                                                         boolean
                                                        ],
                                     col_names        = [
                                                         <<"location">>,
                                                         <<"user">>,
                                                         <<"time">>,
                                                         <<"mysint">>,
                                                         <<"mydouble">>,
                                                         <<"myboolean">>
                                                        ]
                                    },
                 Sel).

select_all_and_column_test() ->
    {ok, Rec} = get_query(
                  "SELECT *, location from mytab WHERE myfamily = 'familyX' "
                  "AND myseries = 'seriesX' AND time > 1 AND time < 2"),
    {ok, Selection} = compile_select_clause(get_sel_ddl(), Rec),
    ?assertMatch(
       #riak_sel_clause_v1{
          calc_type = rows,
          col_return_types = [varchar, varchar, timestamp, sint64, double,
                              boolean, varchar],
          col_names = [<<"location">>, <<"user">>, <<"time">>,
                       <<"mysint">>, <<"mydouble">>, <<"myboolean">>,
                       <<"location">>]
         },
       Selection
      ).

select_column_and_all_test() ->
    {ok, Rec} = get_query(
                  "SELECT location, * from mytab WHERE myfamily = 'familyX' "
                  "AND myseries = 'seriesX' AND time > 1 AND time < 2"),
    {ok, Selection} = compile_select_clause(get_sel_ddl(), Rec),
    ?assertMatch(
       #riak_sel_clause_v1{
          calc_type = rows,
          col_return_types = [varchar, varchar, varchar, timestamp, sint64, double,
                              boolean],
          col_names = [<<"location">>, <<"location">>, <<"user">>, <<"time">>,
                       <<"mysint">>, <<"mydouble">>, <<"myboolean">>]
         },
       Selection
      ).

basic_select_window_agg_fn_test() ->
    SQL =
        "SELECT count(location), avg(mydouble), avg(mysint)"
        " from mytab WHERE myfamily = 'familyX'"
        " and myseries = 'seriesX' and time > 1 and time < 2",
    {ok, Rec} = get_query(SQL),
    {ok, Sel} = compile_select_clause(get_sel_ddl(), Rec),
    ?assertMatch(#riak_sel_clause_v1{calc_type        = aggregate,
                                     col_return_types = [
                                                         sint64,
                                                         double,
                                                         double
                                                        ],
                                     col_names        = [
                                                         <<"COUNT(location)">>,
                                                         <<"AVG(mydouble)">>,
                                                         <<"AVG(mysint)">>
                                                        ]
                                    },
                 Sel).

basic_select_arith_1_test() ->
    SQL =
        "SELECT 1 + 2 - 3 /4 * 5 from mytab"
        " WHERE myfamily = 'familyX' and myseries = 'seriesX'"
        " and time > 1 and time < 2",
    {ok, Rec} = get_query(SQL),
    {ok, Sel} = compile_select_clause(get_sel_ddl(), Rec),
    ?assertMatch(
       #riak_sel_clause_v1{
          calc_type        = rows,
          col_return_types = [sint64],
          col_names        = [<<"((1+2)-((3/4)*5))">>] },
       Sel
      ).

varchar_literal_test() ->
    {ok, Rec} = get_query("SELECT 'hello' from mytab"),
    {ok, Sel} = compile_select_clause(get_sel_ddl(), Rec),
    ?assertMatch(
       #riak_sel_clause_v1{
          calc_type        = rows,
          col_return_types = [varchar],
          col_names        = [<<"'hello'">>] },
       Sel
      ).

boolean_true_literal_test() ->
    {ok, Rec} = get_query("SELECT true from mytab"),
    {ok, Sel} = compile_select_clause(get_sel_ddl(), Rec),
    ?assertMatch(
       #riak_sel_clause_v1{
          calc_type        = rows,
          col_return_types = [boolean],
          col_names        = [<<"true">>] },
       Sel
      ).

boolean_false_literal_test() ->
    {ok, Rec} = get_query("SELECT false from mytab"),
    {ok, Sel} = compile_select_clause(get_sel_ddl(), Rec),
    ?assertMatch(
       #riak_sel_clause_v1{
          calc_type        = rows,
          col_return_types = [boolean],
          col_names        = [<<"false">>] },
       Sel
      ).

basic_select_arith_2_test() ->
    SQL =
        "SELECT 1 + 2.0 - 3 /4 * 5 from mytab"
        " WHERE myfamily = 'familyX' and myseries = 'seriesX'"
        " and time > 1 and time < 2",
    {ok, Rec} = get_query(SQL),
    {ok, Sel} = compile_select_clause(get_sel_ddl(), Rec),
    ?assertMatch(
       #riak_sel_clause_v1{
          calc_type = rows,
          col_return_types = [double],
          col_names = [<<"((1+2.0)-((3/4)*5))">>] },
       Sel
      ).

rows_initial_state_test() ->
    {ok, Rec} = get_query(
                  "SELECT * FROM mytab WHERE myfamily = 'familyX' "
                  "AND myseries = 'seriesX' AND time > 1 AND time < 2"),
    {ok, Select} = compile_select_clause(get_sel_ddl(), Rec),
    ?assertMatch(
       #riak_sel_clause_v1{ initial_state = [] },
       Select
      ).

function_1_initial_state_test() ->
    {ok, Rec} = get_query(
                  "SELECT SUM(mydouble) FROM mytab WHERE myfamily = 'familyX' "
                  "AND myseries = 'seriesX' AND time > 1 AND time < 2"),
    {ok, Select} = compile_select_clause(get_sel_ddl(), Rec),
    ?assertMatch(
       #riak_sel_clause_v1{ initial_state = [[]] },
       Select
      ).

function_2_initial_state_test() ->
    {ok, Rec} = get_query(
                  "SELECT SUM(mydouble), SUM(mydouble) FROM mytab WHERE myfamily = 'familyX' "
                  "AND myseries = 'seriesX' AND time > 1 AND time < 2"),
    {ok, Select} = compile_select_clause(get_sel_ddl(), Rec),
    ?assertMatch(
       #riak_sel_clause_v1{ initial_state = [[], []] },
       Select
      ).

select_negation_test() ->
    DDL = get_sel_ddl(),
    SQL = "SELECT -1, - 1, -1.0, - 1.0, -mydouble, - mydouble, -(1), -(1.0) from mytab "
        "WHERE myfamily = 'familyX' AND myseries = 'seriesX' "
        "AND time > 1 AND time < 2",
    {ok, Rec} = get_query(SQL),
    {ok, Sel} = compile_select_clause(DDL, Rec),
    ?assertMatch(#riak_sel_clause_v1{calc_type        = rows,
                                     col_return_types = [
                                                         sint64,
                                                         sint64,
                                                         double,
                                                         double,
                                                         double,
                                                         double,
                                                         sint64,
                                                         double
                                                        ],
                                     col_names        = [
                                                         <<"-1">>,
                                                         <<"-1">>,
                                                         <<"-1.0">>,
                                                         <<"-1.0">>,
                                                         <<"-mydouble">>,
                                                         <<"-mydouble">>,
                                                         <<"-1">>,
                                                         <<"-1.0">>
                                                        ]
                                    },
                 Sel).

sum_sum_finalise_test() ->
    {ok, Rec} = get_query(
        "SELECT mydouble, SUM(mydouble), SUM(mydouble) FROM mytab"),
    {ok, Select} = compile_select_clause(get_sel_ddl(), Rec),
    ?assertEqual(
        [1.0,3,7],
        finalise_aggregate(Select, [1.0, 3, 7])
      ).

extract_stateful_function_1_test() ->
    {ok, ?SQL_SELECT{ 'SELECT' = #riak_sel_clause_v1{ clause = [Select] } }} =
        get_query(
        "SELECT COUNT(col1) + COUNT(col2) FROM mytab "
        "WHERE myfamily = 'familyX' "
        "AND myseries = 'seriesX' AND time > 1 AND time < 2"),
    CountFn1 = {{window_agg_fn, 'COUNT'}, [{identifier, [<<"col1">>]}]},
    CountFn2 = {{window_agg_fn, 'COUNT'}, [{identifier, [<<"col2">>]}]},
    ?assertEqual(
        {{'+',
          {finalise_aggregation, 'COUNT', 1},
          {finalise_aggregation, 'COUNT', 2}},
         [CountFn1,CountFn2]},
        extract_stateful_functions(Select, 0)
    ).

count_plus_count_test() ->
    {ok, Rec} = get_query(
        "SELECT COUNT(mydouble) + COUNT(mydouble) FROM mytab "
        "WHERE myfamily = 'familyX' "
        "AND myseries = 'seriesX' AND time > 1 AND time < 2"),
    {ok, Select} = compile_select_clause(get_sel_ddl(), Rec),
    ?assertMatch(
        #riak_sel_clause_v1{
            initial_state = [0,0],
            finalisers = [_, skip] },
        Select
      ).

count_plus_count_finalise_test() ->
    {ok, Rec} = get_query(
        "SELECT COUNT(mydouble) + COUNT(mydouble) FROM mytab"),
    {ok, Select} = compile_select_clause(get_sel_ddl(), Rec),
    ?assertMatch(
        [6],
        finalise_aggregate(Select, [3,3])
      ).

count_multiplied_by_count_finalise_test() ->
    {ok, Rec} = get_query(
        "SELECT COUNT(mydouble) * COUNT(mydouble) FROM mytab"),
    {ok, Select} = compile_select_clause(get_sel_ddl(), Rec),
    ?assertMatch(
        [9],
        finalise_aggregate(Select, [3,3])
      ).

count_plus_seven_finalise_test() ->
    {ok, Rec} = get_query(
        "SELECT COUNT(mydouble) + 7 FROM mytab"),
    {ok, Select} = compile_select_clause(get_sel_ddl(), Rec),
    ?assertMatch(
        [10],
        finalise_aggregate(Select, [3])
      ).

count_plus_seven_sum__test() ->
    {ok, Rec} = get_query(
        "SELECT COUNT(mydouble) + 7, SUM(mydouble) FROM mytab"),
    {ok, Select} = compile_select_clause(get_sel_ddl(), Rec),
    ?assertMatch(
        #riak_sel_clause_v1{
            initial_state = [0,[]],
            finalisers = [_, _] },
        Select
      ).

count_plus_seven_sum_finalise_1_test() ->
    {ok, Rec} = get_query(
        "SELECT COUNT(mydouble) + 7, SUM(mydouble) FROM mytab"),
    {ok, Select} = compile_select_clause(get_sel_ddl(), Rec),
    ?assertMatch(
        [10, 11.0],
        finalise_aggregate(Select, [3, 11.0])
      ).

count_plus_seven_sum_finalise_2_test() ->
    {ok, Rec} = get_query(
        "SELECT COUNT(mydouble+1) + 1 FROM mytab"),
    {ok, Select} = compile_select_clause(get_sel_ddl(), Rec),
    ?assertEqual(
        [2],
        finalise_aggregate(Select, [1])
      ).

avg_finalise_test() ->
    {ok, Rec} = get_query(
        "SELECT AVG(mydouble) FROM mytab"),
    {ok, #riak_sel_clause_v1{ clause = [AvgFn] } = Select} =
        compile_select_clause(get_sel_ddl(), Rec),
    InitialState = riak_ql_window_agg_fns:start_state('AVG'),
    Rows = [[x,x,x,x,N,x] || N <- lists:seq(1, 5)],
    AverageResult = lists:foldl(AvgFn, InitialState, Rows),
    ?assertEqual(
        [lists:sum(lists:seq(1, 5)) / 5],
        finalise_aggregate(Select, [AverageResult])
    ).

finalise_aggregate_test() ->
    ?assertEqual(
        [1,2,3],
        finalise_aggregate(
            #riak_sel_clause_v1 {
                calc_type = aggregate,
                finalisers = lists:duplicate(3, fun(_,S) -> S end) },
            [1,2,3]
        )
    ).

infer_col_type_1_test() ->
    ?assertEqual(
        {sint64, []},
        infer_col_type(get_sel_ddl(), {integer, 5}, [])
    ).

infer_col_type_2_test() ->
    ?assertEqual(
        {sint64, []},
        infer_col_type(get_sel_ddl(), {{window_agg_fn, 'SUM'}, [{integer, 4}]}, [])
    ).

compile_query_with_function_type_error_1_test() ->
    {ok, Q} = get_query(
          "SELECT SUM(location) FROM GeoCheckin "
          "WHERE time > 5000 AND time < 10000"
          "AND user = 'user_1' AND location = 'derby'"),
    ?assertEqual(
        {error,{invalid_query,<<"\nFunction 'SUM' called with arguments of the wrong type [varchar].">>}},
        compile(get_standard_ddl(), Q)
    ).

compile_query_with_function_type_error_2_test() ->
    {ok, Q} = get_query(
          "SELECT SUM(location), AVG(location) FROM GeoCheckin "
          "WHERE time > 5000 AND time < 10000"
          "AND user = 'user_1' AND location = 'derby'"),
    ?assertEqual(
        {error,{invalid_query,<<"\nFunction 'SUM' called with arguments of the wrong type [varchar].\n"
                                "Function 'AVG' called with arguments of the wrong type [varchar].">>}},
        compile(get_standard_ddl(), Q)
    ).

compile_query_with_function_type_error_3_test() ->
    {ok, Q} = get_query(
          "SELECT AVG(location + 1) FROM GeoCheckin "
          "WHERE time > 5000 AND time < 10000"
          "AND user = 'user_1' AND location = 'derby'"),
    ?assertEqual(
        {error,{invalid_query,<<"\nOperator '+' called with mismatched types [varchar vs sint64].">>}},
        compile(get_standard_ddl(), Q)
    ).

compile_query_with_arithmetic_type_error_1_test() ->
    {ok, Q} = get_query(
          "SELECT location + 1 FROM GeoCheckin "
          "WHERE time > 5000 AND time < 10000"
          "AND user = 'user_1' AND location = 'derby'"),
    ?assertEqual(
        {error,{invalid_query,<<"\nOperator '+' called with mismatched types [varchar vs sint64].">>}},
        compile(get_standard_ddl(), Q)
    ).

compile_query_with_arithmetic_type_error_2_test() ->
    {ok, Q} = get_query(
          "SELECT 2*(location + 1) FROM GeoCheckin "
          "WHERE time > 5000 AND time < 10000"
          "AND user = 'user_1' AND location = 'derby'"),
    ?assertEqual(
        {error,{invalid_query,<<"\nOperator '+' called with mismatched types [varchar vs sint64].">>}},
        compile(get_standard_ddl(), Q)
    ).

flexible_keys_1_test() ->
    DDL = get_ddl(
        "CREATE TABLE tab4("
        "a1 SINT64 NOT NULL, "
        "a TIMESTAMP NOT NULL, "
        "b VARCHAR NOT NULL, "
        "c VARCHAR NOT NULL, "
        "d SINT64 NOT NULL, "
        "PRIMARY KEY  ((a1, quantum(a, 15, 's')), a1, a, b, c, d))"),
    {ok, Q} = get_query(
          "SELECT * FROM tab4 WHERE a > 0 AND a < 1000 AND a1 = 1"),
    {ok, [Select]} = compile(DDL, Q),
    ?assertPropsEqual(
        [{startkey,[{<<"a1">>,sint64,1}, {<<"a">>,timestamp,1}]},
          {endkey, [{<<"a1">>,sint64,1}, {<<"a">>,timestamp,1000}]},
          {filter,[]}],
        Select?SQL_SELECT.'WHERE'
    ).

%% two element key with quantum
flexible_keys_2_test() ->
    DDL = get_ddl(
        "CREATE TABLE tab4("
        "a TIMESTAMP NOT NULL, "
        "PRIMARY KEY  ((quantum(a, 15, 's')), a))"),
    {ok, Q} = get_query(
          "SELECT * FROM tab4 WHERE a > 0 AND a < 1000"),
    ?assertMatch(
        {ok, [?SQL_SELECT{}]},
        compile(DDL, Q)
    ).

quantum_field_name_test() ->
    DDL = get_ddl(
        "CREATE TABLE tab1("
        "a SINT64 NOT NULL, "
        "b TIMESTAMP NOT NULL, "
        "PRIMARY KEY  ((a,quantum(b, 15, 's')), a,b))"),
    ?assertEqual(
        <<"b">>,
        quantum_field_name(DDL)
    ).

quantum_field_name_no_quanta_test() ->
    DDL = get_ddl(
        "CREATE TABLE tab1("
        "a SINT64 NOT NULL, "
        "b TIMESTAMP NOT NULL, "
        "PRIMARY KEY  ((a,b), a,b))"),
    ?assertEqual(
        no_quanta,
        quantum_field_name(DDL)
    ).

%% short key, partition and local keys are the same
no_quantum_in_query_1_test() ->
    DDL = get_ddl(
        "CREATE TABLE tabab("
        "a TIMESTAMP NOT NULL, "
        "b VARCHAR NOT NULL, "
        "PRIMARY KEY  ((a,b), a,b))"),
    {ok, Q} = get_query(
          "SELECT * FROM tab1 WHERE a = 1 AND b = 1"),
    {ok, [?SQL_SELECT{ 'WHERE' = Where }]} = compile(DDL, Q),
    ?assertEqual(
        [{startkey,[{<<"a">>,timestamp,1},{<<"b">>,varchar,1}]},
         {endkey,  [{<<"a">>,timestamp,1},{<<"b">>,varchar,1}]},
         {filter,[]},
         {end_inclusive,true}],
        Where
    ).

%% partition and local key are different
no_quantum_in_query_2_test() ->
    DDL = get_ddl(
        "CREATE TABLE tabab("
        "a SINT64 NOT NULL, "
        "b VARCHAR NOT NULL, "
        "c DOUBLE NOT NULL, "
        "d BOOLEAN NOT NULL, "
        "PRIMARY KEY  ((c,a,b), c,a,b,d))"),
    {ok, Q} = get_query(
          "SELECT * FROM tabab WHERE a = 1000 AND b = 'bval' AND c = 3.5"),
    {ok, [Select]} = compile(DDL, Q),
    Key =
        [{<<"c">>,double,3.5}, {<<"a">>,sint64,1000},{<<"b">>,varchar,<<"bval">>}],
    ?assertPropsEqual(
        [{startkey, Key},
         {endkey, Key},
         {filter,[]},
         {end_inclusive,true}],
        Select?SQL_SELECT.'WHERE'
    ).


no_quantum_in_query_3_test() ->
    DDL = get_ddl(
        "CREATE TABLE tababa("
        "a SINT64 NOT NULL, "
        "b VARCHAR NOT NULL, "
        "c DOUBLE NOT NULL, "
        "d BOOLEAN NOT NULL, "
        "PRIMARY KEY  ((c,a,b), c,a,b,d))"),
    {ok, Q} = get_query(
          "SELECT * FROM tababa WHERE a = 1000 AND b = 'bval' AND c = 3.5 AND d = true"),
    {ok, [Select]} = compile(DDL, Q),
    Key =
        [{<<"c">>,double,3.5}, {<<"a">>,sint64,1000},{<<"b">>,varchar,<<"bval">>},{<<"d">>,boolean,true}],
    ?assertPropsEqual(
        [{startkey, Key},
         {endkey, Key},
         {filter,{'=',{field,<<"d">>,boolean},{const, true}}},
         {start_inclusive,true},
         {end_inclusive,true}],
        Select?SQL_SELECT.'WHERE'
    ).

%% one element key
no_quantum_in_query_4_test() ->
    DDL = get_ddl(
        "CREATE TABLE tab1("
        "a TIMESTAMP NOT NULL, "
        "PRIMARY KEY  ((a), a))"),
    {ok, Q} = get_query(
          "SELECT * FROM tab1 WHERE a = 1000"),
    {ok, [Select]} = compile(DDL, Q),
    ?assertEqual(
        [{startkey,[{<<"a">>,timestamp,1000}]},
          {endkey,[{<<"a">>,timestamp,1000}]},
          {filter,[]},
          {end_inclusive,true}],
        Select?SQL_SELECT.'WHERE'
    ).

eqality_filter_on_quantum_specifies_start_and_end_range_test() ->
    DDL = get_ddl(
        "CREATE TABLE tab1("
        "a TIMESTAMP NOT NULL, "
        "PRIMARY KEY  ((quantum(a, 15, 's')), a))"),
    {ok, Q} = get_query(
          "SELECT * FROM tab1 WHERE a = 1000"),
    {ok, [Select]} = compile(DDL, Q),
    ?assertEqual(
        [{startkey,[{<<"a">>,timestamp,1000}]},
         {endkey,[{<<"a">>,timestamp,1000}]},
         {filter,[]},
         {end_inclusive,true}],
        Select?SQL_SELECT.'WHERE'
    ).

eqality_filter_on_quantum_specifies_start_and_end_range_2_test() ->
    DDL = get_ddl(
        "CREATE TABLE tab123 ("
        "StationId     VARCHAR   NOT NULL,"
        "ReadingTimeStamp  TIMESTAMP NOT NULL,"
        "Temperature     SINT64,"
        "Humidity      DOUBLE,"
        "WindSpeed     DOUBLE,"
        "WindDirection   DOUBLE,"
        "PRIMARY KEY ((StationId, QUANTUM(ReadingTimeStamp, 1, 'd')),"
        "   StationId, ReadingTimeStamp));"),
    {ok, Q} = get_query(
          "SELECT * FROM tab123 "
          "WHERE StationId = 'Station-1001' "
          "AND ReadingTimeStamp = 1469204877;"),
    {ok, [Select]} = compile(DDL, Q),
    ?assertEqual(
        [{startkey,[{<<"StationId">>,varchar,<<"Station-1001">>},{<<"ReadingTimeStamp">>,timestamp,1469204877}]},
         {endkey,[  {<<"StationId">>,varchar,<<"Station-1001">>},{<<"ReadingTimeStamp">>,timestamp,1469204877}]},
         {filter,[]},
         {end_inclusive,true}],
        Select?SQL_SELECT.'WHERE'
    ).

cannot_have_two_equality_filters_on_quantum_without_range_test() ->
    DDL = get_ddl(
        "CREATE TABLE tab1("
        "a TIMESTAMP NOT NULL, "
        "PRIMARY KEY  ((quantum(a, 15, 's')), a))"),
    {ok, Q} = get_query(
          "SELECT * FROM tab1 WHERE a = 1000 AND a = 1"),
    ?assertEqual(
        {error, {cannot_have_two_equality_filters_on_quantum_without_range,
                 ?E_CANNOT_HAVE_TWO_EQUALITY_FILTERS_ON_QUANTUM_WITHOUT_RANGE}},
        compile(DDL, Q)
    ).

two_element_key_range_cannot_match_test() ->
    DDL = get_ddl(
        "CREATE TABLE tabab("
        "a TIMESTAMP NOT NULL, "
        "b TIMESTAMP NOT NULL, "
        "PRIMARY KEY  ((a,quantum(b, 15, 's')), a,b))"),
    {ok, Q} = get_query(
          "SELECT * FROM tabab WHERE a = 1 AND b > 1 AND b < 1"),
    ?assertMatch(
        {error, {lower_and_upper_bounds_are_equal_when_no_equals_operator, <<_/binary>>}},
        compile(DDL, Q)
    ).

group_by_one_field_test() ->
    DDL = get_ddl(
        "CREATE TABLE mytab("
        "a TIMESTAMP NOT NULL, "
        "b TIMESTAMP NOT NULL, "
        "PRIMARY KEY  ((a,b), a,b))"),
    {ok, Q1} = get_query(
        "SELECT b FROM mytab "
        "WHERE a = 1 AND b = 2 GROUP BY b"),
    {ok, [Q2]} = compile(DDL, Q1),
    ?assertEqual(
        [{2,<<"b">>}],
        Q2?SQL_SELECT.group_by
    ).

group_by_two_fields_test() ->
    DDL = get_ddl(
        "CREATE TABLE mytab("
        "a TIMESTAMP NOT NULL, "
        "b TIMESTAMP NOT NULL, "
        "PRIMARY KEY  ((a,b), a,b))"),
    {ok, Q1} = get_query(
        "SELECT b FROM mytab "
        "WHERE a = 1 AND b = 2 GROUP BY b, a"),
    {ok, [Q2]} = compile(DDL, Q1),
    ?assertEqual(
        [{2,<<"b">>},{1,<<"a">>}],
        Q2?SQL_SELECT.group_by
    ).

group_by_column_not_in_the_table_test() ->
    DDL = get_ddl(
        "CREATE TABLE mytab("
        "a TIMESTAMP NOT NULL, "
        "b TIMESTAMP NOT NULL, "
        "PRIMARY KEY  ((a,b), a,b))"),
    {ok, Q1} = get_query(
        "SELECT x FROM mytab "
        "WHERE a = 1 AND b = 2 GROUP BY x"),
    ?assertError(
        {unknown_column,{<<"x">>,[<<"a">>,<<"b">>]}},
        compile(DDL, Q1)
    ).

order_by_with_pass_1_test() ->
    DDL = get_ddl(
        "CREATE TABLE t("
        "a TIMESTAMP NOT NULL, "
        "b sint64, "
        "PRIMARY KEY ((a), a))"),
    {ok, Q1} = get_query(
        "SELECT b FROM t "
        "WHERE a = 1 LIMIT 6"),
    {ok, [Q2]} = compile(DDL, Q1),
    ?assertEqual(
        [],
        Q2?SQL_SELECT.'ORDER BY'
    ),
    ?assertEqual(
        [6],
        Q2?SQL_SELECT.'LIMIT'
    ),
    ?assertEqual(
        [],
        Q2?SQL_SELECT.'OFFSET'
    ).

order_by_with_pass_2_test() ->
    DDL = get_ddl(
        "CREATE TABLE t("
        "a TIMESTAMP NOT NULL, "
        "b sint64, "
        "c sint64, "
        "PRIMARY KEY ((a), a))"),
    {ok, Q1} = get_query(
        "SELECT b FROM t "
        "WHERE a = 1 ORDER BY a asc, c, b nulls first limit 11 offset 3"),
    {ok, [Q2]} = compile(DDL, Q1),
    ?assertEqual(
        [{<<"a">>, asc, nulls_last}, {<<"c">>, asc, nulls_last}, {<<"b">>, asc, nulls_first}],
        Q2?SQL_SELECT.'ORDER BY'
    ),
    ?assertEqual(
        [11],
        Q2?SQL_SELECT.'LIMIT'
    ),
    ?assertEqual(
        [3],
        Q2?SQL_SELECT.'OFFSET'
    ).

order_by_with_aggregate_calc_type_test() ->
    DDL = get_ddl(
        "CREATE TABLE t("
        "a TIMESTAMP NOT NULL, "
        "b sint64, "
        "PRIMARY KEY ((a), a))"),
    {ok, Q} = get_query(
        "SELECT min(b) FROM t "
        "WHERE a = 1 LIMIT 6"),
    ?assertMatch(
        {error, {order_by_with_aggregate_calc_type, <<_/binary>>}},
        compile(DDL, Q)
    ).


negate_an_aggregation_function_test() ->
    {ok, Rec} = get_query(
        "SELECT -COUNT(*) FROM mytab"),
    {ok, Select} = compile_select_clause(get_sel_ddl(), Rec),
    ?assertMatch(
        [-3],
        finalise_aggregate(Select, [3])
      ).

coverage_context_not_a_tuple_or_invalid_checksum_test() ->
    NotACheckSum = 34,
    OfThisTerm = <<"f,a,f,a">>,
    {ok, Q} = get_query("select a from t where a>0 and a<2", term_to_binary({NotACheckSum, OfThisTerm})),
    ?assertEqual(
       {error, invalid_coverage_context_checksum},
       compile(get_ddl("create table t (a timestamp not null, primary key ((quantum(a,1,d)), a))"), Q)).

helper_desc_order_on_quantum_ddl() ->
    get_ddl(
        "CREATE TABLE table1 ("
        "a SINT64 NOT NULL, "
        "b SINT64 NOT NULL, "
        "c TIMESTAMP NOT NULL, "
        "PRIMARY KEY ((a,b,quantum(c, 1, 's')), a,b,c DESC))").

query_desc_order_on_quantum_at_quanta_boundaries_test() ->
    {ok, Q} = get_query(
          "SELECT * FROM table1 "
          "WHERE a = 1 AND b = 1 AND c >= 4000 AND c <= 5000"),
    {ok, SubQueries} = compile(helper_desc_order_on_quantum_ddl(), Q),
    SubQueryWheres = [S?SQL_SELECT.'WHERE' || S <- SubQueries],
    ?assertEqual(
        [
            [{startkey,[{<<"a">>,sint64,1},{<<"b">>,sint64,1},{<<"c">>,timestamp,5000}]},
             {endkey,  [{<<"a">>,sint64,1},{<<"b">>,sint64,1},{<<"c">>,timestamp,5000}]},
             {filter,[]},
             {end_inclusive,true},
             {start_inclusive,true}]
            ,
            [{startkey,[{<<"a">>,sint64,1},{<<"b">>,sint64,1},{<<"c">>,timestamp,5000}]},
             {endkey,  [{<<"a">>,sint64,1},{<<"b">>,sint64,1},{<<"c">>,timestamp,4000}]},
             {filter,[]},
             {start_inclusive,false},
             {end_inclusive,true}]
        ],
        SubQueryWheres
    ).

fix_subquery_order_test() ->
    {ok, Q} = get_query(
          "SELECT * FROM table1 "
          "WHERE a = 1 AND b = 1 AND c >= 4000 AND c <= 5000"),
    {ok, SubQueries} = compile(helper_desc_order_on_quantum_ddl(), Q),
    ?assertEqual(
        [
            [{startkey,[{<<"a">>,sint64,1},{<<"b">>,sint64,1},{<<"c">>,timestamp,5000}]},
             {endkey,  [{<<"a">>,sint64,1},{<<"b">>,sint64,1},{<<"c">>,timestamp,5000}]},
             {filter,[]},
             {end_inclusive,true},
             {start_inclusive,true}]
            ,
            [{startkey,[{<<"a">>,sint64,1},{<<"b">>,sint64,1},{<<"c">>,timestamp,5000}]},
             {endkey,  [{<<"a">>,sint64,1},{<<"b">>,sint64,1},{<<"c">>,timestamp,4000}]},
             {filter,[]},
             {start_inclusive,false},
             {end_inclusive,true}]
        ],
        [S?SQL_SELECT.'WHERE' || S <- fix_subquery_order(SubQueries)]
    ).

query_desc_order_on_quantum_at_quantum_across_quanta_test() ->
    {ok, Q} = get_query(
          "SELECT * FROM table1 "
          "WHERE a = 1 AND b = 1 AND c >= 3500 AND c <= 5500"),
    {ok, SubQueries} = compile(helper_desc_order_on_quantum_ddl(), Q),
    SubQueryWheres = [S?SQL_SELECT.'WHERE' || S <- SubQueries],
    ?assertEqual(
        [
            [{startkey,[{<<"a">>,sint64,1},{<<"b">>,sint64,1},{<<"c">>,timestamp,5500}]},
             {endkey,  [{<<"a">>,sint64,1},{<<"b">>,sint64,1},{<<"c">>,timestamp,5000}]},
             {filter,[]},
             {end_inclusive,true},
             {start_inclusive,true}]
            ,
            [{startkey,[{<<"a">>,sint64,1},{<<"b">>,sint64,1},{<<"c">>,timestamp,5000}]},
             {endkey,  [{<<"a">>,sint64,1},{<<"b">>,sint64,1},{<<"c">>,timestamp,4000}]},
             {filter,[]},
             {start_inclusive,false},
             {end_inclusive,true}]
            ,
            [{startkey,[{<<"a">>,sint64,1},{<<"b">>,sint64,1},{<<"c">>,timestamp,4000}]},
             {endkey,  [{<<"a">>,sint64,1},{<<"b">>,sint64,1},{<<"c">>,timestamp,3500}]},
             {filter,[]},
             {start_inclusive,false},
             {end_inclusive,true}]
        ],
        SubQueryWheres
    ).

<<<<<<< HEAD
group_by_time_adds_a_column_test() ->
    DDL = get_ddl(
        "CREATE TABLE t("
        "a TIMESTAMP NOT NULL, "
        "b sint64, "
        "PRIMARY KEY ((a), a))"),
    {ok, Q} = get_query(
        "SELECT COUNT(*) FROM t
         WHERE a = 1
         GROUP BY time(a,1m);"),
    {ok,[?SQL_SELECT{'SELECT'=SelClause}]} = compile(DDL, Q),
    ?assertEqual(group_by, SelClause#riak_sel_clause_v1.calc_type),
    ?assertEqual([<<"time">>, <<"COUNT(*)">>], SelClause#riak_sel_clause_v1.col_names),
    ?assertEqual([timestamp,sint64], SelClause#riak_sel_clause_v1.col_return_types),
    %% these are funs so just check we have the right number
    ?assertMatch([_,_], SelClause#riak_sel_clause_v1.clause),
    ?assertMatch([_,_], SelClause#riak_sel_clause_v1.finalisers).
=======
find_filters_on_additional_local_key_fields_test() ->
    ?assertEqual(
        [{<<"a">>,{'=',{field,<<"a">>,integer},{const, 100}}}],
        find_filters_on_additional_local_key_fields(
            [<<"a">>],
            {'=',{field,<<"a">>,integer},{const, 100}})
    ).

rewrite_where_with_additional_filters_test() ->
    ?assertPropsEqual(
        [{startkey,[{<<"c">>,timestamp,5500},{<<"a">>,sint64,100}]},
         {endkey,  [{<<"c">>,timestamp,5000},{<<"a">>,sint64,100}]},
         {filter, {'=',{field,<<"a">>,integer},{const, 100}}},
         {end_inclusive, true},
         {start_inclusive, true}],
        rewrite_where_with_additional_filters(
            [<<"a">>],
            [ascending],
            fun([<<"a">>]) -> sint64 end,
            [{startkey,[{<<"c">>,timestamp,5500}]},
             {endkey,  [{<<"c">>,timestamp,5000}]},
             {filter,   {'=',{field,<<"a">>,integer},{const, 100}}},
             {end_inclusive,true},
             {start_inclusive,true}])
    ).

additional_local_key_cols_added_to_query_keys_test() ->
    DDL = get_ddl(
        "CREATE TABLE table1("
        "a TIMESTAMP NOT NULL, "
        "b SINT64 NOT NULL, "
        "PRIMARY KEY ((quantum(a,1,'s')),a,b))"),
    {ok, Q} = get_query(
        "SELECT * FROM table1 "
        "WHERE b = 1 AND a >= 4200 AND a <= 4600"),
    {ok, [S|_]} = compile(DDL, Q),
    ?assertPropsEqual(
        [{startkey,[{<<"a">>,timestamp,4200},{<<"b">>,sint64,1}]},
         {endkey,[{<<"a">>,timestamp,4600},{<<"b">>,sint64,1}]},
         {filter,{'=',{field,<<"b">>,sint64},{const, 1}}},
         {end_inclusive,true},
         {start_inclusive,true}],
        S?SQL_SELECT.'WHERE'
    ).

greater_than_filter_added_to_start_key_if_it_part_of_local_key_test() ->
    DDL = get_ddl(
        "CREATE TABLE table1("
        "a TIMESTAMP NOT NULL, "
        "b SINT64 NOT NULL, "
        "PRIMARY KEY ((quantum(a,1,'s')),a,b))"),
    {ok, Q} = get_query(
        "SELECT * FROM table1 "
        "WHERE b > 1 AND a >= 4200 AND a <= 4600"),
    {ok, [S|_]} = compile(DDL, Q),
    ?assertPropsEqual(
        [{startkey,[{<<"a">>,timestamp,4200},{<<"b">>,sint64,1}]},
         {endkey,[{<<"a">>,timestamp,4600}]},
         {filter,{'>',{field,<<"b">>,sint64},{const, 1}}},
         {start_inclusive,true},
         {end_inclusive,true}],
        S?SQL_SELECT.'WHERE'
    ).

greater_than_filter_added_to_start_key_if_it_part_of_local_key_when_start_inclusive_false_test() ->
    DDL = get_ddl(
        "CREATE TABLE table1("
        "a TIMESTAMP NOT NULL, "
        "b SINT64 NOT NULL, "
        "PRIMARY KEY ((quantum(a,1,'s')),a,b))"),
    {ok, Q} = get_query(
        "SELECT * FROM table1 "
        "WHERE b > 1 AND a > 4200 AND a <= 4600"),
    {ok, [S|_]} = compile(DDL, Q),
    ?assertPropsEqual(
        [{startkey,[{<<"a">>,timestamp,4201},{<<"b">>,sint64,1}]},
         {endkey,[{<<"a">>,timestamp,4600}]},
         {filter,{'>',{field,<<"b">>,sint64},{const, 1}}},
         {end_inclusive,true}],
        S?SQL_SELECT.'WHERE'
    ).

greater_than_or_equal_filter_added_to_start_key_if_it_part_of_local_key_test() ->
    DDL = get_ddl(
        "CREATE TABLE table1("
        "a TIMESTAMP NOT NULL, "
        "b SINT64 NOT NULL, "
        "PRIMARY KEY ((quantum(a,1,'s')),a,b))"),
    {ok, Q} = get_query(
        "SELECT * FROM table1 "
        "WHERE b >= 1 AND a >= 4200 AND a <= 4600"),
    {ok, [S|_]} = compile(DDL, Q),
    ?assertPropsEqual(
        [{startkey,[{<<"a">>,timestamp,4200},{<<"b">>,sint64,1}]},
         {endkey,[{<<"a">>,timestamp,4600}]},
         {filter,{'>=',{field,<<"b">>,sint64},{const, 1}}},
         {start_inclusive,true},
         {end_inclusive,true}],
        S?SQL_SELECT.'WHERE'
    ).

%% if the pk is (a) and lk is (a,b,c) then b AND c must have filters for c
%% to be added to the key. If b does not have a filter but c does, then neither
%% is added.
additional_local_key_cols_must_be_specified_consecutively_test() ->
    DDL = get_ddl(
        "CREATE TABLE table1("
        "a TIMESTAMP NOT NULL, "
        "b SINT64 NOT NULL, "
        "c SINT64 NOT NULL, "
        "PRIMARY KEY ((quantum(a,1,'s')),a,b,c))"),
    {ok, Q} = get_query(
        "SELECT * FROM table1 "
        "WHERE c = 2 AND a >= 4200 AND a <= 4600"),
    {ok, [S|_]} = compile(DDL, Q),
    ?assertPropsEqual(
        [{startkey,[{<<"a">>,timestamp,4200}]},
         {endkey,[{<<"a">>,timestamp,4600}]},
         {filter,{'=',{field,<<"c">>,sint64},{const, 2}}},
         {end_inclusive,true}],
        S?SQL_SELECT.'WHERE'
    ).

is_null_clause_on_non_null_column_is_impossible_test() ->
    DDL = get_ddl(
        "CREATE TABLE table1("
        "a TIMESTAMP NOT NULL, "
        "b SINT64 NOT NULL, "
        "PRIMARY KEY ((a),a))"),
    {ok, Q} = get_query(
        "SELECT * FROM table1 "
        "WHERE b IS NULL AND a = 4600"),
    ?assertEqual(
        {error,{impossible_where_clause, << >>}},
        compile(DDL, Q)
    ).

same_equality_check_twice_has_duplicate_removed_test() ->
    DDL = get_ddl(
        "CREATE TABLE table1("
        "a TIMESTAMP NOT NULL, "
        "b SINT64 NOT NULL, "
        "PRIMARY KEY ((a),a))"),
    {ok, Q} = get_query(
        "SELECT * FROM table1 "
        "WHERE a = 5 AND b = 10 AND b = 10"),
    {ok, [S|_]} = compile(DDL, Q),
    ?assertPropsEqual(
        [{startkey,[{<<"a">>,timestamp,5}]},
         {endkey,  [{<<"a">>,timestamp,5}]},
         {filter, {'=',{field,<<"b">>,sint64},{const, 10}}},
         {end_inclusive,true}],
        S?SQL_SELECT.'WHERE'
    ).

same_equality_check_on_additional_local_key_col_is_not_in_filter_twice_test() ->
    DDL = get_ddl(
        "CREATE TABLE table1("
        "a TIMESTAMP NOT NULL, "
        "b SINT64 NOT NULL, "
        "PRIMARY KEY ((a),a,b))"),
    {ok, Q} = get_query(
        "SELECT * FROM table1 "
        "WHERE a = 5 AND b = 10 AND b = 10"),
    {ok, [S|_]} = compile(DDL, Q),
    ?assertPropsEqual(
        [{startkey,[{<<"a">>,timestamp,5},{<<"b">>,sint64,10}]},
         {endkey,  [{<<"a">>,timestamp,5},{<<"b">>,sint64,10}]},
         {filter, {'=',{field,<<"b">>,sint64},{const, 10}}},
         {start_inclusive,true},
         {end_inclusive,true}],
        S?SQL_SELECT.'WHERE'
    ).

checks_for_different_values_on_the_same_col_is_impossible_test() ->
    DDL = get_ddl(
        "CREATE TABLE table1("
        "a TIMESTAMP NOT NULL, "
        "b SINT64 NOT NULL, "
        "PRIMARY KEY ((a),a))"),
    {ok, Q} = get_query(
        "SELECT * FROM table1 "
        "WHERE b = 5 AND b = 6 AND a = 4600"),
    ?assertEqual(
        {error,{impossible_where_clause, << >>}},
        compile(DDL, Q)
    ).

second_greater_than_check_which_is_a_greater_value_is_removed_test() ->
    DDL = get_ddl(
        "CREATE TABLE table1("
        "a TIMESTAMP NOT NULL, "
        "b SINT64 NOT NULL, "
        "PRIMARY KEY ((a),a))"),
    {ok, Q} = get_query(
        "SELECT * FROM table1 "
        "WHERE a = 5 AND b > 10 AND b > 11"),
    {ok, [S|_]} = compile(DDL, Q),
    ?assertPropsEqual(
        [{startkey,[{<<"a">>,timestamp,5}]},
         {endkey,  [{<<"a">>,timestamp,5}]},
         {filter, {'>',{field,<<"b">>,sint64},{const, 11}}},
         {end_inclusive,true}],
        S?SQL_SELECT.'WHERE'
    ).


second_greater_than_check_which_is_a_lesser_value_removes_the_first_test() ->
    DDL = get_ddl(
        "CREATE TABLE table1("
        "a TIMESTAMP NOT NULL, "
        "b SINT64 NOT NULL, "
        "PRIMARY KEY ((a),a))"),
    {ok, Q} = get_query(
        "SELECT * FROM table1 "
        "WHERE a = 5 AND b > 11 AND b > 10"),
    {ok, [S|_]} = compile(DDL, Q),
    ?assertPropsEqual(
        [{startkey,[{<<"a">>,timestamp,5}]},
         {endkey,  [{<<"a">>,timestamp,5}]},
         {filter, {'>',{field,<<"b">>,sint64},{const, 11}}},
         {end_inclusive,true}],
        S?SQL_SELECT.'WHERE'
    ).

clause_for_equality_and_greater_than_equality_is_not_possible_test() ->
    DDL = get_ddl(
        "CREATE TABLE table1("
        "a TIMESTAMP NOT NULL, "
        "b SINT64 NOT NULL, "
        "PRIMARY KEY ((a),a))"),
    {ok, Q} = get_query(
        "SELECT * FROM table1 "
        "WHERE b = 5 AND b > 6 AND a = 4600"),
    ?assertEqual(
        {error,{impossible_where_clause, << >>}},
        compile(DDL, Q)
    ).

clause_for_equality_and_greater_than_is_not_possible_swap_lhs_rhs_test() ->
    DDL = get_ddl(
        "CREATE TABLE table1("
        "a TIMESTAMP NOT NULL, "
        "b SINT64 NOT NULL, "
        "PRIMARY KEY ((a),a))"),
    {ok, Q} = get_query(
        "SELECT * FROM table1 "
        "WHERE b > 6 AND b = 5 AND a = 4600"),
    ?assertEqual(
        {error,{impossible_where_clause, << >>}},
        compile(DDL, Q)
    ).

greater_than_value_lower_than_equality_is_eliminated_test() ->
    DDL = get_ddl(
        "CREATE TABLE table1("
        "a TIMESTAMP NOT NULL, "
        "b SINT64 NOT NULL, "
        "PRIMARY KEY ((a),a))"),
    {ok, Q} = get_query(
        "SELECT * FROM table1 "
        "WHERE a = 5 AND b = 10 AND b > 5"),
    {ok, [S|_]} = compile(DDL, Q),
    ?assertPropsEqual(
        [{startkey,[{<<"a">>,timestamp,5}]},
         {endkey,  [{<<"a">>,timestamp,5}]},
         {filter, {'=',{field,<<"b">>,sint64},{const, 10}}},
         {end_inclusive,true}],
        S?SQL_SELECT.'WHERE'
    ).

greater_than_value_lower_than_equality_is_eliminated_swap_lhs_rhs_test() ->
    DDL = get_ddl(
        "CREATE TABLE table1("
        "a TIMESTAMP NOT NULL, "
        "b SINT64 NOT NULL, "
        "PRIMARY KEY ((a),a))"),
    {ok, Q} = get_query(
        "SELECT * FROM table1 "
        "WHERE a = 5 AND b > 5 AND b = 10"),
    {ok, [S|_]} = compile(DDL, Q),
    ?assertPropsEqual(
        [{startkey,[{<<"a">>,timestamp,5}]},
         {endkey,  [{<<"a">>,timestamp,5}]},
         {filter, {'=',{field,<<"b">>,sint64},{const, 10}}},
         {end_inclusive,true}],
        S?SQL_SELECT.'WHERE'
    ).

same_great_than_or_equals_check_is_not_in_filter_twice_test() ->
    DDL = get_ddl(
        "CREATE TABLE table1("
        "a TIMESTAMP NOT NULL, "
        "b SINT64 NOT NULL, "
        "PRIMARY KEY ((a),a))"),
    {ok, Q} = get_query(
        "SELECT * FROM table1 "
        "WHERE a = 5 AND b >= 10 AND b >= 10"),
    {ok, [S|_]} = compile(DDL, Q),
    ?assertPropsEqual(
        [{startkey,[{<<"a">>,timestamp,5}]},
         {endkey,  [{<<"a">>,timestamp,5}]},
         {filter, {'>=',{field,<<"b">>,sint64},{const, 10}}},
         {end_inclusive,true}],
        S?SQL_SELECT.'WHERE'
    ).

second_greater_than_or_equal_check_which_is_a_greater_value_is_removed_test() ->
    DDL = get_ddl(
        "CREATE TABLE table1("
        "a TIMESTAMP NOT NULL, "
        "b SINT64 NOT NULL, "
        "PRIMARY KEY ((a),a))"),
    {ok, Q} = get_query(
        "SELECT * FROM table1 "
        "WHERE a = 5 AND b >= 10 AND b >= 11"),
    {ok, [S|_]} = compile(DDL, Q),
    ?assertPropsEqual(
        [{startkey,[{<<"a">>,timestamp,5}]},
         {endkey,  [{<<"a">>,timestamp,5}]},
         {filter, {'>=',{field,<<"b">>,sint64},{const, 11}}},
         {end_inclusive,true}],
        S?SQL_SELECT.'WHERE'
    ).

second_greater_than_or_equal_check_which_is_a_lesser_value_removes_the_first_test() ->
    DDL = get_ddl(
        "CREATE TABLE table1("
        "a TIMESTAMP NOT NULL, "
        "b SINT64 NOT NULL, "
        "PRIMARY KEY ((a),a))"),
    {ok, Q} = get_query(
        "SELECT * FROM table1 "
        "WHERE a = 5 AND b >= 11 AND b >= 10"),
    {ok, [S|_]} = compile(DDL, Q),
    ?assertPropsEqual(
        [{startkey,[{<<"a">>,timestamp,5}]},
         {endkey,  [{<<"a">>,timestamp,5}]},
         {filter, {'>=',{field,<<"b">>,sint64},{const, 11}}},
         {end_inclusive,true}],
        S?SQL_SELECT.'WHERE'
    ).

greater_than_or_equal_to_value_lower_than_equality_is_eliminated_test() ->
    DDL = get_ddl(
        "CREATE TABLE table1("
        "a TIMESTAMP NOT NULL, "
        "b SINT64 NOT NULL, "
        "PRIMARY KEY ((a),a))"),
    {ok, Q} = get_query(
        "SELECT * FROM table1 "
        "WHERE a = 5 AND b = 10 AND b >= 5"),
    {ok, [S|_]} = compile(DDL, Q),
    ?assertPropsEqual(
        [{startkey,[{<<"a">>,timestamp,5}]},
         {endkey,  [{<<"a">>,timestamp,5}]},
         {filter, {'=',{field,<<"b">>,sint64},{const, 10}}},
         {end_inclusive,true}],
        S?SQL_SELECT.'WHERE'
    ).

greater_than_or_equal_to_value_lower_than_equality_is_eliminated_swap_lhs_rhs_test() ->
    DDL = get_ddl(
        "CREATE TABLE table1("
        "a TIMESTAMP NOT NULL, "
        "b SINT64 NOT NULL, "
        "PRIMARY KEY ((a),a))"),
    {ok, Q} = get_query(
        "SELECT * FROM table1 "
        "WHERE a = 5 AND b >= 5 AND b = 10"),
    {ok, [S|_]} = compile(DDL, Q),
    ?assertPropsEqual(
        [{startkey,[{<<"a">>,timestamp,5}]},
         {endkey,  [{<<"a">>,timestamp,5}]},
         {filter, {'=',{field,<<"b">>,sint64},{const, 10}}},
         {end_inclusive,true}],
        S?SQL_SELECT.'WHERE'
    ).

clause_for_equality_and_greater_than_or_equalit_to_is_not_possible_swap_lhs_rhs_test() ->
    DDL = get_ddl(
        "CREATE TABLE table1("
        "a TIMESTAMP NOT NULL, "
        "b SINT64 NOT NULL, "
        "PRIMARY KEY ((a),a))"),
    {ok, Q} = get_query(
        "SELECT * FROM table1 "
        "WHERE b >= 6 AND b = 5 AND a = 4600"),
    ?assertEqual(
        {error,{impossible_where_clause, << >>}},
        compile(DDL, Q)
    ).

greater_than_or_equal_to_is_less_than_previous_greater_than_clause_removes_greater_than_clause_test() ->
    DDL = get_ddl(
        "CREATE TABLE table1("
        "a TIMESTAMP NOT NULL, "
        "b SINT64 NOT NULL, "
        "PRIMARY KEY ((a),a))"),
    {ok, Q} = get_query(
        "SELECT * FROM table1 "
        "WHERE a = 5 AND b > 10 AND b >= 10"),
    {ok, [S|_]} = compile(DDL, Q),
    ?assertPropsEqual(
        [{startkey,[{<<"a">>,timestamp,5}]},
         {endkey,  [{<<"a">>,timestamp,5}]},
         {filter, {'>',{field,<<"b">>,sint64},{const, 10}}},
         {end_inclusive,true}],
        S?SQL_SELECT.'WHERE'
    ).

greater_than_or_equal_to_is_less_than_previous_greater_than_clause_removes_greater_than_clause_swap_lhs_rhs_test() ->
    DDL = get_ddl(
        "CREATE TABLE table1("
        "a TIMESTAMP NOT NULL, "
        "b SINT64 NOT NULL, "
        "PRIMARY KEY ((a),a))"),
    {ok, Q} = get_query(
        "SELECT * FROM table1 "
        "WHERE a = 5 AND b >= 10 AND b > 10"),
    {ok, [S|_]} = compile(DDL, Q),
    ?assertPropsEqual(
        [{startkey,[{<<"a">>,timestamp,5}]},
         {endkey,  [{<<"a">>,timestamp,5}]},
         {filter, {'>',{field,<<"b">>,sint64},{const, 10}}},
         {end_inclusive,true}],
        S?SQL_SELECT.'WHERE'
    ).

greater_than_is_less_than_previous_greater_than_or_equal_to_clause_removes_greater_than_or_equal_to_clause_test() ->
    DDL = get_ddl(
        "CREATE TABLE table1("
        "a TIMESTAMP NOT NULL, "
        "b SINT64 NOT NULL, "
        "PRIMARY KEY ((a),a))"),
    {ok, Q} = get_query(
        "SELECT * FROM table1 "
        "WHERE a = 5 AND b > 9 AND b >= 10"),
    {ok, [S|_]} = compile(DDL, Q),
    ?assertPropsEqual(
        [{startkey,[{<<"a">>,timestamp,5}]},
         {endkey,  [{<<"a">>,timestamp,5}]},
         {filter, {'>=',{field,<<"b">>,sint64},{const, 10}}},
         {end_inclusive,true}],
        S?SQL_SELECT.'WHERE'
    ).

greater_than_is_less_than_previous_greater_than_or_equal_to_clause_removes_greater_than_or_equal_to_clause_swap_lhs_rhs_test() ->
    DDL = get_ddl(
        "CREATE TABLE table1("
        "a TIMESTAMP NOT NULL, "
        "b SINT64 NOT NULL, "
        "PRIMARY KEY ((a),a))"),
    {ok, Q} = get_query(
        "SELECT * FROM table1 "
        "WHERE a = 5 AND b >= 10 AND b > 9"),
    {ok, [S|_]} = compile(DDL, Q),
    ?assertPropsEqual(
        [{startkey,[{<<"a">>,timestamp,5}]},
         {endkey,  [{<<"a">>,timestamp,5}]},
         {filter, {'>=',{field,<<"b">>,sint64},{const, 10}}},
         {end_inclusive,true}],
        S?SQL_SELECT.'WHERE'
    ).

less_than_filters_get_reduced_test() ->
    DDL = get_ddl(
        "CREATE TABLE table1("
        "a TIMESTAMP NOT NULL, "
        "b SINT64 NOT NULL, "
        "PRIMARY KEY ((a),a))"),
    {ok, Q} = get_query(
        "SELECT * FROM table1 "
        "WHERE a = 5 AND b < 10 AND b < 9"),
    {ok, [S|_]} = compile(DDL, Q),
    ?assertPropsEqual(
        [{startkey,[{<<"a">>,timestamp,5}]},
         {endkey,  [{<<"a">>,timestamp,5}]},
         {filter, {'<',{field,<<"b">>,sint64},{const,9}}},
         {end_inclusive,true}],
        S?SQL_SELECT.'WHERE'
    ).

less_than_filters_get_reduced_swap_filter_order_test() ->
    DDL = get_ddl(
        "CREATE TABLE table1("
        "a TIMESTAMP NOT NULL, "
        "b SINT64 NOT NULL, "
        "PRIMARY KEY ((a),a))"),
    {ok, Q} = get_query(
        "SELECT * FROM table1 "
        "WHERE a = 5 AND b < 9 AND b < 10"),
    {ok, [S|_]} = compile(DDL, Q),
    ?assertPropsEqual(
        [{startkey,[{<<"a">>,timestamp,5}]},
         {endkey,  [{<<"a">>,timestamp,5}]},
         {filter, {'<',{field,<<"b">>,sint64},{const,9}}},
         {end_inclusive,true}],
        S?SQL_SELECT.'WHERE'
    ).

less_than_eliminated_if_it_is_greater_than_equals_to_on_same_column_test() ->
    DDL = get_ddl(
        "CREATE TABLE table1("
        "a TIMESTAMP NOT NULL, "
        "b SINT64 NOT NULL, "
        "PRIMARY KEY ((a),a))"),
    {ok, Q} = get_query(
        "SELECT * FROM table1 "
        "WHERE a = 5 AND b = 9 AND b < 10"),
    {ok, [S|_]} = compile(DDL, Q),
    ?assertPropsEqual(
        [{startkey,[{<<"a">>,timestamp,5}]},
         {endkey,  [{<<"a">>,timestamp,5}]},
         {filter, {'=',{field,<<"b">>,sint64},{const,9}}},
         {end_inclusive,true}],
        S?SQL_SELECT.'WHERE'
    ).

less_than_duplicates_are_eliminated_test() ->
    DDL = get_ddl(
        "CREATE TABLE table1("
        "a TIMESTAMP NOT NULL, "
        "b SINT64 NOT NULL, "
        "PRIMARY KEY ((a),a))"),
    {ok, Q} = get_query(
        "SELECT * FROM table1 "
        "WHERE a = 5 AND b < 10 AND b < 10"),
    {ok, [S|_]} = compile(DDL, Q),
    ?assertPropsEqual(
        [{startkey,[{<<"a">>,timestamp,5}]},
         {endkey,  [{<<"a">>,timestamp,5}]},
         {filter, {'<',{field,<<"b">>,sint64},{const,10}}},
         {end_inclusive,true}],
        S?SQL_SELECT.'WHERE'
    ).

query_impossible_if_less_than_is_equal_to_equality_filter_on_same_column_test() ->
    DDL = get_ddl(
        "CREATE TABLE table1("
        "a TIMESTAMP NOT NULL, "
        "b SINT64 NOT NULL, "
        "PRIMARY KEY ((a),a))"),
    {ok, Q} = get_query(
        "SELECT * FROM table1 "
        "WHERE a = 5 AND b = 9 AND b < 9"),
    ?assertEqual(
        {error,{impossible_where_clause, << >>}},
        compile(DDL, Q)
    ).

query_impossible_if_less_than_is_equal_to_equality_filter_on_same_column_swap_filter_order_test() ->
    DDL = get_ddl(
        "CREATE TABLE table1("
        "a TIMESTAMP NOT NULL, "
        "b SINT64 NOT NULL, "
        "PRIMARY KEY ((a),a))"),
    {ok, Q} = get_query(
        "SELECT * FROM table1 "
        "WHERE a = 5 AND b < 9 AND b = 9"),
    ?assertEqual(
        {error,{impossible_where_clause, << >>}},
        compile(DDL, Q)
    ).

query_impossible_if_less_than_is_less_than_equality_filter_on_same_column_test() ->
    DDL = get_ddl(
        "CREATE TABLE table1("
        "a TIMESTAMP NOT NULL, "
        "b SINT64 NOT NULL, "
        "PRIMARY KEY ((a),a))"),
    {ok, Q} = get_query(
        "SELECT * FROM table1 "
        "WHERE a = 5 AND b = 9 AND b < 8"),
    ?assertEqual(
        {error,{impossible_where_clause, << >>}},
        compile(DDL, Q)
    ).

query_impossible_if_less_than_is_less_than_equality_filter_on_same_column_swap_filter_order_test() ->
    DDL = get_ddl(
        "CREATE TABLE table1("
        "a TIMESTAMP NOT NULL, "
        "b SINT64 NOT NULL, "
        "PRIMARY KEY ((a),a))"),
    {ok, Q} = get_query(
        "SELECT * FROM table1 "
        "WHERE a = 5 AND b < 8 AND b = 9"),
    ?assertEqual(
        {error,{impossible_where_clause, << >>}},
        compile(DDL, Q)
    ).

less_than_on_column_in_local_key_is_added_to_endkey_test() ->
    DDL = get_ddl(
        "CREATE TABLE table1("
        "a TIMESTAMP NOT NULL, "
        "b SINT64 NOT NULL, "
        "PRIMARY KEY ((a),a,b))"),
    {ok, Q} = get_query(
        "SELECT * FROM table1 "
        "WHERE a = 5 AND b < 10"),
    {ok, [S|_]} = compile(DDL, Q),
    ?assertPropsEqual(
        [{startkey,[{<<"a">>,timestamp,5}]},
         {endkey,  [{<<"a">>,timestamp,5},{<<"b">>,sint64,10}]},
         {filter, {'<',{field,<<"b">>,sint64},{const,10}}},
         {end_inclusive,true}],
        S?SQL_SELECT.'WHERE'
    ).

duplicate_less_than_or_equal_to_filters_are_eliminated_test() ->
    DDL = get_ddl(
        "CREATE TABLE table1("
        "a TIMESTAMP NOT NULL, "
        "b SINT64 NOT NULL, "
        "PRIMARY KEY ((a),a))"),
    {ok, Q} = get_query(
        "SELECT * FROM table1 "
        "WHERE a = 5 AND b <= 8 AND b <= 8"),
    {ok, [S|_]} = compile(DDL, Q),
    ?assertPropsEqual(
        [{startkey,[{<<"a">>,timestamp,5}]},
         {endkey,  [{<<"a">>,timestamp,5}]},
         {filter, {'<=',{field,<<"b">>,sint64},{const,8}}},
         {end_inclusive,true}],
        S?SQL_SELECT.'WHERE'
    ).

less_than_or_equal_to_filters_are_eliminated_when_equality_filter_value_is_equal_test() ->
    DDL = get_ddl(
        "CREATE TABLE table1("
        "a TIMESTAMP NOT NULL, "
        "b SINT64 NOT NULL, "
        "PRIMARY KEY ((a),a))"),
    {ok, Q} = get_query(
        "SELECT * FROM table1 "
        "WHERE a = 5 AND b = 8 AND b <= 8"),
    {ok, [S|_]} = compile(DDL, Q),
    ?assertPropsEqual(
        [{startkey,[{<<"a">>,timestamp,5}]},
         {endkey,  [{<<"a">>,timestamp,5}]},
         {filter, {'=',{field,<<"b">>,sint64},{const,8}}},
         {end_inclusive,true}],
        S?SQL_SELECT.'WHERE'
    ).

less_than_or_equal_to_filters_are_eliminated_when_equality_filter_value_is_equal_swap_filter_order_test() ->
    DDL = get_ddl(
        "CREATE TABLE table1("
        "a TIMESTAMP NOT NULL, "
        "b SINT64 NOT NULL, "
        "PRIMARY KEY ((a),a))"),
    {ok, Q} = get_query(
        "SELECT * FROM table1 "
        "WHERE a = 5 AND b <= 8 AND b = 8"),
    {ok, [S|_]} = compile(DDL, Q),
    ?assertPropsEqual(
        [{startkey,[{<<"a">>,timestamp,5}]},
         {endkey,  [{<<"a">>,timestamp,5}]},
         {filter, {'=',{field,<<"b">>,sint64},{const,8}}},
         {end_inclusive,true}],
        S?SQL_SELECT.'WHERE'
    ).

less_than_or_equal_to_filters_are_eliminated_when_equality_filter_value_is_greater_test() ->
    DDL = get_ddl(
        "CREATE TABLE table1("
        "a TIMESTAMP NOT NULL, "
        "b SINT64 NOT NULL, "
        "PRIMARY KEY ((a),a))"),
    {ok, Q} = get_query(
        "SELECT * FROM table1 "
        "WHERE a = 5 AND b = 8 AND b <= 9"),
    {ok, [S|_]} = compile(DDL, Q),
    ?assertPropsEqual(
        [{startkey,[{<<"a">>,timestamp,5}]},
         {endkey,  [{<<"a">>,timestamp,5}]},
         {filter, {'=',{field,<<"b">>,sint64},{const,8}}},
         {end_inclusive,true}],
        S?SQL_SELECT.'WHERE'
    ).

less_than_or_equal_to_filters_are_eliminated_when_less_than_filter_value_is_greater_test() ->
    DDL = get_ddl(
        "CREATE TABLE table1("
        "a TIMESTAMP NOT NULL, "
        "b SINT64 NOT NULL, "
        "PRIMARY KEY ((a),a))"),
    {ok, Q} = get_query(
        "SELECT * FROM table1 "
        "WHERE a = 5 AND b < 8 AND b <= 8"),
    {ok, [S|_]} = compile(DDL, Q),
    ?assertPropsEqual(
        [{startkey,[{<<"a">>,timestamp,5}]},
         {endkey,  [{<<"a">>,timestamp,5}]},
         {filter, {'<',{field,<<"b">>,sint64},{const,8}}},
         {end_inclusive,true}],
        S?SQL_SELECT.'WHERE'
    ).

less_than_or_equal_to_filters_are_eliminated_when_less_than_filter_value_is_greater_swap_filter_order_test() ->
    DDL = get_ddl(
        "CREATE TABLE table1("
        "a TIMESTAMP NOT NULL, "
        "b SINT64 NOT NULL, "
        "PRIMARY KEY ((a),a))"),
    {ok, Q} = get_query(
        "SELECT * FROM table1 "
        "WHERE a = 5 AND b <= 8 AND b < 8"),
    {ok, [S|_]} = compile(DDL, Q),
    ?assertPropsEqual(
        [{startkey,[{<<"a">>,timestamp,5}]},
         {endkey,  [{<<"a">>,timestamp,5}]},
         {filter, {'<',{field,<<"b">>,sint64},{const,8}}},
         {end_inclusive,true}],
        S?SQL_SELECT.'WHERE'
    ).

less_than_or_equal_to_on_column_in_local_key_is_added_to_endkey_test() ->
    DDL = get_ddl(
        "CREATE TABLE table1("
        "a TIMESTAMP NOT NULL, "
        "b SINT64 NOT NULL, "
        "PRIMARY KEY ((a),a,b))"),
    {ok, Q} = get_query(
        "SELECT * FROM table1 "
        "WHERE a = 5 AND b <= 10"),
    {ok, [S|_]} = compile(DDL, Q),
    ?assertPropsEqual(
        [{startkey,[{<<"a">>,timestamp,5}]},
         {endkey,  [{<<"a">>,timestamp,5},{<<"b">>,sint64,10}]},
         {filter, {'<=',{field,<<"b">>,sint64},{const,10}}},
         {end_inclusive,true}],
        S?SQL_SELECT.'WHERE'
    ).

% less_than_or_equal_to_is_less_than_equality_filter_on_same_column_is_impossible_test

'< eliminated when greater than <= on same column_test'() ->
    DDL = get_ddl(
        "CREATE TABLE table1("
        "a TIMESTAMP NOT NULL, "
        "b SINT64 NOT NULL, "
        "PRIMARY KEY ((a),a,b))"),
    {ok, Q} = get_query(
        "SELECT * FROM table1 "
        "WHERE a = 5 AND b <= 10 AND b < 11"),
    {ok, [S]} = compile(DDL, Q),
    ?assertPropsEqual(
        [{startkey,[{<<"a">>,timestamp,5}]},
         {endkey,  [{<<"a">>,timestamp,5},{<<"b">>,sint64,10}]},
         {filter, {'<=',{field,<<"b">>,sint64},{const,10}}},
         {end_inclusive,true}],
        S?SQL_SELECT.'WHERE'
    ).

'< eliminated when greater than <= on same column_swap_filter_order_test'() ->
    DDL = get_ddl(
        "CREATE TABLE table1("
        "a TIMESTAMP NOT NULL, "
        "b SINT64 NOT NULL, "
        "PRIMARY KEY ((a),a,b))"),
    {ok, Q} = get_query(
        "SELECT * FROM table1 "
        "WHERE a = 5 AND b < 11 AND b <= 10"),
    {ok, [S]} = compile(DDL, Q),
    ?assertPropsEqual(
        [{startkey,[{<<"a">>,timestamp,5}]},
         {endkey,  [{<<"a">>,timestamp,5},{<<"b">>,sint64,10}]},
         {filter, {'<=',{field,<<"b">>,sint64},{const,10}}},
         {end_inclusive,true}],
        S?SQL_SELECT.'WHERE'
    ).

less_than_or_equal_to_is_less_than_equality_filter_on_same_column_is_impossible_test() ->
    DDL = get_ddl(
        "CREATE TABLE table1("
        "a TIMESTAMP NOT NULL, "
        "b SINT64 NOT NULL, "
        "PRIMARY KEY ((a),a,b))"),
    {ok, Q} = get_query(
        "SELECT * FROM table1 "
        "WHERE a = 1 AND b <= 8 AND b = 10"),
    ?assertEqual(
        {error,{impossible_where_clause, << >>}},
        compile(DDL, Q)
    ).

less_than_or_equal_to_is_less_than_equality_filter_on_same_column_is_impossible_swap_filter_order_test() ->
    DDL = get_ddl(
        "CREATE TABLE table1("
        "a TIMESTAMP NOT NULL, "
        "b SINT64 NOT NULL, "
        "PRIMARY KEY ((a),a,b))"),
    {ok, Q} = get_query(
        "SELECT * FROM table1 "
        "WHERE a = 1 AND b = 10 AND b <= 8"),
    ?assertEqual(
        {error,{impossible_where_clause, << >>}},
        compile(DDL, Q)
    ).
>>>>>>> 3a52ffff

desc_query_with_additional_column_in_local_key_test() ->
    DDL = get_ddl(
        "CREATE TABLE table3 ("
        "a VARCHAR NOT NULL,"
        "b TIMESTAMP NOT NULL,"
        "c VARCHAR NOT NULL,"
        "PRIMARY KEY ((a, QUANTUM(b, 1, 'm')),a, b DESC, c))"
    ),
    {ok, Q} = get_query(
          "SELECT * FROM table3 "
          "WHERE a = 'dby' AND b >= 3500 AND b <= 5500"),
    {ok, [?SQL_SELECT{'WHERE' = W}]} = compile(DDL, Q),
    ?assertEqual(
        [{startkey,[{<<"a">>,varchar,<<"dby">>},{<<"b">>,timestamp,5500}]},
         {endkey,  [{<<"a">>,varchar,<<"dby">>},{<<"b">>,timestamp,3500}]},
         {filter,[]},
         {end_inclusive,true},
         {start_inclusive,true}],
        W
    ).

desc_query_without_additional_column_in_local_key_test() ->
    DDL = get_ddl(
        "CREATE TABLE table3 ("
        "a VARCHAR NOT NULL,"
        "b TIMESTAMP NOT NULL,"
        "c VARCHAR NOT NULL,"
        "PRIMARY KEY ((a, QUANTUM(b, 1, 'm')),a, b DESC))"
    ),
    {ok, Q} = get_query(
          "SELECT * FROM table3 "
          "WHERE a = 'dby' AND b >= 3500 AND b <= 5500"),
    {ok, [?SQL_SELECT{'WHERE' = W}]} = compile(DDL, Q),
    ?assertEqual(
        [{startkey,[{<<"a">>,varchar,<<"dby">>},{<<"b">>,timestamp,5500}]},
         {endkey,  [{<<"a">>,varchar,<<"dby">>},{<<"b">>,timestamp,3500}]},
         {filter,[]},
         {end_inclusive,true},
         {start_inclusive,true}],
        W
    ).

desc_query_with_column_names_test() ->
    DDL = get_ddl(
        "CREATE TABLE table3 ("
        "b VARCHAR NOT NULL,"
        "a TIMESTAMP NOT NULL,"
        "PRIMARY KEY ((b, QUANTUM(a, 1, 'm')),b,a DESC))"
    ),
    {ok, Q} = get_query(
          "SELECT * FROM table3 "
          "WHERE b = 'dby' AND a >= 3500 AND a <= 5500"),
    {ok, [?SQL_SELECT{'WHERE' = W}]} = compile(DDL, Q),
    ?assertEqual(
        [{startkey,[{<<"b">>,varchar,<<"dby">>},{<<"a">>,timestamp,5500}]},
         {endkey,  [{<<"b">>,varchar,<<"dby">>},{<<"a">>,timestamp,3500}]},
         {filter,[]},
         {end_inclusive,true},
         {start_inclusive,true}],
        W
    ).

query_with_desc_on_local_key_additional_column_test() ->
    DDL = get_ddl(
        "CREATE TABLE table3("
        "a SINT64 NOT NULL, "
        "b VARCHAR NOT NULL, "
        "c TIMESTAMP NOT NULL, "
        "d VARCHAR NOT NULL, "
        "PRIMARY KEY ((a,b,quantum(c, 1, 'm')), a,b, c, d DESC))"
    ),
    {ok, Q} = get_query(
          "SELECT * FROM table3 "
          "WHERE a = 1 AND b = 'dby' AND c >= 3500 AND c <= 5500"),
    {ok, [?SQL_SELECT{'WHERE' = W}]} = compile(DDL, Q),
    ?assertEqual(
        [{startkey,[{<<"a">>,sint64,1},{<<"b">>,varchar,<<"dby">>},{<<"c">>,timestamp,3500}]},
         {endkey,  [{<<"a">>,sint64,1},{<<"b">>,varchar,<<"dby">>},{<<"c">>,timestamp,5500}]},
         {filter,[]},
         {end_inclusive,true}],
        W
    ).

query_with_desc_on_local_key_additional_column_multi_quanta_test() ->
    DDL = get_ddl(
        "CREATE TABLE table3("
        "a SINT64 NOT NULL, "
        "b VARCHAR NOT NULL, "
        "c TIMESTAMP NOT NULL, "
        "d VARCHAR NOT NULL, "
        "PRIMARY KEY ((a,b,quantum(c, 1, 's')), a,b, c, d DESC))"
    ),
    {ok, Q} = get_query(
          "SELECT * FROM table3 "
          "WHERE a = 1 AND b = 'dby' AND c >= 3500 AND c <= 5500"),
    {ok, SubQueries} = compile(DDL, Q),
    ?assertEqual(
        [[{startkey,[{<<"a">>,sint64,1},{<<"b">>,varchar,<<"dby">>},{<<"c">>,timestamp,3500}]},
          {endkey,  [{<<"a">>,sint64,1},{<<"b">>,varchar,<<"dby">>},{<<"c">>,timestamp,4000}]},
          {filter,[]}],
         [{startkey,[{<<"a">>,sint64,1},{<<"b">>,varchar,<<"dby">>},{<<"c">>,timestamp,4000}]},
          {endkey,  [{<<"a">>,sint64,1},{<<"b">>,varchar,<<"dby">>},{<<"c">>,timestamp,5000}]},
          {filter,[]}],
         [{startkey,[{<<"a">>,sint64,1},{<<"b">>,varchar,<<"dby">>},{<<"c">>,timestamp,5000}]},
          {endkey,  [{<<"a">>,sint64,1},{<<"b">>,varchar,<<"dby">>},{<<"c">>,timestamp,5500}]},
          {filter,[]},
          {end_inclusive,true}]],
        [W || ?SQL_SELECT{'WHERE' = W} <- SubQueries]
    ).

query_with_desc_on_not_last_local_key_column_test() ->
    DDL = get_ddl(
        "CREATE table desc1 ("
        "a VARCHAR NOT NULL,"
        "b TIMESTAMP NOT NULL,"
        "PRIMARY KEY ((a, QUANTUM(b, 1, 's')), a DESC, b));"
    ),
    {ok, Q} = get_query(
          "SELECT * FROM desc1 "
          "WHERE a = 'hi' AND b >= 3500 AND b <= 5500"),
    {ok, SubQueries} = compile(DDL, Q),
    ?assertEqual(
        [[{startkey,[{<<"a">>,varchar,<<"hi">>},{<<"b">>,timestamp,3500}]},
          {endkey,  [{<<"a">>,varchar,<<"hi">>},{<<"b">>,timestamp,4000}]},
          {filter,[]}],
         [{startkey,[{<<"a">>,varchar,<<"hi">>},{<<"b">>,timestamp,4000}]},
          {endkey,  [{<<"a">>,varchar,<<"hi">>},{<<"b">>,timestamp,5000}]},
          {filter,[]}],
         [{startkey,[{<<"a">>,varchar,<<"hi">>},{<<"b">>,timestamp,5000}]},
          {endkey,  [{<<"a">>,varchar,<<"hi">>},{<<"b">>,timestamp,5500}]},
          {filter,[]},
          {end_inclusive,true}]],
        [W || ?SQL_SELECT{'WHERE' = W} <- SubQueries]
    ).

query_with_desc_on_not_last_local_key_column_no_quantum_test() ->
    DDL = get_ddl(
        "CREATE table desc1 ("
        "a VARCHAR NOT NULL,"
        "b TIMESTAMP NOT NULL,"
        "PRIMARY KEY ((a, b), a DESC, b));"
    ),
    {ok, Q} = get_query(
          "SELECT * FROM desc1 "
          "WHERE a = 'hi' AND b = 4001"),
    {ok, SubQueries} = compile(DDL, Q),
    ?assertEqual(
        [[{startkey,[{<<"a">>,varchar,<<"hi">>},{<<"b">>,timestamp,4001}]},
          {endkey,  [{<<"a">>,varchar,<<"hi">>},{<<"b">>,timestamp,4001}]},
          {filter,[]},
          {end_inclusive, true}]],
        [W || ?SQL_SELECT{'WHERE' = W} <- SubQueries]
    ).

query_with_desc_last_local_key_column_no_quantum_test() ->
    DDL = get_ddl(
        "CREATE table desc1 ("
        "a VARCHAR NOT NULL,"
        "b TIMESTAMP NOT NULL,"
        "PRIMARY KEY ((a, b), a, b DESC));"
    ),
    {ok, Q} = get_query(
          "SELECT * FROM desc1 "
          "WHERE a = 'hi' AND b = 4001"),
    {ok, SubQueries} = compile(DDL, Q),
    ?assertEqual(
        [[{startkey,[{<<"a">>,varchar,<<"hi">>},{<<"b">>,timestamp,4001}]},
          {endkey,  [{<<"a">>,varchar,<<"hi">>},{<<"b">>,timestamp,4001}]},
          {filter,[]},
          {end_inclusive, true},
          {start_inclusive, true}]],
        [W || ?SQL_SELECT{'WHERE' = W} <- SubQueries]
    ).

-endif.<|MERGE_RESOLUTION|>--- conflicted
+++ resolved
@@ -3128,7 +3128,6 @@
         SubQueryWheres
     ).
 
-<<<<<<< HEAD
 group_by_time_adds_a_column_test() ->
     DDL = get_ddl(
         "CREATE TABLE t("
@@ -3146,7 +3145,7 @@
     %% these are funs so just check we have the right number
     ?assertMatch([_,_], SelClause#riak_sel_clause_v1.clause),
     ?assertMatch([_,_], SelClause#riak_sel_clause_v1.finalisers).
-=======
+
 find_filters_on_additional_local_key_fields_test() ->
     ?assertEqual(
         [{<<"a">>,{'=',{field,<<"a">>,integer},{const, 100}}}],
@@ -3949,7 +3948,6 @@
         {error,{impossible_where_clause, << >>}},
         compile(DDL, Q)
     ).
->>>>>>> 3a52ffff
 
 desc_query_with_additional_column_in_local_key_test() ->
     DDL = get_ddl(
