%% -------------------------------------------------------------------
%%
%% riak_app: application startup for Riak
%%
%% Copyright (c) 2007-2015 Basho Technologies, Inc.  All Rights Reserved.
%%
%% This file is provided to you under the Apache License,
%% Version 2.0 (the "License"); you may not use this file
%% except in compliance with the License.  You may obtain
%% a copy of the License at
%%
%%   http://www.apache.org/licenses/LICENSE-2.0
%%
%% Unless required by applicable law or agreed to in writing,
%% software distributed under the License is distributed on an
%% "AS IS" BASIS, WITHOUT WARRANTIES OR CONDITIONS OF ANY
%% KIND, either express or implied.  See the License for the
%% specific language governing permissions and limitations
%% under the License.

%% @doc Bootstrapping the Riak application.

-module(riak_kv_app).

-behaviour(application).
-export([start/2, prep_stop/1, stop/1]).
-export([check_kv_health/1]).

-include_lib("riak_kv_types.hrl").

-define(SERVICES, [{riak_kv_pb_object, 3, 6}, %% ClientID stuff
                   {riak_kv_pb_object, 9, 14}, %% Object requests
                   {riak_kv_pb_bucket, 15, 18}, %% Bucket requests
                   {riak_kv_pb_mapred, 23, 24}, %% MapReduce requests
                   {riak_kv_pb_index, 25, 26},   %% Secondary index requests
                   {riak_kv_pb_bucket_key_apl, 33, 34}, %% (Active) Preflist requests
                   {riak_kv_pb_csbucket, 40, 41}, %%  CS bucket folding support
                   {riak_kv_pb_counter, 50, 53}, %% counter requests
                   {riak_kv_pb_coverage, 70, 71}, %% coverage requests
                   {riak_kv_pb_crdt, 80, 83}, %% CRDT requests
                   {riak_kv_pb_ts, 90, 103}, %% time series PB requests
                   {riak_kv_ttb_ts, 104, 104} %% time series TTB requests
                  ]).
-define(MAX_FLUSH_PUT_FSM_RETRIES, 10).

-define(DEFAULT_FSM_LIMIT, 10000).

%% @spec start(Type :: term(), StartArgs :: term()) ->
%%          {ok,Pid} | ignore | {error,Error}
%% @doc The application:start callback for riak.
%%      Arguments are ignored as all configuration is done via the erlenv file.
start(_Type, _StartArgs) ->
    riak_core_util:start_app_deps(riak_kv),

    FSM_Limit = find_fsm_limit(),

    sidejob:new_resource(riak_kv_put_fsm_sj, sidejob_supervisor, FSM_Limit),
    sidejob:new_resource(riak_kv_get_fsm_sj, sidejob_supervisor, FSM_Limit),

    Base = [riak_core_stat:prefix(), riak_kv],
    riak_kv_exometer_sidejob:new_entry(Base ++ [put_fsm, sidejob],
<<<<<<< HEAD
                                       riak_kv_put_fsm_sj, "node_put_fsm",
                                       [{status, Status}]),
    riak_kv_exometer_sidejob:new_entry(Base ++ [get_fsm, sidejob],
                                       riak_kv_get_fsm_sj, "node_get_fsm",
                                       [{status, Status}]),
=======
				       riak_kv_put_fsm_sj, "node_put_fsm", []),
    riak_kv_exometer_sidejob:new_entry(Base ++ [get_fsm, sidejob],
                                       riak_kv_get_fsm_sj, "node_get_fsm", []),
>>>>>>> b74ba9d0

    case app_helper:get_env(riak_kv, direct_stats, false) of
        true ->
            ok;
        false ->
            sidejob:new_resource(riak_kv_stat_sj, riak_kv_stat_worker, 10000)
    end,

    %% Look at the epoch and generating an error message if it doesn't match up
    %% to our expectations
    check_epoch(),

    %% Append user-provided code paths
    case app_helper:get_env(riak_kv, add_paths) of
        List when is_list(List) ->
            ok = code:add_paths(List);
        _ ->
            ok
    end,

    %% Append defaults for riak_kv buckets to the bucket defaults
    %% TODO: Need to revisit this. Buckets are typically created
    %% by a specific entity; seems lame to append a bunch of unused
    %% metadata to buckets that may not be appropriate for the bucket.
    riak_core_bucket:append_bucket_defaults(
      [{linkfun, {modfun, riak_kv_wm_link_walker, mapreduce_linkfun}},
       {old_vclock, 86400},
       {young_vclock, 20},
       {big_vclock, 50},
       {small_vclock, 50},
       {pr, 0},
       {r, quorum},
       {w, quorum},
       {pw, 0},
       {dw, quorum},
       {rw, quorum},
       {basic_quorum, false},
       {notfound_ok, true},
       {write_once, false}
   ]),

    %% Check the storage backend
    StorageBackend = app_helper:get_env(riak_kv, storage_backend),
    case code:ensure_loaded(StorageBackend) of
        {error,nofile} ->
            lager:critical("storage_backend ~p is non-loadable.",
                           [StorageBackend]),
            throw({error, invalid_storage_backend});
        _ ->
            ok
    end,

    %% Register our cluster_info app callback modules, with catch if
    %% the app is missing or packaging is broken.
    catch cluster_info:register_app(riak_kv_cinfo),

    %% print out critical env limits for support/debugging purposes
    catch riak_kv_env:doc_env(),

    %% Spin up supervisor
    case riak_kv_sup:start_link() of
        {ok, Pid} ->
            %% Register capabilities
            riak_core_capability:register({riak_kv, vnode_vclocks},
                                          [true, false],
                                          false,
                                          {riak_kv,
                                           vnode_vclocks,
                                           [{true, true}, {false, false}]}),

            riak_core_capability:register({riak_kv, legacy_keylisting},
                                          [false],
                                          false,
                                          {riak_kv,
                                           legacy_keylisting,
                                           [{false, false}]}),

            riak_core_capability:register({riak_kv, listkeys_backpressure},
                                          [true, false],
                                          false,
                                          {riak_kv,
                                           listkeys_backpressure,
                                           [{true, true}, {false, false}]}),

            riak_core_capability:register({riak_kv, index_backpressure},
                                          [true, false],
                                          false),

            riak_core_capability:register({riak_kv, w1c_batch_vnode},
                                          [true, false],
                                          false),

            %% mapred_system should remain until no nodes still exist
            %% that would propose 'legacy' as the default choice
            riak_core_capability:register({riak_kv, mapred_system},
                                          [pipe],
                                          pipe,
                                          {riak_kv,
                                           mapred_system,
                                           [{pipe, pipe}]}),

            riak_core_capability:register({riak_kv, mapred_2i_pipe},
                                          [true, false],
                                          false,
                                          {riak_kv,
                                           mapred_2i_pipe,
                                           [{true, true}, {false, false}]}),

            riak_core_capability:register({riak_kv, anti_entropy},
                                          [enabled_v1, disabled],
                                          disabled),

            riak_core_capability:register({riak_kv, handoff_data_encoding},
                                          [encode_raw, encode_zlib],
                                          encode_zlib),

            riak_core_capability:register({riak_kv, object_format},
                                          get_object_format_modes(),
                                          v0),

            riak_core_capability:register({riak_kv, secondary_index_version},
                                          [v3, v2, v1],
                                          v1),

            riak_core_capability:register({riak_kv, vclock_data_encoding},
                                          [encode_zlib, encode_raw],
                                          encode_raw),

            riak_core_capability:register({riak_kv, crdt},
                                          [?TOP_LEVEL_TYPES,
                                           ?V1_TOP_LEVEL_TYPES ++
                                           ?V2_TOP_LEVEL_TYPES,
                                           ?V1_TOP_LEVEL_TYPES,
                                           []],
                                          []),

            riak_core_capability:register({riak_kv, crdt_epoch_versions},
                                          [?E3_DATATYPE_VERSIONS,
                                           ?E2_DATATYPE_VERSIONS,
                                           ?E1_DATATYPE_VERSIONS],
                                          ?E1_DATATYPE_VERSIONS),

            riak_core_capability:register({riak_kv, put_fsm_ack_execute},
                                          [enabled, disabled],
                                          disabled),

<<<<<<< HEAD
            riak_core_capability:register({riak_kv, riak_ql_ddl_version},
                                           riak_ql_ddl_compiler:get_compiler_capabilities(),
                                           lists:last(riak_ql_ddl_compiler:get_compiler_capabilities())),

            riak_core_capability:register({riak_kv, sql_select_version},
                                          [v2,v1],
                                          riak_kv_select:first_version()),

            riak_kv_ts_newtype:recompile_ddl(riak_ql_ddl_compiler:get_compiler_version()),
=======
            riak_core_capability:register({riak_kv, object_hash_version},
                                          [0, legacy],
                                          legacy),
>>>>>>> b74ba9d0

            HealthCheckOn = app_helper:get_env(riak_kv, enable_health_checks, false),
            %% Go ahead and mark the riak_kv service as up in the node watcher.
            %% The riak_core_ring_handler blocks until all vnodes have been started
            %% synchronously.
            riak_core:register(riak_kv, [
                {vnode_module, riak_kv_vnode},
                {bucket_validator, riak_kv_bucket},
                {stat_mod, riak_kv_stat},
                {permissions, [get, put, delete, list_keys, list_buckets,
                               mapreduce, index, get_preflist]}
            ]
            ++ [{health_check, {?MODULE, check_kv_health, []}} || HealthCheckOn]),

            riak_core:register(riak_ts, [
                {permissions, riak_kv_ts_api:api_calls()}
            ]),

            ok = riak_api_pb_service:register(?SERVICES),

            %% Add routes to webmachine
            [ webmachine_router:add_route(R)
              || R <- lists:reverse(riak_kv_web:dispatch_table()) ],
            {ok, Pid};
        {error, Reason} ->
            {error, Reason}
    end.

%% @doc Prepare to stop - called before the supervisor tree is shutdown
prep_stop(_State) ->
    try %% wrap with a try/catch - application carries on regardless,
        %% no error message or logging about the failure otherwise.

        lager:info("Stopping application riak_kv - marked service down.\n", []),
        riak_core_node_watcher:service_down(riak_kv),

        ok = riak_api_pb_service:deregister(?SERVICES),
        lager:info("Unregistered pb services"),

        %% Gracefully unregister riak_kv webmachine endpoints.
        [ webmachine_router:remove_route(R) || R <-
            riak_kv_web:dispatch_table() ],
        lager:info("unregistered webmachine routes"),
        wait_for_put_fsms(),
        lager:info("all active put FSMs completed"),
        ok
    catch
        Type:Reason ->
            lager:error("Stopping application riak_api - ~p:~p.\n", [Type, Reason])
    end,
    stopping.

%% @spec stop(State :: term()) -> ok
%% @doc The application:stop callback for riak.
stop(_State) ->
    lager:info("Stopped  application riak_kv.\n", []),
    ok.

%% 719528 days from Jan 1, 0 to Jan 1, 1970
%%  *86400 seconds/day
-define(SEC_TO_EPOCH, 62167219200).

%% @spec check_epoch() -> ok
%% @doc
check_epoch() ->
    %% doc for erlang:now/0 says return value is platform-dependent
    %% -> let's emit an error if this platform doesn't think the epoch
    %%    is Jan 1, 1970
    {MSec, Sec, _} = os:timestamp(),
    GSec = calendar:datetime_to_gregorian_seconds(
             calendar:universal_time()),
    case GSec - ((MSec*1000000)+Sec) of
        N when (N < ?SEC_TO_EPOCH+5 andalso N > ?SEC_TO_EPOCH-5);
               (N < -?SEC_TO_EPOCH+5 andalso N > -?SEC_TO_EPOCH-5) ->
            %% if epoch is within 10 sec of expected, accept it
            ok;
        N ->
            Epoch = calendar:gregorian_seconds_to_datetime(N),
            lager:error("Riak expects your system's epoch to be Jan 1, 1970,"
                        "but your system says the epoch is ~p", [Epoch]),
            ok
    end.

check_kv_health(_Pid) ->
    VNodes = riak_core_vnode_manager:all_index_pid(riak_kv_vnode),
    {Low, High} = app_helper:get_env(riak_kv, vnode_mailbox_limit, {1, 5000}),
    case lists:member(riak_kv, riak_core_node_watcher:services(node())) of
        true ->
            %% Service active, use high watermark
            Mode = enabled,
            Threshold = High;
        false ->
            %% Service disabled, use low watermark
            Mode = disabled,
            Threshold = Low
    end,

    SlowVNs =
        [{Idx,Len} || {Idx, Pid} <- VNodes,
                      Info <- [process_info(Pid, [message_queue_len])],
                      is_list(Info),
                      {message_queue_len, Len} <- Info,
                      Len > Threshold],
    Passed = (SlowVNs =:= []),

    case {Passed, Mode} of
        {false, enabled} ->
            lager:info("Disabling riak_kv due to large message queues. "
                       "Offending vnodes: ~p", [SlowVNs]);
        {true, disabled} ->
            lager:info("Re-enabling riak_kv after successful health check");
        _ ->
            ok
    end,
    Passed.

wait_for_put_fsms(N) ->
    case riak_kv_util:exact_puts_active() of
        0 -> ok;
        Count ->
            case N of
                0 ->
                    lager:warning("Timed out waiting for put FSMs to flush"),
                    ok;
                _ -> lager:info("Waiting for ~p put FSMs to complete",
                                [Count]),
                     timer:sleep(1000),
                     wait_for_put_fsms(N-1)
            end
    end.

wait_for_put_fsms() ->
    wait_for_put_fsms(?MAX_FLUSH_PUT_FSM_RETRIES).

find_fsm_limit() ->
    case app_helper:get_env(riak_kv, fsm_limit, ?DEFAULT_FSM_LIMIT) of
        undefined ->
            %% If it's explicitly set to 'undefined', that means "no limit".
            %% sidejob doesn't have an option to specify "infinity" but if
            %% we make the limit equal to the node's global process limit,
            %% then we're pretty much guaranteed to never exceed that:
            erlang:system_info(process_limit);
        Limit when is_integer(Limit) ->
            Limit;
        BadValue ->
            lager:critical("Bad value provided for riak_kv.fsm_limit: ~p. "
                           "Must be an integer or 'undefined'", [BadValue]),
            throw({error, bad_fsm_limit})
    end.

get_object_format_modes() ->
    %% TODO: clearly, this isn't ideal if we have more versions
    case app_helper:get_env(riak_kv, object_format, v0) of
        v0 -> [v0,v1];
        v1 -> [v1,v0]
    end.<|MERGE_RESOLUTION|>--- conflicted
+++ resolved
@@ -59,17 +59,9 @@
 
     Base = [riak_core_stat:prefix(), riak_kv],
     riak_kv_exometer_sidejob:new_entry(Base ++ [put_fsm, sidejob],
-<<<<<<< HEAD
-                                       riak_kv_put_fsm_sj, "node_put_fsm",
-                                       [{status, Status}]),
-    riak_kv_exometer_sidejob:new_entry(Base ++ [get_fsm, sidejob],
-                                       riak_kv_get_fsm_sj, "node_get_fsm",
-                                       [{status, Status}]),
-=======
 				       riak_kv_put_fsm_sj, "node_put_fsm", []),
     riak_kv_exometer_sidejob:new_entry(Base ++ [get_fsm, sidejob],
                                        riak_kv_get_fsm_sj, "node_get_fsm", []),
->>>>>>> b74ba9d0
 
     case app_helper:get_env(riak_kv, direct_stats, false) of
         true ->
@@ -216,7 +208,10 @@
                                           [enabled, disabled],
                                           disabled),
 
-<<<<<<< HEAD
+            riak_core_capability:register({riak_kv, object_hash_version},
+                                          [0, legacy],
+                                          legacy),
+
             riak_core_capability:register({riak_kv, riak_ql_ddl_version},
                                            riak_ql_ddl_compiler:get_compiler_capabilities(),
                                            lists:last(riak_ql_ddl_compiler:get_compiler_capabilities())),
@@ -226,11 +221,6 @@
                                           riak_kv_select:first_version()),
 
             riak_kv_ts_newtype:recompile_ddl(riak_ql_ddl_compiler:get_compiler_version()),
-=======
-            riak_core_capability:register({riak_kv, object_hash_version},
-                                          [0, legacy],
-                                          legacy),
->>>>>>> b74ba9d0
 
             HealthCheckOn = app_helper:get_env(riak_kv, enable_health_checks, false),
             %% Go ahead and mark the riak_kv service as up in the node watcher.
