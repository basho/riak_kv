--- conflicted
+++ resolved
@@ -39,14 +39,11 @@
 -define(OVERFLOW_LIMIT, 10000000).
 -define(REDO_TIMEOUT, 2000).
 -define(OVERLOAD_PAUSE_MS, 10000).
-<<<<<<< HEAD
-=======
 -define(TOMB_PAUSE, 2).
     % Used as flow control in the reaper, shared configuration with the delete
     % process where the pause has a dual-purpose, for both flow control and for
     % improving the probability that tombstone PUTs are propogated before a
     % reap attempt is prompted
->>>>>>> 04376ff4
 
 -export([start_link/0,
             start_job/1,
@@ -154,10 +151,7 @@
             case check_all_mailboxes(PL0) of
                 ok ->
                     riak_kv_vnode:reap(PL0, {Bucket, Key}, DeleteHash),
-<<<<<<< HEAD
-=======
                     timer:sleep(TombPause),
->>>>>>> 04376ff4
                     true;
                 soft_loaded ->
                     timer:sleep(?OVERLOAD_PAUSE_MS),
