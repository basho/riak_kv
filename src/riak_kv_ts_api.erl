%% -------------------------------------------------------------------
%%
%% riak_kv_ts_api: supporting functions for timeseries code paths
%%
%% Copyright (c) 2016 Basho Technologies, Inc.  All Rights Reserved.
%%
%% This file is provided to you under the Apache License,
%% Version 2.0 (the "License"); you may not use this file
%% except in compliance with the License.  You may obtain
%% a copy of the License at
%%
%%   http://www.apache.org/licenses/LICENSE-2.0
%%
%% Unless required by applicable law or agreed to in writing,
%% software distributed under the License is distributed on an
%% "AS IS" BASIS, WITHOUT WARRANTIES OR CONDITIONS OF ANY
%% KIND, either express or implied.  See the License for the
%% specific language governing permissions and limitations
%% under the License.
%%
%% -------------------------------------------------------------------

%% @doc Internal API for TS calls: single-key get and delete, batch
%%      put, coverage and query

-module(riak_kv_ts_api).

-export([
         api_call_from_sql_type/1,
         api_call_to_perm/1,
         api_calls/0,
         create_table/3,
<<<<<<< HEAD
=======
         alter_table/3,
>>>>>>> b20de1ca
         put_data/2, put_data/3,
         get_data/2, get_data/3, get_data/4,
         delete_data/2, delete_data/3, delete_data/4, delete_data/5,
         query/2,
         compile_to_per_quantum_queries/2  %% coverage
         %% To reassemble the broken-up queries into coverage entries
         %% for returning to pb or http clients (each needing to
         %% convert and repackage entry details in their own way),
         %% respective callbacks in riak_kv_{pb,wm}_timeseries will
         %% use riak_kv_ts_util:sql_to_cover/4.
        ]).

-include_lib("riak_ql/include/riak_ql_ddl.hrl").
-include("riak_kv_wm_raw.hrl").
-include("riak_kv_ts.hrl").

-ifdef(TEST).
-include_lib("eunit/include/eunit.hrl").
-endif.

 -define(TABLE_ACTIVATE_WAIT, 30). %%<< make TABLE_ACTIVATE_WAIT configurable in tsqueryreq
%% TABLE_ACTIVATE_WAIT_RETRY_DELAY should give sufficient time for bucket_type
%% activation to propagate via riak_core metadata exchange via plumtree protocol,
%% which depends on the cluster size. The exchange is gossiped to achieve a
%% level of parallelization but still takes significant time.
-define(TABLE_ACTIVATE_WAIT_RETRY_DELAY, 100).

%% external API calls enumerated
-type query_api_call() :: alter_table | create_table | query_select | describe_table | query_insert | query_explain | show_tables | query_delete.
-type api_call() :: get | put | delete | list_keys | coverage | query_api_call().
-export_type([query_api_call/0, api_call/0]).

-spec api_call_from_sql_type(riak_kv_qry:query_type()) -> query_api_call().
api_call_from_sql_type(alter_table)       -> alter_table;
api_call_from_sql_type(ddl)               -> create_table;
api_call_from_sql_type(select)            -> query_select;
api_call_from_sql_type(describe)          -> describe_table;
api_call_from_sql_type(show_create_table) -> show_create_table;
api_call_from_sql_type(show_tables)       -> show_tables;
api_call_from_sql_type(insert)            -> query_insert;
api_call_from_sql_type(explain)           -> query_explain;
api_call_from_sql_type(delete)            -> query_delete.

-spec api_call_to_perm(api_call()) -> string().
api_call_to_perm(get) ->
    "riak_ts.get";
api_call_to_perm(put) ->
    "riak_ts.put";
api_call_to_perm(delete) ->
    "riak_ts.delete";
api_call_to_perm(list_keys) ->
    "riak_ts.list_keys";
api_call_to_perm(coverage) ->
    "riak_ts.coverage";
api_call_to_perm(alter_table) ->
    "riak_ts.create_table";
api_call_to_perm(create_table) ->
    "riak_ts.create_table";
api_call_to_perm(query_select) ->
    "riak_ts.query_select";
api_call_to_perm(query_explain) ->
    "riak_ts.query_explain";
api_call_to_perm(describe_table) ->
    "riak_ts.describe_table";
api_call_to_perm(query_delete) ->
    "riak_ts.delete";
%% SHOW CREATE TABLE is an extended version of DESCRIBE
api_call_to_perm(show_create_table) ->
    api_call_to_perm(describe_table);
%% INSERT query is a put, so let's call it that
api_call_to_perm(query_insert) ->
    api_call_to_perm(put);
api_call_to_perm(show_tables) ->
    "riak_ts.show_tables".

%%
-spec api_calls() -> [api_call()].
api_calls() ->
    [alter_table, create_table, query_select, describe_table, query_insert,
     show_tables, show_create_table, get, put, delete, list_keys, coverage].


<<<<<<< HEAD
-spec create_table(module(), ?DDL{}, proplists:proplist()) -> ok|{error,term()}.
create_table(SvcMod, ?DDL{table = Table}=DDL1, WithProps) ->
    DDLRecCap = riak_core_capability:get({riak_kv, riak_ql_ddl_rec_version}),
    DDL2 = convert_ddl_to_cluster_supported_version(DDLRecCap, DDL1),
    CompilerVersion = riak_ql_ddl_compiler:get_compiler_version(),
    {ok, Props1} = riak_kv_ts_util:apply_timeseries_bucket_props(DDL2,
                                                                 CompilerVersion,
                                                                 WithProps),
    case catch [riak_kv_wm_utils:erlify_bucket_prop(P) || P <- Props1] of
=======
apply_bucket_properties(SvcMod, Properties, Table, Fun) ->
    case catch [riak_kv_wm_utils:erlify_bucket_prop(P) || P <- Properties] of
>>>>>>> b20de1ca
        {bad_linkfun_modfun, {M, F}} ->
            {error, SvcMod:make_table_create_fail_resp(Table,
                                                       flat_format(
                                                         "Invalid link mod or fun in bucket type properties: ~p:~p\n", [M, F]))};
        {bad_linkfun_bkey, {B, K}} ->
            {error, SvcMod:make_table_create_fail_resp(Table,
                                                       flat_format(
                                                         "Malformed bucket/key for anon link fun in bucket type properties: ~p/~p\n", [B, K]))};
        {bad_chash_keyfun, {M, F}} ->
            {error, SvcMod:make_table_create_fail_resp(Table,
                                                       flat_format(
                                                         "Invalid chash mod or fun in bucket type properties: ~p:~p\n", [M, F]))};
<<<<<<< HEAD
        Props2 ->
            create_table1(SvcMod, Table, Props2, DDL2, DDLRecCap, ?TABLE_ACTIVATE_WAIT)
    end.

=======
        Props ->
            Fun(Props)
    end.

-spec create_table(module(), ?DDL{}, proplists:proplist()) -> ok|{error,term()}.
create_table(SvcMod, ?DDL{table = Table}=DDL1, WithProps) ->
    DDLRecCap = riak_core_capability:get({riak_kv, riak_ql_ddl_rec_version}),
    DDL2 = convert_ddl_to_cluster_supported_version(DDLRecCap, DDL1),
    CompilerVersion = riak_ql_ddl_compiler:get_compiler_version(),
    {ok, Props1} = riak_kv_ts_util:apply_timeseries_bucket_props(DDL2,
                                                                 CompilerVersion,
                                                                 WithProps),

    ApplyProps =
        fun(Props) ->
                create_table1(SvcMod, Table, Props, DDL2, DDLRecCap, ?TABLE_ACTIVATE_WAIT)
        end,
    apply_bucket_properties(SvcMod, Props1, Table, ApplyProps).

>>>>>>> b20de1ca
create_table1(SvcMod, Table, Props, DDL, DDLRecCap, Seconds) ->
    case riak_core_bucket_type:create(Table, Props) of
        ok ->
            Milliseconds = Seconds * 1000,
            WaitMilliseonds = ?TABLE_ACTIVATE_WAIT_RETRY_DELAY,
            wait_until_active_and_supported(SvcMod, Table, DDL, DDLRecCap, Milliseconds, WaitMilliseonds);
        {error, Reason} -> {error, SvcMod:make_table_create_fail_resp(Table, Reason)}
    end.

<<<<<<< HEAD
=======
-spec alter_table(module(), binary(), proplists:proplist()) ->
                         'ok'|{error,term()}.
alter_table(SvcMod, Table, BucketProperties) ->
    ApplyProps =
        fun(Props) ->
                %% Automatically gives us the `ok' and `{error,
                %% Reason}' tuples we want
                riak_core_bucket_type:update(Table, Props)
        end,
    apply_bucket_properties(SvcMod, BucketProperties, Table, ApplyProps).


>>>>>>> b20de1ca
wait_until_supported(SvcMod, Table, _DDL, _DDLRecCap, _Milliseconds=0, _WaitMilliseconds) ->
    {error, SvcMod:make_table_activate_error_timeout_resp(Table)};
wait_until_supported(SvcMod, Table, DDL, DDLRecCap, Milliseconds, WaitMilliseonds) ->
    case get_active_peer_nodes() of
        Nodes when is_list(Nodes) ->
            wait_until_supported1(Nodes, SvcMod, Table, DDL, DDLRecCap, Milliseconds, WaitMilliseonds);
        {error, _Reason} ->
            timer:sleep(WaitMilliseonds),
            wait_until_supported(SvcMod, Table, DDL, DDLRecCap, Milliseconds - WaitMilliseonds, WaitMilliseonds)
    end.

wait_until_supported1(Nodes, SvcMod, Table, DDL, DDLRecCap, Milliseconds, WaitMilliseonds) ->
    case get_remote_is_table_active_and_supported(Nodes, Table, DDLRecCap) of
        true -> ok;
        _ ->
            timer:sleep(WaitMilliseonds),
            lager:info("Waiting for table ~ts to be compiled on all active nodes", [Table]),
            wait_until_supported1(Nodes, SvcMod, Table, DDL, DDLRecCap, Milliseconds - WaitMilliseonds, WaitMilliseonds)
    end.

get_remote_is_table_active_and_supported(Nodes, Table, DDLRecCap) ->
    multi_is_all_true(
      rpc:multicall(Nodes, riak_kv_ts_util, is_table_supported,
                    [DDLRecCap, Table])).

multi_is_all_true({_Results, BadNodes}) when BadNodes =/= [] ->
    false;
multi_is_all_true({Results, _BadNodes}) ->
    lists:all(fun(E) -> E == true end, Results).

get_active_peer_nodes() ->
    case riak_core_ring_manager:get_my_ring() of
        {ok, Ring} -> riak_core_ring:active_members(Ring);
        _ -> {error, retry}
    end.

wait_until_active_and_supported(SvcMod, Table, _DDL, _DDLRecCap, _Milliseconds=0, _WaitMilliseonds) ->
    {error, SvcMod:make_table_activate_error_timeout_resp(Table)};
wait_until_active_and_supported(SvcMod, Table, DDL, DDLRecCap, Milliseconds, WaitMilliseonds) ->
    case riak_core_bucket_type:activate(Table) of
        ok -> wait_until_supported(SvcMod, Table, DDL, DDLRecCap, Milliseconds, WaitMilliseonds);
        {error, not_ready} ->
            timer:sleep(WaitMilliseonds),
            lager:info("Waiting for table ~ts to be ready for activation", [Table]),
            wait_until_active_and_supported(SvcMod, Table, DDL, DDLRecCap, Milliseconds - WaitMilliseonds, WaitMilliseonds);
        {error, undefined} ->
            {error, SvcMod:make_table_created_missing_resp(Table)}
    end.
convert_ddl_to_cluster_supported_version(DDLRecCap, DDL) when is_atom(DDLRecCap) ->
    DDLConversions = riak_ql_ddl:convert(DDLRecCap, DDL),
    [LowestDDL|_] = lists:sort(fun ddl_comparator/2, DDLConversions),
    LowestDDL.

ddl_comparator(A, B) ->
    riak_ql_ddl:is_version_greater(element(1,A), element(1,B)) == true.

-spec query(string() | riak_kv_qry:sql_query_type_record(), ?DDL{}) ->
                   {ok, riak_kv_qry:query_tabular_result()} |
                   {error, term()}.
query(QueryStringOrSQL, DDL) ->
    case riak_kv_qry:submit(QueryStringOrSQL, DDL) of
        {error, {impossible_where_clause, _}} ->
            {ok, {[],[], []}};
        Result ->
            Result
    end.

-spec put_data([[riak_pb_ts_codec:ldbvalue()]], binary()) ->
                      ok | {error, {some_failed, integer()}} | {error, term()}.
put_data(Data, Table) ->
    put_data(Data, Table, riak_ql_ddl:make_module_name(Table)).

-spec put_data([[riak_pb_ts_codec:ldbvalue()]], binary(), module()) ->
                      ok | {error, {some_failed, integer()}} | {error, term()}.
put_data(Data, Table, Mod) ->
    DDL = Mod:get_ddl(),
    Bucket = riak_kv_ts_util:table_to_bucket(Table),
    case riak_core_bucket:get_bucket(Bucket) of
        {error, Reason} ->
            %% happens when, for example, the table has not been
            %% activated (Reason == no_type)
            {error, Reason};
        BucketProps ->
            case put_data_to_partitions(Data, Bucket, BucketProps, DDL, Mod) of
                0 ->
                    ok;
                NErrors ->
                    {error, {some_failed, NErrors}}
            end
    end.

put_data_to_partitions(Data, Bucket, BucketProps, DDL, Mod) ->
    DDL = Mod:get_ddl(),
    BucketProps = riak_core_bucket:get_bucket(Bucket),
    NVal = proplists:get_value(n_val, BucketProps),

    PartitionedData = partition_data(Data, Bucket, BucketProps, DDL, Mod),
    PreflistData = add_preflists(PartitionedData, NVal,
                                 riak_core_node_watcher:nodes(riak_kv)),

    SendFullBatches = riak_core_capability:get({riak_kv, w1c_batch_vnode}, false),
    %% Default to 1MB for a max batch size to not overwhelm disterl
    CappedBatchSize = app_helper:get_env(riak_kv, timeseries_max_batch_size,
                                         1024 * 1024),
    EncodeFn =
        fun(O) -> riak_object:to_binary(v1, O, erlang) end,

    {ReqIds, FailReqs} =
        lists:foldl(
          fun({DocIdx, Preflist, Records}, {GlobalReqIds, GlobalErrorsCnt}) ->
                  case riak_kv_w1c_worker:validate_options(
                         NVal, Preflist, [], BucketProps) of
                      {ok, W, PW} ->
                          DataForVnode = pick_batch_option(SendFullBatches,
                                                           CappedBatchSize,
                                                           Records,
                                                           termsize(hd(Records)),
                                                           length(Records)),
                          Ids =
                              invoke_async_put(fun(Record) ->
                                                       build_object(Bucket, Mod, DDL,
                                                                    Record, DocIdx)
                                               end,
                                               fun(RObj, LK) ->
                                                       riak_kv_w1c_worker:async_put(
                                                         RObj, W, PW, Bucket, NVal, {DocIdx, LK},
                                                         EncodeFn, Preflist)
                                               end,
                                               fun(RObjs) ->
                                                       riak_kv_w1c_worker:ts_batch_put(
                                                         RObjs, W, PW, Bucket, NVal,
                                                         EncodeFn, DocIdx, Preflist)
                                               end,
                                               DataForVnode),
                          {GlobalReqIds ++ Ids, GlobalErrorsCnt};
                      _Error ->
                          {GlobalReqIds, GlobalErrorsCnt + length(Records)}
                  end
          end,
          {[], 0}, PreflistData),
    Responses = riak_kv_w1c_worker:async_put_replies(ReqIds, []),
    length(lists:filter(fun({error, _}) -> true;
                           (_) -> false
                        end, Responses)) + FailReqs.



-spec partition_data(Data :: list(term()),
                     Bucket :: {binary(), binary()},
                     BucketProps :: proplists:proplist(),
                     DDL :: ?DDL{},
                     Mod :: module()) ->
                            list(tuple(chash:index(), list(term()))).
partition_data(Data, Bucket, BucketProps, DDL, Mod) ->
    PartitionTuples =
        [ { riak_core_util:chash_key(
              {Bucket, riak_kv_ts_util:encode_typeval_key(
                         riak_ql_ddl:get_partition_key(DDL, R, Mod))},
              BucketProps), R } || R <- Data ],
    dict:to_list(
      lists:foldl(fun({Idx, R}, Dict) ->
                          dict:append(Idx, R, Dict)
                  end,
                  dict:new(),
                  PartitionTuples)).

add_preflists(PartitionedData, NVal, UpNodes) ->
    lists:map(fun({Idx, Rows}) -> {Idx,
                                   riak_core_apl:get_apl_ann(Idx, NVal, UpNodes),
                                   Rows} end,
              PartitionedData).

build_object(Bucket, Mod, DDL, Row, PK) ->
    Obj = Mod:add_column_info(Row),
    LK  = riak_kv_ts_util:encode_typeval_key(
            riak_ql_ddl:get_local_key(DDL, Row, Mod)),

    RObj = riak_object:newts(
             Bucket, PK, Obj,
             dict:from_list([{?MD_DDL_VERSION, ?DDL_VERSION}])),
    {LK, RObj}.

%%%%%%%%
%% Utility functions for batch delivery of records
termsize(Term) ->
    size(term_to_binary(Term)).

pick_batch_option(_, _, Records, _, 1) ->
    {individual, Records};
pick_batch_option(true, MaxBatch, Records, SampleSize, _NumRecs) ->
    {batches, create_batches(Records,
                             estimated_row_count(SampleSize, MaxBatch))};
pick_batch_option(false, _, Records, _, _) ->
    {individual, Records}.

estimated_row_count(SampleRowSize, MaxBatchSize) ->
    %% Assume some rows will be larger, so introduce a fudge factor of
    %% roughly 10 percent.
    RowSizeFudged = (SampleRowSize * 10) div 9,
    MaxBatchSize div RowSizeFudged.

create_batches(Rows, MaxSize) ->
    create_batches(Rows, MaxSize, []).

create_batches([], _MaxSize, Accum) ->
    Accum;
create_batches(Rows, MaxSize, Accum) when length(Rows) < MaxSize ->
    [Rows|Accum];
create_batches(Rows, MaxSize, Accum) ->
    {First, Rest} = lists:split(MaxSize, Rows),
    create_batches(Rest, MaxSize, [First|Accum]).

%% Returns a tuple with a list of request IDs and an error tally
invoke_async_put(BuildRObjFun, AsyncPutFun, _BatchPutFun, {individual, Records}) ->
    lists:map(fun(Record) ->
                      {LK, RObj} = BuildRObjFun(Record),
                      {ok, ReqId} = AsyncPutFun(RObj, LK),
                      ReqId
                end,
              Records);
invoke_async_put(BuildRObjFun, _AsyncPutFun, BatchPutFun, {batches, Batches}) ->
    lists:map(fun(Batch) ->
                      RObjs = lists:map(BuildRObjFun, Batch),
                      {ok, ReqId} = BatchPutFun(RObjs),
                      ReqId
                end,
              Batches).
%%%%%%%%



-spec get_data([riak_pb_ts_codec:ldbvalue()], binary()) ->
                      {ok, {[binary()], [[riak_pb_ts_codec:ldbvalue()]]}} | {error, term()}.
get_data(Key, Table) ->
    get_data(Key, Table, undefined, []).

-spec get_data([riak_pb_ts_codec:ldbvalue()], binary(), module()) ->
                      {ok, {[binary()], [[riak_pb_ts_codec:ldbvalue()]]}} | {error, term()}.
get_data(Key, Table, Mod) ->
    get_data(Key, Table, Mod, []).

-spec get_data([riak_pb_ts_codec:ldbvalue()], binary(), module(), proplists:proplist()) ->
                      {ok, [{binary(), riak_pb_ts_codec:ldbvalue()}]} | {error, term()}.
get_data(Key, Table, Mod0, Options) ->
    Mod =
        case Mod0 of
            undefined ->
                riak_ql_ddl:make_module_name(Table);
            Mod0 ->
                Mod0
        end,
    DDL = Mod:get_ddl(),
    Result1 =
        case riak_ql_ddl:lk_to_pk(Key, Mod, DDL) of
            {ok, PK} ->
                try Mod:revert_ordering_on_local_key(list_to_tuple(Key)) of
                    LK ->
                        riak_client:get(
                          riak_kv_ts_util:table_to_bucket(Table),
                          {list_to_tuple(PK), list_to_tuple(LK)},
                          Options,
                          {riak_client, [node(), undefined]})
                catch
                    _:_ ->
                        {error, bad_compound_key}
                end;
            ErrorReason1 ->
                ErrorReason1
        end,
    case Result1 of
        {ok, RObj} ->
            case riak_object:get_value(RObj) of
                [] ->
                    {error, notfound};
                Record ->
                    {ok, Record}
            end;
        ErrorReason2 ->
            ErrorReason2
    end.


-spec delete_data([any()], riak_object:bucket()) ->
                         ok | {error, term()}.
delete_data(Key, Table) ->
    delete_data(Key, Table, undefined, [], undefined).

-spec delete_data([any()], riak_object:bucket(), module()) ->
                         ok | {error, term()}.
delete_data(Key, Table, Mod) ->
    delete_data(Key, Table, Mod, [], undefined).

-spec delete_data([any()], riak_object:bucket(), module(), proplists:proplist()) ->
                         ok | {error, term()}.
delete_data(Key, Table, Mod, Options) ->
    delete_data(Key, Table, Mod, Options, undefined).

-spec delete_data([any()], riak_object:bucket(), module(), proplists:proplist(),
                  undefined | vclock:vclock()) ->
                         ok | {error, term()}.
delete_data(Key, Table, Mod0, Options0, VClock0) ->
    Mod =
        case Mod0 of
            undefined ->
                riak_ql_ddl:make_module_name(Table);
            Mod0 ->
                Mod0
        end,
    %% Pass the {dw,all} option in to the delete FSM
    %% to make sure all tombstones are written by the
    %% async put before the reaping get runs otherwise
    %% if the default {dw,quorum} is used there is the
    %% possibility that the last tombstone put overlaps
    %% inside the KV vnode with the reaping get and
    %% prevents the tombstone removal.
    Options = lists:keystore(dw, 1, Options0, {dw, all}),
    DDL = Mod:get_ddl(),
    VClock =
        case VClock0 of
            undefined ->
                %% this will trigger a get in riak_kv_delete:delete to
                %% retrieve the actual vclock
                undefined;
            VClock0 ->
                %% else, clients may have it already (e.g., from an
                %% earlier riak_object:get), which will short-circuit
                %% to avoid a separate get
                riak_object:decode_vclock(VClock0)
        end,
    case riak_ql_ddl:lk_to_pk(Key, Mod, DDL) of
        {ok, PK} ->
            try Mod:revert_ordering_on_local_key(list_to_tuple(Key)) of
                LK ->
                    riak_client:delete_vclock(
                      riak_kv_ts_util:table_to_bucket(Table),
                      {list_to_tuple(PK), list_to_tuple(LK)},
                      VClock,
                      Options,
                      {riak_client, [node(), undefined]})
            catch
                _:_ ->
                    {error, bad_compound_key}
            end;
        ErrorReason ->
            ErrorReason
    end.


-spec compile_to_per_quantum_queries(module(), ?SQL_SELECT{}) ->
                                            {ok, [?SQL_SELECT{}]} | {error, any()}.
%% @doc Break up a query into a list of per-quantum queries
compile_to_per_quantum_queries(Mod, SQL) ->
    case catch Mod:get_ddl() of
        {_, {undef, _}} ->
            {error, no_helper_module};
        DDL ->
            case riak_ql_ddl:is_query_valid(
                   Mod, DDL, riak_kv_ts_util:sql_record_to_tuple(SQL)) of
                true ->
                    riak_kv_qry_compiler:compile(DDL, SQL);
                {false, _Errors} ->
                    {error, invalid_query}
            end
    end.

flat_format(Format, Args) ->
    lists:flatten(io_lib:format(Format, Args)).

-ifdef(TEST).
convert_ddl_to_cluster_supported_version_v1_test() ->
    ?assertMatch(
       #ddl_v1{},
       convert_ddl_to_cluster_supported_version(
         v1, #ddl_v2{local_key = ?DDL_KEY{ast = []},
                     partition_key = ?DDL_KEY{ast = []},
                     fields=[#riak_field_v1{type=varchar}]})
      ).

convert_ddl_to_cluster_supported_version_v2_test() ->
    DDLV2 = #ddl_v2{
               local_key = ?DDL_KEY{ast = []},
               partition_key = ?DDL_KEY{ast = []},
               fields = [#riak_field_v1{type = varchar}]
              },
    ?assertMatch(
       DDLV2,
       convert_ddl_to_cluster_supported_version(v2, DDLV2)
      ).
-endif. %%<< TEST<|MERGE_RESOLUTION|>--- conflicted
+++ resolved
@@ -30,10 +30,7 @@
          api_call_to_perm/1,
          api_calls/0,
          create_table/3,
-<<<<<<< HEAD
-=======
          alter_table/3,
->>>>>>> b20de1ca
          put_data/2, put_data/3,
          get_data/2, get_data/3, get_data/4,
          delete_data/2, delete_data/3, delete_data/4, delete_data/5,
@@ -116,20 +113,8 @@
      show_tables, show_create_table, get, put, delete, list_keys, coverage].
 
 
-<<<<<<< HEAD
--spec create_table(module(), ?DDL{}, proplists:proplist()) -> ok|{error,term()}.
-create_table(SvcMod, ?DDL{table = Table}=DDL1, WithProps) ->
-    DDLRecCap = riak_core_capability:get({riak_kv, riak_ql_ddl_rec_version}),
-    DDL2 = convert_ddl_to_cluster_supported_version(DDLRecCap, DDL1),
-    CompilerVersion = riak_ql_ddl_compiler:get_compiler_version(),
-    {ok, Props1} = riak_kv_ts_util:apply_timeseries_bucket_props(DDL2,
-                                                                 CompilerVersion,
-                                                                 WithProps),
-    case catch [riak_kv_wm_utils:erlify_bucket_prop(P) || P <- Props1] of
-=======
 apply_bucket_properties(SvcMod, Properties, Table, Fun) ->
     case catch [riak_kv_wm_utils:erlify_bucket_prop(P) || P <- Properties] of
->>>>>>> b20de1ca
         {bad_linkfun_modfun, {M, F}} ->
             {error, SvcMod:make_table_create_fail_resp(Table,
                                                        flat_format(
@@ -142,12 +127,6 @@
             {error, SvcMod:make_table_create_fail_resp(Table,
                                                        flat_format(
                                                          "Invalid chash mod or fun in bucket type properties: ~p:~p\n", [M, F]))};
-<<<<<<< HEAD
-        Props2 ->
-            create_table1(SvcMod, Table, Props2, DDL2, DDLRecCap, ?TABLE_ACTIVATE_WAIT)
-    end.
-
-=======
         Props ->
             Fun(Props)
     end.
@@ -167,7 +146,6 @@
         end,
     apply_bucket_properties(SvcMod, Props1, Table, ApplyProps).
 
->>>>>>> b20de1ca
 create_table1(SvcMod, Table, Props, DDL, DDLRecCap, Seconds) ->
     case riak_core_bucket_type:create(Table, Props) of
         ok ->
@@ -177,8 +155,6 @@
         {error, Reason} -> {error, SvcMod:make_table_create_fail_resp(Table, Reason)}
     end.
 
-<<<<<<< HEAD
-=======
 -spec alter_table(module(), binary(), proplists:proplist()) ->
                          'ok'|{error,term()}.
 alter_table(SvcMod, Table, BucketProperties) ->
@@ -191,7 +167,6 @@
     apply_bucket_properties(SvcMod, BucketProperties, Table, ApplyProps).
 
 
->>>>>>> b20de1ca
 wait_until_supported(SvcMod, Table, _DDL, _DDLRecCap, _Milliseconds=0, _WaitMilliseconds) ->
     {error, SvcMod:make_table_activate_error_timeout_resp(Table)};
 wait_until_supported(SvcMod, Table, DDL, DDLRecCap, Milliseconds, WaitMilliseonds) ->
