--- conflicted
+++ resolved
@@ -47,11 +47,8 @@
 -export([init/1, handle_call/3, handle_cast/2, handle_info/2,
          terminate/2, code_change/3]).
 
-<<<<<<< HEAD
-=======
 % TODO temporarily silence warnings
 -export([get_put_monitor_stats/0]).
->>>>>>> 07797883
 -define(SERVER, ?MODULE).
 -define(APP, riak_kv).
 
@@ -261,13 +258,10 @@
      {[node, puts, time], histogram},
      {[node, gets, read_repairs], spiral},
      {[node, puts, coord_redirs], counter},
-<<<<<<< HEAD
-=======
      {[node, puts, active], counter},
      {[node, gets, active], counter},
      {[node, puts, errors], spiral},
      {[node, gets, errors], spiral},
->>>>>>> 07797883
      {mapper_count, counter},
      {precommit_fail, counter},
      {postcommit_fail, counter},
@@ -327,8 +321,6 @@
 leveldb_read_block_errors(_) ->
     undefined.
 
-<<<<<<< HEAD
-=======
 get_put_monitor_stats() ->
     GPStats = riak_kv_get_put_monitor:all_stats(),
     get_put_monitor_stats(GPStats).
@@ -364,7 +356,6 @@
 get_put_monitor_stats_join([Part | Tail], Acc) ->
     get_put_monitor_stats_join(Tail, [Part, '_' | Acc]).
 
->>>>>>> 07797883
 multibackend_read_block_errors([], Val) ->
     rbe_val(Val);
 multibackend_read_block_errors([{_Name, Status}|Rest], undefined) ->
