--- conflicted
+++ resolved
@@ -83,27 +83,6 @@
             {error, ldb_put_failed}
     end.
 
-<<<<<<< HEAD
-make_sorted_keys([], desc, nulls_first) ->
-    <<>>;  %% sorts before entupled value
-make_sorted_keys([], asc,  nulls_last) ->
-    <<>>;  %% sorts after entupled value
-make_sorted_keys([], asc,  nulls_first) ->
-    0;
-make_sorted_keys([], desc, nulls_last) ->
-    0;
-make_sorted_keys(F, asc, _) ->
-    {F};
-make_sorted_keys(F, desc, _) when is_number(F) ->
-    {-F};
-make_sorted_keys(F, desc, _) when is_binary(F) ->
-    {[<<bnot X>> || <<X>> <= F]};
-make_sorted_keys(F, desc, _) when is_boolean(F) ->
-    {not F}.
-
-
-=======
->>>>>>> b20de1ca
 
 -spec fetch_rows(eleveldb:db_ref(), non_neg_integer(), unlimited|pos_integer()) ->
                         {ok, [riak_kv_qry_buffers:data_row()]} | {error, term()}.
