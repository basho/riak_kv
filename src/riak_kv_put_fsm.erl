--- conflicted
+++ resolved
@@ -156,10 +156,7 @@
                                            robj = RObj,
                                            bkey = BKey,
                                            options = Options}),
-<<<<<<< HEAD
-=======
     riak_kv_get_put_monitor:put_fsm_spawned(self()),
->>>>>>> 07797883
     riak_core_dtrace:put_tag(io_lib:format("~p,~p", [Bucket, Key])),
     case riak_kv_util:is_x_deleted(RObj) of
         true  ->
@@ -210,20 +207,6 @@
             process_reply({error, all_nodes_down}, StateData0);
         {_, true} ->
             %% This node is not in the preference list
-<<<<<<< HEAD
-            %% forward on to the first node
-            [{{_Idx, CoordNode},_Type}|_] = Preflist2,
-            Timeout = get_option(timeout, Options, ?DEFAULT_TIMEOUT),
-            ?DTRACE(?C_PUT_FSM_PREPARE, [1],
-                    ["prepare", atom2list(CoordNode)]),
-            case rpc:call(CoordNode,riak_kv_put_fsm_sup,start_put_fsm,[CoordNode,[From,RObj,Options]],Timeout) of
-                {ok, _Pid} ->
-                    ?DTRACE(?C_PUT_FSM_PREPARE, [2],
-                            ["prepare", atom2list(CoordNode)]),
-                    riak_kv_stat:update(coord_redir),
-                    {stop, normal, StateData0};
-                {_, Reason} -> % {error,_} or {badrpc,_}
-=======
             %% forward on to a random node
             ListPos = crypto:rand_uniform(1, length(Preflist2)),
             {{_Idx, CoordNode},_Type} = lists:nth(ListPos, Preflist2),
@@ -238,7 +221,6 @@
                  {stop, normal, StateData0}
             catch
                 _:Reason ->
->>>>>>> 07797883
                     ?DTRACE(?C_PUT_FSM_PREPARE, [-2],
                             ["prepare", dtrace_errstr(Reason)]),
                     lager:error("Unable to forward put for ~p to ~p - ~p\n",
