--- conflicted
+++ resolved
@@ -107,23 +107,14 @@
 -record(state, {from :: {raw, integer(), pid()},
                 robj :: riak_object:riak_object(),
                 options=[] :: options(),
-<<<<<<< HEAD
                 n :: pos_integer() | undefined,
                 w :: non_neg_integer() | undefined,
                 dw :: non_neg_integer() | undefined,
                 pw :: non_neg_integer() | undefined,
                 node_confirms :: non_neg_integer() | undefined,
+                sync_on_write :: atom(),
                 coord_pl_entry :: {integer(), atom()} | undefined,
                 preflist2 :: riak_core_apl:preflist_ann() | undefined,
-=======
-                n :: pos_integer(),
-                w :: non_neg_integer(),
-                dw :: non_neg_integer(),
-                pw :: non_neg_integer(),
-                sync_on_write :: atom(),
-                coord_pl_entry :: {integer(), atom()},
-                preflist2 :: riak_core_apl:preflist_ann(),
->>>>>>> 62f00221
                 bkey :: {riak_object:bucket(), riak_object:key()},
                 req_id :: pos_integer()  | undefined,
                 starttime = riak_core_util:moment()
