%% -------------------------------------------------------------------
%% Copyright (c) 2015 Basho Technologies, Inc. All Rights Reserved.
%%
%% This file is provided to you under the Apache License,
%% Version 2.0 (the "License"); you may not use this file
%% except in compliance with the License.  You may obtain
%% a copy of the License at
%%
%%   http://www.apache.org/licenses/LICENSE-2.0
%%
%% Unless required by applicable law or agreed to in writing,
%% software distributed under the License is distributed on an
%% "AS IS" BASIS, WITHOUT WARRANTIES OR CONDITIONS OF ANY
%% KIND, either express or implied.  See the License for the
%% specific language governing permissions and limitations
%% under the License.
%%
%% -------------------------------------------------------------------
-module(riak_kv_w1c_worker).

-behaviour(gen_server).

%% API
-export([start_link/1, put/2, async_put/8, async_put_replies/2,
         ts_batch_put/8, ts_batch_put_encoded/2,
         workers/0, validate_options/4]).
-export([init/1,
    handle_call/3,
    handle_cast/2,
    handle_info/2,
    terminate/2,
    code_change/3]).

-include_lib("riak_kv_vnode.hrl").
-include("riak_kv_wm_raw.hrl").

-record(rec, {
    w, pw, n_val,
    start_ts,
    size,
    primary_okays = 0,
    fallback_okays = 0,
    errors = [],
    from
}).

-define(DICT_TYPE, dict).

-record(state, {
    entries = ?DICT_TYPE:new(),
    proxies = ?DICT_TYPE:new()
}).

-define(DEFAULT_TIMEOUT, 60000).


%%%===================================================================
%%% API
%%%===================================================================

workers() ->
    {
        riak_kv_w1c_worker00,
        riak_kv_w1c_worker01,
        riak_kv_w1c_worker02,
        riak_kv_w1c_worker03,
        riak_kv_w1c_worker04,
        riak_kv_w1c_worker05,
        riak_kv_w1c_worker06,
        riak_kv_w1c_worker07
    }.

%% @spec start_link(atom()) -> {ok, pid()} | ignore | {error, term()}
start_link(Name) ->
    gen_server:start_link({local, Name}, ?MODULE, [], []).

%% @spec put(RObj :: riak_object:riak_object(), proplists:proplist()) ->
%%        ok |
%%       {error, timeout} |
%%       {error, term()}
put(RObj0, Options) ->
    Bucket = riak_object:bucket(RObj0),
    BucketProps = riak_core_bucket:get_bucket(Bucket),
    NVal = proplists:get_value(n_val, BucketProps),
    {RObj, Key, EncodeFn} = kv_or_ts_details(RObj0,
                                             riak_object:get_ts_local_key(RObj0)),
    DocIdx = chash_key(Bucket, Key, BucketProps),
    Preflist =
        case proplists:get_value(sloppy_quorum, Options, true) of
            true ->
                UpNodes = riak_core_node_watcher:nodes(riak_kv),
                riak_core_apl:get_apl_ann(DocIdx, NVal, UpNodes);
            false ->
                riak_core_apl:get_primary_apl(DocIdx, NVal, riak_kv)
        end,

    case validate_options(NVal, Preflist, Options, BucketProps) of
        {ok, W, PW} ->
            synchronize_put(
              async_put(
                RObj, W, PW, Bucket, NVal, Key, EncodeFn, Preflist), Options);
        Error ->
            Error
    end.

-spec async_put(RObj :: riak_object:riak_object(),
                W :: pos_integer(),
                PW :: pos_integer(),
                Bucket :: binary()|{binary(), binary()},
                NVal :: pos_integer(),
                Key :: binary()|{binary(), binary()},
                EncodeFn :: fun((riak_object:riak_object()) -> binary()),
                Preflist :: term()) ->
                       {ok, {reference(), atom()}}.

<<<<<<< HEAD
async_put(RObj, W, PW, Bucket, NVal, Key, EncodeFn, Preflist) ->
=======
async_put(RObj, W, PW, Bucket, NVal, {_PK, LK}, EncodeFn, Preflist) when is_tuple(LK) ->
    async_put(RObj, W, PW, Bucket, NVal, LK, EncodeFn, Preflist);
async_put(RObj, W, PW, Bucket, NVal, LocalKey, EncodeFn, Preflist) ->
>>>>>>> df1862ee
    StartTS = os:timestamp(),
    Worker = random_worker(),
    ReqId = erlang:monitor(process, Worker),
    EncodedVal = EncodeFn(w1c_vclock(RObj)),
    BucketProps = riak_core_bucket:get_bucket(Bucket),

    gen_server:cast(
      Worker,
      {put, Bucket, BucketProps, Key, EncodedVal, ReqId, Preflist,
       #rec{w=W, pw=PW, n_val=NVal, from=self(),
            start_ts=StartTS,
            size=size(EncodedVal)}}),
    {ok, {ReqId, Worker}}.

-spec ts_batch_put(RObjs :: [{riak_object:key(), riak_object:riak_object()}],
                   W :: pos_integer(),
                   PW :: pos_integer(),
                   Bucket :: binary()|{binary(), binary()},
                   NVal :: pos_integer(),
                   EncodeFn :: fun((riak_object:riak_object()) -> binary()),
                   DocIdx :: chash:index(),
                   Preflist :: term()) ->
                          {ok, {reference(), atom()}}.

ts_batch_put(RObjs, W, PW, Bucket, NVal, EncodeFn, DocIdx, Preflist) ->
    StartTS = os:timestamp(),
    Worker = random_worker(),
    ReqId = erlang:monitor(process, Worker),
    BucketProps = riak_core_bucket:get_bucket(Bucket),
    EncodedVals =
        lists:map(fun({K, O}) -> {{Bucket, K}, EncodeFn(w1c_vclock(O))} end,
                  RObjs),
    Size = lists:sum(lists:map(fun({_BK, O}) -> size(O) end, EncodedVals)),

    gen_server:cast(
      Worker,
      {batch_put, Bucket, BucketProps, EncodedVals, ReqId, DocIdx, Preflist,
       #rec{w=W, pw=PW, n_val=NVal, from=self(),
            start_ts=StartTS,
            size=Size}}),
    {ok, {ReqId, Worker}}.

%% Primarily for repl support. Put a list of objects represented as
%% tuple({Bucket, LocalKey}, msgpack-encoded riak object) into the
%% correct partition
ts_batch_put_encoded([{{Bucket, _LK}, _RObj0}|_Rest]=RObjs, DocIdx) ->
    StartTS = os:timestamp(),
    Worker = random_worker(),
    ReqId = erlang:monitor(process, Worker),
    BucketProps = riak_core_bucket:get_bucket(Bucket),
    NVal = proplists:get_value(n_val, BucketProps),
    W = proplists:get_value(w, BucketProps),
    PW = proplists:get_value(pw, BucketProps),
    UpNodes = riak_core_node_watcher:nodes(riak_kv),
    Preflist = riak_core_apl:get_apl_ann(DocIdx, NVal, UpNodes),
    Size = lists:sum(lists:map(fun({_BK, O}) -> size(O) end, RObjs)),
    gen_server:cast(
      Worker,
      {batch_put, Bucket, BucketProps, RObjs, ReqId, DocIdx, Preflist,
       #rec{w=W, pw=PW, n_val=NVal, from=self(),
            start_ts=StartTS,
            size=Size}}),
    {ok, {ReqId, Worker}}.




w1c_vclock(RObj) ->
    RObj2 = riak_object:set_vclock(RObj, vclock:fresh(<<0:8>>, 1)),
    RObj3 = riak_object:update_last_modified(RObj2),
    riak_object:apply_updates(RObj3).

-spec async_put_replies(ReqIdTuples :: list({reference(), pid()}), proplists:proplist()) ->
                                       list(term()).
async_put_replies(ReqIdTuples, Options) ->
    async_put_reply_loop(ReqIdTuples, [], os:timestamp(),
                         find_put_timeout(Options)).


%%%===================================================================
%%% gen_server callbacks
%%%===================================================================

init(_) ->
    {ok, #state{}}.

handle_call(_Request, _From, State) ->
    {reply, undefined, State}.

handle_cast({put, Bucket, BucketProps, Key, EncodedVal, ReqId, Preflist, #rec{from=From}=Rec}, #state{proxies=Proxies}=State) ->
    NewState = case store_request_record(ReqId, Rec, State) of
                   {undefined, S} ->
                       UpdProxies = send_vnodes(Preflist, Proxies, Bucket, Key, EncodedVal, ReqId),
                       postcommit(data_type_by_key(Key), Bucket,
                                  maybe_add_pk(Key, EncodedVal), BucketProps),
                       S#state{proxies=UpdProxies};
                   {_, S} ->
                       reply(From, ReqId, {error, request_id_already_defined}),
                       S
    end,
    {noreply, NewState};
handle_cast({batch_put, Bucket, BucketProps, EncodedVals, ReqId, PK, Preflist, #rec{from=From}=Rec}, #state{proxies=Proxies}=State) ->
    NewState = case store_request_record(ReqId, Rec, State) of
                   {undefined, S} ->
                       UpdProxies = batch_send_vnodes(Preflist, Proxies, EncodedVals, ReqId),
                       postcommit(ts, Bucket, {PK, EncodedVals}, BucketProps),
                       S#state{proxies=UpdProxies};
                   {_, S} ->
                       reply(From, ReqId, {error, request_id_already_defined}),
                       S
    end,
    {noreply, NewState};
handle_cast({cancel, ReqId}, State) ->
    NewState = case erase_request_record(ReqId, State) of
        {undefined, S} ->
            S;
        {#rec{from=From}, S} ->
            reply(From, ReqId, {error, timeout}),
            S
    end,
    {noreply, NewState};
handle_cast(_Msg, State) ->
    {noreply, State}.

handle_info({ReqId, ?KV_W1C_BATCH_PUT_REPLY{reply=Reply, type=Type}}, State) ->
    handle_put_reply(ReqId, Reply, Type, State);
handle_info({ReqId, ?KV_W1C_PUT_REPLY{reply=Reply, type=Type}}, State) ->
    handle_put_reply(ReqId, Reply, Type, State);
handle_info(_Msg, State) ->
    {noreply, State}.

handle_put_reply(ReqId, Reply, Type, State) ->
    case get_request_record(ReqId, State) of
        undefined->
            % the entry was likely purged by the timeout mechanism
            {noreply, State};
        Rec ->
            #rec{
                pw = PW, w = W, n_val=NVal,
                primary_okays = PrimaryOkays,
                fallback_okays = FallbackOkays,
                errors = Errors,
                from = From,
                start_ts = StartTS,
                size = Size
            } = Rec,
            {PrimaryOkays1, FallbackOkays1, Errors1} =
                case {Reply, Type} of
                    {ok, primary} ->
                        {PrimaryOkays + 1, FallbackOkays, Errors};
                    {ok, fallback} ->
                        {PrimaryOkays, FallbackOkays + 1, Errors};
                    {{error, Reason}, _} ->
                        {PrimaryOkays, FallbackOkays, [Reason | Errors]}
                end,
            % TODO use riak_kv_put_core here instead
            case enough(W, PW, NVal, PrimaryOkays1 + FallbackOkays1, PrimaryOkays1, length(Errors1)) of
                true ->
                    reply(From, ReqId, response(W, PW, NVal, PrimaryOkays1 + FallbackOkays1, PrimaryOkays1, Errors1, length(Errors))),
                    {_, NewState} = erase_request_record(ReqId, State),
                    Usecs = timer:now_diff(os:timestamp(), StartTS),
                    riak_kv_stat:update({write_once_put, Usecs, Size});
                false ->
                    NewRec = Rec#rec{
                        primary_okays = PrimaryOkays1,
                        fallback_okays = FallbackOkays1,
                        errors = Errors1
                    },
                    {_, NewState} = store_request_record(ReqId, NewRec, State)
            end,
            {noreply, NewState}
    end.

terminate(_Reason, _State) ->
    ok.

code_change(_OldVsn, State, _Extra) ->
    {ok, State}.




%%%===================================================================
%%% Internal functions
%%%===================================================================

maybe_add_pk({PK, _LK}, Val) ->
    {PK, Val};
maybe_add_pk(_Key, Val) ->
    Val.

data_type_by_key({_PK, _LK}) ->
    ts;
data_type_by_key(_Key) ->
    kv.

postcommit(kv, _Bucket, _ValTuple, _BucketProps) ->
    %% No plans for general w1c hooks yet
    ok;
postcommit(ts, Bucket, ValTuple, BucketProps) ->
    riak_kv_hooks:call_timeseries_postcommit(ValTuple, Bucket, BucketProps).

random_worker() ->
    Workers = workers(),
    R = random(size(Workers)),
    element(R, workers()).

validate_options(NVal, Preflist, Options, BucketProps) ->
    PW = get_rw_value(pw, BucketProps, NVal, Options),
    W = case get_rw_value(dw, BucketProps, NVal, Options) of
            error   -> get_rw_value(w, BucketProps, NVal, Options);
            DW      -> erlang:max(DW, get_rw_value(w, BucketProps, NVal, Options))
        end,
    NumPrimaries = length([x || {_, primary} <- Preflist]),
    NumVnodes = length(Preflist),
    MinVnodes = lists:max([1, W, PW]),
    if
        PW =:= error ->
            {error, pw_val_violation};
        W =:= error ->
            {error, w_val_violation};
        (W > NVal) or (PW > NVal) ->
            {error, {n_val_violation, NVal}};
        PW > NumPrimaries ->
            {error, {pw_val_unsatisfied, PW, NumPrimaries}};
        NumVnodes < MinVnodes ->
            {error, {insufficient_vnodes, NumVnodes, need, MinVnodes}};
        true ->
            {ok, W, PW}
    end.

send_vnodes(Preflist, Proxies, Bucket, {_PK, LK}, EncodedVal, ReqId) ->
    send_vnodes(Preflist, Proxies, Bucket, LK, EncodedVal, ReqId);
send_vnodes([], Proxies, _Bucket, _Key, _EncodedVal, _ReqId) ->
    Proxies;
send_vnodes([{{Idx, Node}, Type}|Rest], Proxies, Bucket, Key, EncodedVal, ReqId) ->
    {Proxy, NewProxies} = get_proxy(Idx, Proxies),
    Message = ?KV_W1C_PUT_REQ{bkey={Bucket, Key}, encoded_obj=EncodedVal, type=Type},
    gen_fsm:send_event(
        {Proxy, Node},
        riak_core_vnode_master:make_request(Message, {raw, ReqId, self()}, Idx)
    ),
    send_vnodes(Rest, NewProxies, Bucket, Key, EncodedVal, ReqId).

batch_send_vnodes([], Proxies, _EncodedVals, _ReqId) ->
    Proxies;
batch_send_vnodes([{{Idx, Node}, Type}|Rest], Proxies, EncodedVals, ReqId) ->
    {Proxy, NewProxies} = get_proxy(Idx, Proxies),
    Message = ?KV_W1C_BATCH_PUT_REQ{objs=EncodedVals, type=Type},
    gen_fsm:send_event(
        {Proxy, Node},
        riak_core_vnode_master:make_request(Message, {raw, ReqId, self()}, Idx)
    ),
    batch_send_vnodes(Rest, NewProxies, EncodedVals, ReqId).

get_proxy(Idx, Proxies) ->
    case ?DICT_TYPE:find(Idx, Proxies) of
        {ok, Value} ->
            {Value, Proxies};
        error ->
            Proxy = riak_core_vnode_proxy:reg_name(riak_kv_vnode, Idx),
            {Proxy, ?DICT_TYPE:store(Idx, Proxy, Proxies)}
    end.


enough(W, PW, _NVal, NumW, _NumPW, _NumErrors)  when W =< NumW, PW =< 0 ->
    true;
enough(W, PW, _NVal, NumW, NumPW, _NumErrors)   when W =< NumW, 0 < PW, PW =< NumPW ->
    true;
enough(W, PW, NVal, _NumW, _NumPW, NumErrors)   when PW =< 0, (NVal - NumErrors) < W ->
    true;
enough(_W, PW, NVal, _NumW, _NumPW, NumErrors)  when 0 < PW, (NVal - NumErrors) < PW ->
    true;
enough(_W, _PW, _NVal, _NumW, _NumPW, _NumErrors) ->
    false.

response(W, PW, _NVal, NumW, _NumPW, _Errors, _NumErrors)   when W =< NumW, PW =< 0 ->
    ok;
response(W, PW, _NVal, NumW, NumPW, _Errors, _NumErrors)    when W =< NumW, 0 < PW, PW =< NumPW ->
    ok;
response(W, PW, NVal, NumW, _NumPW, Errors, NumErrors)      when PW =< 0, (NVal - NumErrors) < W ->
    overload_trumps(Errors, {error, {w_val_unsatisfied, W, NumW}});
response(_W, PW, NVal, _NumW, NumPW, Errors, NumErrors)     when 0 < PW, (NVal - NumErrors) < PW ->
    overload_trumps(Errors, {error, {pw_val_unsatisfied, PW, NumPW}}).


overload_trumps(Errors, Default) ->
    case lists:member({error, overload}, Errors) of
        true ->
            {error, overload};
        _->
            Default
    end.

reply(From, ReqId, Term) ->
    From ! {ReqId, Term}.


get_rw_value(Key, BucketProps, N, Options) ->
    riak_kv_util:expand_rw_value(
        Key,
        proplists:get_value(Key, Options, default),
        BucketProps, N
    ).


random(N) ->
    erlang:phash2(erlang:statistics(io), N) + 1.


store_request_record(ReqId, Rec, #state{entries=Entries} = State) ->
    case get_request_record(ReqId, State) of
        undefined ->
            {undefined, State#state{entries=?DICT_TYPE:store(ReqId, Rec, Entries)}};
        OldValue ->
            {OldValue, State#state{entries=?DICT_TYPE:store(ReqId, Rec, Entries)}}
    end.

get_request_record(ReqId, #state{entries=Entries} = _State) ->
    case ?DICT_TYPE:find(ReqId, Entries) of
        {ok, Value} -> Value;
        error -> undefined
    end.

%% Utility function for put/2: is this a TS object with its special
%% requirements or a more traditional KV object?
%%
%% When riak_kv_pb_timeseries is driving a put request, it can provide
%% all of these details directly to async_put/8, but when a tombstone
%% is being put via riak_kv_delete, these must be extracted from the
%% object.
kv_or_ts_details(RObj, {ok, LocalKey}) ->
    MD  = riak_object:get_metadata(RObj),
    MD1 = dict:erase(?MD_TS_LOCAL_KEY, MD),
    RObj1 = riak_object:update_metadata(RObj, MD1),
    {RObj1, {riak_object:key(RObj), LocalKey},
     fun(O) -> riak_object:to_binary(v1, O, msgpack) end};
kv_or_ts_details(RObj, error) ->
    {RObj, riak_object:key(RObj), fun(O) -> riak_object:to_binary(v1, O) end}.

erase_request_record(ReqId, #state{entries=Entries} = State) ->
    case get_request_record(ReqId, State) of
        undefined ->
            {undefined, State};
        OldValue ->
            {OldValue, State#state{entries=?DICT_TYPE:erase(ReqId, Entries)}}
    end.

%%%% Functions to handle asynchronous puts

%% Invoked by put/2 to turn the async request into a synchronous call
synchronize_put({ok, {_ReqId, _Worker}=ReqIdTuple}, Options) ->
    wait_for_put_reply(ReqIdTuple, find_put_timeout(Options)).

%% Invoked by async_put_reply/2 to wait for all responses
async_put_reply_loop([], Responses, _StartTime, _Timeout) ->
    Responses;
async_put_reply_loop([IdTuple|IdTuples], Responses, StartTime, Timeout) ->
    async_put_reply_loop(IdTuples,
                         [wait_for_put_reply(IdTuple,
                                             remaining_put_timeout(
                                               StartTime, Timeout))
                          |Responses],
                         StartTime, Timeout).

wait_for_put_reply({ReqId, Worker}, Timeout) ->
    receive
        {'DOWN', ReqId, process, _Pid, _Reason} ->
            {error, riak_kv_w1c_server_crashed};
        {ReqId, Response} ->
            erlang:demonitor(ReqId, [flush]),
            Response
    after Timeout ->
            erlang:demonitor(ReqId, [flush]),
            gen_server:cast(Worker, {cancel, ReqId}),
            {error, timeout}
    end.

non_neg(X) ->
    max(0, X).

remaining_put_timeout(Start, Timeout) ->
    MicroSecondsSinceStart =
        non_neg(trunc(timer:now_diff(os:timestamp(), Start))),
    %% Convert to milliseconds before calculating the new timeout
    non_neg(Timeout - (MicroSecondsSinceStart div 1000)).

find_put_timeout(Options) ->
    case proplists:get_value(timeout, Options, ?DEFAULT_TIMEOUT) of
        N when is_integer(N) andalso N > 0 ->
            N;
        _ ->
            ?DEFAULT_TIMEOUT
    end.

chash_key(Bucket, {PartitionKey, _LocalKey}, BucketProps) ->
    riak_core_util:chash_key({Bucket, PartitionKey}, BucketProps);
chash_key(Bucket, Key, BucketProps) ->
    riak_core_util:chash_key({Bucket, Key}, BucketProps).<|MERGE_RESOLUTION|>--- conflicted
+++ resolved
@@ -113,13 +113,9 @@
                 Preflist :: term()) ->
                        {ok, {reference(), atom()}}.
 
-<<<<<<< HEAD
-async_put(RObj, W, PW, Bucket, NVal, Key, EncodeFn, Preflist) ->
-=======
 async_put(RObj, W, PW, Bucket, NVal, {_PK, LK}, EncodeFn, Preflist) when is_tuple(LK) ->
     async_put(RObj, W, PW, Bucket, NVal, LK, EncodeFn, Preflist);
 async_put(RObj, W, PW, Bucket, NVal, LocalKey, EncodeFn, Preflist) ->
->>>>>>> df1862ee
     StartTS = os:timestamp(),
     Worker = random_worker(),
     ReqId = erlang:monitor(process, Worker),
