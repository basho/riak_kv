--- conflicted
+++ resolved
@@ -132,10 +132,7 @@
                                            options = Options,
                                            bkey = {Bucket, Key},
                                            startnow = StartNow}),
-<<<<<<< HEAD
-=======
     riak_kv_get_put_monitor:get_fsm_spawned(self()),
->>>>>>> 07797883
     riak_core_dtrace:put_tag(io_lib:format("~p,~p", [Bucket, Key])),
     ?DTRACE(?C_GET_FSM_INIT, [], ["init"]),
     {ok, prepare, StateData, 0};
@@ -176,15 +173,11 @@
 validate(timeout, StateData=#state{from = {raw, ReqId, _Pid}, options = Options,
                                    n = N, bucket_props = BucketProps, preflist2 = PL2}) ->
     ?DTRACE(?C_GET_FSM_VALIDATE, [], ["validate"]),
-<<<<<<< HEAD
-    Timeout = get_option(timeout, Options, ?DEFAULT_TIMEOUT),
-=======
     AppEnvTimeout = app_helper:get_env(riak_kv, timeout),
     Timeout = case AppEnvTimeout of
                   undefined -> get_option(timeout, Options, ?DEFAULT_TIMEOUT);
                   _ -> AppEnvTimeout
               end,
->>>>>>> 07797883
     R0 = get_option(r, Options, ?DEFAULT_R),
     PR0 = get_option(pr, Options, ?DEFAULT_PR),
     R = riak_kv_util:expand_rw_value(r, R0, BucketProps, N),
