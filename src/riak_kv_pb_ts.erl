--- conflicted
+++ resolved
@@ -46,27 +46,11 @@
                     {error, _}.
 decode(Code, Bin) when Code >= 90, Code =< 103 ->
     Msg = riak_pb_codec:decode(Code, Bin),
-<<<<<<< HEAD
-    case Msg of
-        #tsqueryreq{query = Q, cover_context = Cover, allow_qbuf_reuse = AllowQBufReuse} ->
-            riak_kv_ts_svc:decode_query_common(
-              Q, [{cover, Cover}, {allow_qbuf_reuse, AllowQBufReuse}]);
-        #tsgetreq{table = Table}->
-            {ok, Msg, {riak_kv_ts_api:api_call_to_perm(get), Table}};
-        #tsputreq{table = Table} ->
-            {ok, Msg, {riak_kv_ts_api:api_call_to_perm(put), Table}};
-        #tsdelreq{table = Table} ->
-            {ok, Msg, {riak_kv_ts_api:api_call_to_perm(delete), Table}};
-        #tslistkeysreq{table = Table} ->
-            {ok, Msg, {riak_kv_ts_api:api_call_to_perm(list_keys), Table}};
-        #tscoveragereq{table = Table} ->
-            {ok, Msg, {riak_kv_ts_api:api_call_to_perm(coverage), Table}}
-    end.
-=======
     DecodedReq =
         case Msg of
-            #tsqueryreq{query = Q, cover_context = Cover} ->
-                riak_kv_ts_svc:decode_query_common(Q, Cover);
+            #tsqueryreq{query = Q, cover_context = Cover, allow_qbuf_reuse = AllowQBufReuse} ->
+                riak_kv_ts_svc:decode_query_common(
+                  Q, [{cover, Cover}, {allow_qbuf_reuse, AllowQBufReuse}]);
             #tsgetreq{table = Table}->
                 {ok, Msg, {riak_kv_ts_api:api_call_to_perm(get), Table}};
             #tsputreq{table = Table} ->
@@ -80,7 +64,6 @@
         end,
     DDLRecCap = riak_core_capability:get({riak_kv, riak_ql_ddl_rec_version}),
     riak_kv_ts_util:check_table_feature_supported(DDLRecCap, DecodedReq).
->>>>>>> 1d7e591a
 
 -spec encode(tuple()) -> {ok, iolist()}.
 encode(Message) ->
