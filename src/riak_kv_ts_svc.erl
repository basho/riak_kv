--- conflicted
+++ resolved
@@ -265,15 +265,12 @@
     case riak_kv_ts_api:create_table(?MODULE, DDL1, WithProps) of
         ok -> {reply, tsqueryresp, State};
         {error, Reason} -> {reply, Reason, State}
-<<<<<<< HEAD
-=======
     end.
 
 alter_table(_Mod, ?DDL{table=Table}, {_Changes, BucketProperties}, State) ->
     case riak_kv_ts_api:alter_table(?MODULE, Table, BucketProperties) of
         ok -> {reply, tsqueryresp, State};
         {error, Reason} -> {reply, Reason, State}
->>>>>>> b20de1ca
     end.
 
 %% ---------------------------------------------------
