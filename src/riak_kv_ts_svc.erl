%% -------------------------------------------------------------------
%%
%% riak_kv_ts_svc.erl: Riak TS PB/TTB message handler services common
%%                     code
%%
%% Copyright (c) 2016 Basho Technologies, Inc.
%%
%% This file is provided to you under the Apache License,
%% Version 2.0 (the "License"); you may not use this file
%% except in compliance with the License.  You may obtain
%% a copy of the License at
%%
%%   http://www.apache.org/licenses/LICENSE-2.0
%%
%% Unless required by applicable law or agreed to in writing,
%% software distributed under the License is distributed on an
%% "AS IS" BASIS, WITHOUT WARRANTIES OR CONDITIONS OF ANY
%% KIND, either express or implied.  See the License for the
%% specific language governing permissions and limitations
%% under the License.
%%
%% -------------------------------------------------------------------
%% @doc Common code for callbacks for TS TCP messages [codes 90..104]

-module(riak_kv_ts_svc).

-include_lib("riak_pb/include/riak_kv_pb.hrl").
-include_lib("riak_pb/include/riak_ts_pb.hrl").
-include("riak_kv_ts.hrl").
-include("riak_kv_ts_svc.hrl").

%% per RIAK-1437, error codes assigned to TS are in the 1000-1500 range
-define(E_SUBMIT,                1001).
-define(E_FETCH,                 1002).
-define(E_IRREG,                 1003).
-define(E_PUT,                   1004).
-define(E_NOCREATE,              1005).   %% unused
-define(E_NOT_TS_TYPE,           1006).
-define(E_MISSING_TYPE,          1007).
-define(E_MISSING_TS_MODULE,     1008).
-define(E_DELETE,                1009).
-define(E_GET,                   1010).
-define(E_BAD_KEY_LENGTH,        1011).
-define(E_LISTKEYS,              1012).
-define(E_TIMEOUT,               1013).
-define(E_CREATE,                1014).
-define(E_CREATED_INACTIVE,      1015).
-define(E_CREATED_GHOST,         1016).
-define(E_ACTIVATE,              1017).
-define(E_BAD_QUERY,             1018).
-define(E_TABLE_INACTIVE,        1019).
-define(E_PARSE_ERROR,           1020).
-define(E_NOTFOUND,              1021).
-define(E_SELECT_RESULT_TOO_BIG, 1022).
-define(E_QBUF_CREATE_ERROR,     1023).
-define(E_QBUF_LDB_ERROR,        1024).
-define(E_QUANTA_LIMIT,          1025).
-define(E_BAD_COMPND_KEY,        1026).
-define(E_QBUF_INTERNAL_ERROR,   1027).

-define(FETCH_RETRIES, 10).  %% TODO make it configurable in tsqueryreq
-define(TABLE_ACTIVATE_WAIT, 30). %% ditto
-define(EMPTYRESPONSE, {[], [], []}).

-export([decode_query_common/2,
         process/2,
         process_stream/3]).

%% exports for create_table
-export([make_table_create_fail_resp/2,
         make_table_activate_error_timeout_resp/1,
         make_table_created_missing_resp/1]).

-type ts_requests() :: #tsputreq{} | #tsdelreq{} | #tsgetreq{} |
                       #tslistkeysreq{} | #tsqueryreq{}.
-type ts_responses() :: #tsputresp{} | #tsdelresp{} | #tsgetresp{} |
                        #tslistkeysresp{} | #tsqueryresp{} |
                        #tscoverageresp{} |
                        #rpberrorresp{}.
-type ts_get_response() :: {tsgetresp, {list(binary()), list(atom()), list(list(term()))}}.
-type ts_query_response() :: {tsqueryresp, {list(binary()), list(atom()), list(list(term()))}}.
-type ts_query_responses() :: #tsqueryresp{} | ts_query_response().
-type ts_query_types() :: ?DDL{} | riak_kv_qry:sql_query_type_record().
-export_type([ts_requests/0, ts_responses/0,
              ts_query_response/0, ts_query_responses/0,
              ts_query_types/0]).

decode_query_common(Q, Options) ->
    case decode_query(Q, Options) of
        {ok, {QueryType, Query}} ->
            {ok, Query, decode_query_permissions(QueryType, Query)};
        {error, Error} ->
            %% convert error returns to ok's, this means it will be passed into
            %% process which will not process it and return the error.
            {ok, make_decoder_error_response(Error)}
    end.

-spec decode_query(Query::#tsinterpolation{}, proplists:proplist()) ->
    {error, _} | {ok, {ddl, {?DDL{}, proplists:proplist()}}}
               | {ok, {ts_query_types(), riak_kv_qry:sql_query_type_record()}}.
decode_query(#tsinterpolation{base = BaseQuery}, Options) ->
    case catch sql_lex_parse(BaseQuery) of
        {'EXIT', {Reason, _StackTrace}} ->
            {error, {lexer_error, flat_format("~s", [Reason])}};
        {error, Other} ->
            {error, Other};
        {ok, {DDL = ?DDL{}, WithProperties}} ->
            %% CREATE TABLE, so don't check if the table exists
            {ok, {ddl, {DDL, WithProperties}}};
        {ok, {alter_table, Table, Changes, WithProperties}} ->
            case is_table_query_ready(alter_table, Table) of
                true ->
                    %% The redundant `alter_table' atom here allows
                    %% query permissions to be determined without
                    %% changing more of the call path
                    {ok, {alter_table, {alter_table, Table, Changes, WithProperties}}};
                _ ->
                    {error, make_table_not_activated_resp(Table)}
            end;
        {ok, [{type, QryType}|SQL]} ->
            Table = extract_table_name(SQL),
            case is_table_query_ready(QryType, Table) of
                true ->
                    case riak_kv_ts_util:build_sql_record(QryType, SQL, Options) of
                        {ok, SQLRec} ->
                            {ok, {QryType, SQLRec}};
                        {error, Reason} ->
                            {error, Reason}
                    end;
                _ ->
                    {error, make_table_not_activated_resp(Table)}
            end
    end.

%% for SHOW TABLES and other such queries which have no table(s), the "table" is
%% effectively ready for the query
is_table_query_ready(_QryType, _Table = << >>) -> true;
is_table_query_ready(_QryType, Table) ->
    riak_kv_compile_tab:get_table_status(Table) =:= <<"Active">>.

extract_table_name(SQL) ->
    proplists:get_value(table, SQL,
                        proplists:get_value(tables, SQL,
                                            << >>)).

decode_query_permissions(QryType, {DDL = ?DDL{}, _WithProps}) ->
    decode_query_permissions(QryType, DDL);
decode_query_permissions(QryType, Qry) ->
    SqlType = riak_kv_ts_api:api_call_from_sql_type(QryType),
    Perm = riak_kv_ts_api:api_call_to_perm(SqlType),
    {Perm, riak_kv_ts_util:queried_table(Qry)}.


-spec process(atom() | ts_requests() | ts_query_types(), #state{}) ->
                     {reply, ts_query_responses(), #state{}} |
                     {reply, ts_get_response(), #state{}} |
                     {reply, ts_responses(), #state{}}.
process(#rpberrorresp{} = Error, State) ->
    {reply, Error, State};

process(M = #tsputreq{table = Table}, State) ->
    check_table_and_call(Table, fun sub_tsputreq/4, M, State);

process(M = #tsgetreq{table = Table}, State) ->
    check_table_and_call(Table, fun sub_tsgetreq/4, M, State);

process(M = #tsdelreq{table = Table}, State) ->
    check_table_and_call(Table, fun sub_tsdelreq/4, M, State);

process(M = #tslistkeysreq{table = Table}, State) ->
    check_table_and_call(Table, fun sub_tslistkeysreq/4, M, State);

process(M = #tscoveragereq{table = Table}, State) ->
    check_table_and_call(Table, fun sub_tscoveragereq/4, M, State);

%% The following heads of `process' are all, in terms of protobuffer
%% structures, a `#tsqueryreq{}', subdivided per query type (CREATE
%% TABLE, ALTER TABLE, SELECT, DESCRIBE, INSERT, SHOW TABLES). The first argument will
%% be the specific SQL converted from the original `#tsqueryreq{}' in
%% `riak_kv_pb_ts:decode' via `decode_query_common').
process({DDL = ?DDL{}, WithProperties}, State) ->
    %% the only one that doesn't require an activated table
    create_table({DDL, WithProperties}, State);

process({alter_table, Table, Changes, WithProperties}, State) ->
    check_table_and_call(Table, fun alter_table/4,
                         {Changes, WithProperties}, State);

process(M = ?SQL_SELECT{'FROM' = Table}, State) ->
    check_table_and_call(Table, fun sub_tsqueryreq/4, M, State);

process(M = #riak_sql_delete_query_v1{}, State) ->
    case riak_kv_qry:submit(M, ?DDL{}) of
        {ok, ?EMPTYRESPONSE} ->
            {reply, make_tsqueryresp(?EMPTYRESPONSE), State};
        {error, Err} ->
            {reply, make_rpberrresp(?E_DELETE, Err), State}
    end;

process(M = #riak_sql_describe_v1{'DESCRIBE' = Table}, State) ->
    check_table_and_call(Table, fun sub_tsqueryreq/4, M, State);

process(M = #riak_sql_insert_v1{'INSERT' = Table}, State) ->
    check_table_and_call(Table, fun sub_tsqueryreq/4, M, State);

process(#riak_sql_show_tables_v1{}, State) ->
    {ok, {ColNames, ColTypes, LdbNativeRows}} =
        riak_kv_qry:submit(#riak_sql_show_tables_v1{}, ?DDL{}),
    Rows = [list_to_tuple(R) || R <- LdbNativeRows],
    {reply, make_tsqueryresp({ColNames, ColTypes, Rows}), State};

process(M = #riak_sql_explain_query_v1{'EXPLAIN' = ?SQL_SELECT{'FROM' = Table}}, State) ->
    check_table_and_call(Table, fun sub_tsqueryreq/4, M, State);

process(M = #riak_sql_show_create_table_v1{'SHOW_CREATE_TABLE' = Table}, State) ->
    check_table_and_call(Table, fun sub_tsqueryreq/4, M, State).

%% There is no two-tuple variants of process_stream for tslistkeysresp
%% as TS list_keys senders always use backpressure.
process_stream({ReqId, done}, ReqId,
               State = #state{req = #tslistkeysreq{}, req_ctx = ReqId}) ->
    {done, #tslistkeysresp{done = true}, State};

process_stream({ReqId, From, {keys, []}}, ReqId,
               State = #state{req = #tslistkeysreq{}, req_ctx = ReqId}) ->
    riak_kv_keys_fsm:ack_keys(From),
    {ignore, State};

process_stream({ReqId, From, {keys, CompoundKeys}}, ReqId,
               #state{req = #tslistkeysreq{},
                      req_ctx = ReqId,
                      key_transform_fn = EncodeStreamKeysFn} = State) ->
    riak_kv_keys_fsm:ack_keys(From),
    Keys = EncodeStreamKeysFn(CompoundKeys),
    {reply, #tslistkeysresp{keys = Keys, done = false}, State};

process_stream({ReqId, {error, Error}}, ReqId,
               #state{req = #tslistkeysreq{}, req_ctx = ReqId}) ->
    {error, {format, Error}, #state{}};
process_stream({ReqId, Error}, ReqId,
               #state{req = #tslistkeysreq{}, req_ctx = ReqId}) ->
    {error, {format, Error}, #state{}}.

%%
encode_rows_for_streaming(Mod, ColumnInfo, CompoundKeys1) ->
    CompoundKeys2 = decode_keys_for_streaming(Mod, CompoundKeys1),
    riak_pb_ts_codec:encode_rows(ColumnInfo, CompoundKeys2).

%%
decode_keys_for_streaming(_, []) ->
    [];
decode_keys_for_streaming(Mod, [[]|Tail]) ->
    decode_keys_for_streaming(Mod, Tail);
decode_keys_for_streaming(Mod, [K1|Tail]) ->
    K2 = Mod:revert_ordering_on_local_key(sext:decode(K1)),
    [K2|decode_keys_for_streaming(Mod, Tail)].

%% ---------------------------------
%% create_table, the only function for which we don't do
%% check_table_and_call

-spec create_table({?DDL{}, proplists:proplist()}, #state{}) ->
                          {reply, tsqueryresp | #rpberrorresp{}, #state{}}.
<<<<<<< HEAD
create_table({?DDL{table = Table} = DDL1, WithProps}, State) ->
    DDLRecCap = riak_core_capability:get({riak_kv, riak_ql_ddl_rec_version}),
    DDL2 = convert_ddl_to_cluster_supported_version(DDLRecCap, DDL1),
    {ok, Props1} = riak_kv_ts_util:apply_timeseries_bucket_props(
                     DDL2, riak_ql_ddl_compiler:get_compiler_version(), WithProps),

    ApplyProps =
        fun(Props) ->
                case riak_core_bucket_type:create(Table, Props) of
                    ok ->
                        wait_until_active(Table, State, ?TABLE_ACTIVATE_WAIT);
                    {error, Reason} ->
                        {reply, make_table_create_fail_resp(Table, Reason), State}
                end
        end,
    apply_bucket_properties(Props1, Table, ApplyProps, State).

-spec alter_table(module(), ?DDL{}, {list(), list()}, #state{}) ->
                         {reply, ts_query_responses() | #rpberrorresp{}, #state{}}.
alter_table(_Mod, ?DDL{table=Table}, {_Changes, BucketProperties}, State) ->
    ApplyProps =
        fun(Props) ->
                case riak_core_bucket_type:update(Table, Props) of
                    ok ->
                        {reply, tsqueryresp, State};
                    {error, Reason} ->
                        {reply, make_table_create_fail_resp(Table, Reason), State}
                end
        end,
    apply_bucket_properties(BucketProperties, Table, ApplyProps, State).

apply_bucket_properties(Properties, Table, Fun, State) ->
    case catch [riak_kv_wm_utils:erlify_bucket_prop(P) || P <- Properties] of
        {bad_linkfun_modfun, {M, F}} ->
            {reply, make_table_create_fail_resp(
                      Table, flat_format(
                               "Invalid link mod or fun in bucket type properties: ~p:~p\n", [M, F])),
             State};
        {bad_linkfun_bkey, {B, K}} ->
            {reply, make_table_create_fail_resp(
                      Table, flat_format(
                               "Malformed bucket/key for anon link fun in bucket type properties: ~p/~p\n", [B, K])),
             State};
        {bad_chash_keyfun, {M, F}} ->
            {reply, make_table_create_fail_resp(
                      Table, flat_format(
                               "Invalid chash mod or fun in bucket type properties: ~p:~p\n", [M, F])),
             State};
        Props ->
            Fun(Props)
    end.


%%
convert_ddl_to_cluster_supported_version(DDLRecCap, DDL) when is_atom(DDLRecCap) ->
    DDLConversions = riak_ql_ddl:convert(DDLRecCap, DDL),
    [LowestDDL|_] = lists:sort(fun ddl_comparator/2, DDLConversions),
    LowestDDL.

%%
ddl_comparator(A, B) ->
    riak_ql_ddl:is_version_greater(element(1,A), element(1,B)) == true.

wait_until_active(Table, State, 0) ->
    {reply, make_table_activate_error_timeout_resp(Table), State};
wait_until_active(Table, State, Seconds) ->
    case riak_core_bucket_type:activate(Table) of
        ok ->
            {reply, tsqueryresp, State};
        {error, not_ready} ->
            timer:sleep(1000),
            lager:info("Waiting for table ~ts to be ready for activation", [Table]),
            wait_until_active(Table, State, Seconds - 1);
        {error, undefined} ->
            %% this is inconceivable because create(Table) has
            %% just succeeded, so it's here mostly to pacify
            %% the dialyzer (and of course, for the odd chance
            %% of Erlang imps crashing nodes between create
            %% and activate calls)
            {reply, make_table_created_missing_resp(Table), State}
=======
create_table({?DDL{} = DDL1, WithProps}, State) ->
    case riak_kv_ts_api:create_table(?MODULE, DDL1, WithProps) of
        ok -> {reply, tsqueryresp, State};
        {error, Reason} -> {reply, Reason, State}
>>>>>>> d43e6e7b
    end.

%% ---------------------------------------------------
%% functions called from check_table_and_call, one per ts* request
%% ---------------------------------------------------


%% -----------
%% put
%% -----------

%% NB: since this method deals with PB and TTB messages, the message must be fully
%% decoded before sub_tsputreq is called
sub_tsputreq(Mod, _DDL, #tsputreq{table = Table, rows = Rows},
             State) ->
    case riak_kv_ts_util:validate_rows(Mod, Rows) of
        [] ->
            case riak_kv_ts_api:put_data(Rows, Table, Mod) of
                ok ->
                    {reply, #tsputresp{}, State};
                {error, {some_failed, ErrorCount}} ->
                    {reply, make_failed_put_resp(ErrorCount), State};
                {error, no_type} ->
                    {reply, make_table_not_activated_resp(Table), State};
                {error, OtherReason} ->
                    {reply, make_rpberrresp(?E_PUT, to_string(OtherReason)), State}
            end;
        BadRowIdxs ->
            {reply, make_validate_rows_error_resp(BadRowIdxs), State}
    end.

%% -----------
%% get
%% -----------

%% NB: since this method deals with PB and TTB messages, the message must be fully
%% decoded before sub_tsgetreq is called
sub_tsgetreq(Mod, _DDL, #tsgetreq{table = Table,
                                  key    = CompoundKey,
                                  timeout = Timeout},
             State) ->
    Options =
        if Timeout == undefined -> [];
           true -> [{timeout, Timeout}]
        end,
    %%CompoundKey = riak_pb_ts_codec:decode_cells(PbCompoundKey),
    %% decoding is done per wire protocol (ttb or pb), see riak_kv_ts.erl
    Mod = riak_ql_ddl:make_module_name(Table),
    case riak_kv_ts_api:get_data(
           CompoundKey, Table, Mod, Options) of
        {ok, Record} ->
            {ColumnNames, Row} = lists:unzip(Record),
            %% the columns stored in riak_object are just
            %% names; we need names with types, so:
            ColumnTypes = riak_kv_ts_util:get_column_types(ColumnNames, Mod),
            {reply, make_tsgetresp(ColumnNames, ColumnTypes, [list_to_tuple(Row)]), State};
        {error, no_type} ->
            {reply, make_table_not_activated_resp(Table), State};
        {error, {bad_key_length, Got, Need}} ->
            {reply, make_key_element_count_mismatch_resp(Got, Need), State};
        {error, bad_compound_key} ->
            {reply, make_bad_compound_key_resp(), State};
        {error, notfound} ->
            {reply, make_tsgetresp([], [], []), State};
        {error, Reason} ->
            {reply, make_rpberrresp(?E_GET, to_string(Reason)), State}
    end.


%% -----------
%% delete
%% -----------

sub_tsdelreq(Mod, _DDL, #tsdelreq{table = Table,
                                  key    = PbCompoundKey,
                                  vclock  = VClock,
                                  timeout  = Timeout},
             State) ->
    Options =
        if Timeout == undefined -> [];
           true -> [{timeout, Timeout}]
        end,
    CompoundKey = riak_pb_ts_codec:decode_cells(PbCompoundKey),
    Mod = riak_ql_ddl:make_module_name(Table),
    case riak_kv_ts_api:delete_data(
           CompoundKey, Table, Mod, Options, VClock) of
        ok ->
            {reply, tsdelresp, State};
        {error, no_type} ->
            {reply, make_table_not_activated_resp(Table), State};
        {error, {bad_key_length, Got, Need}} ->
            {reply, make_key_element_count_mismatch_resp(Got, Need), State};
        {error, bad_compound_key} ->
            {reply, make_bad_compound_key_resp(), State};
        {error, notfound} ->
            {reply, make_rpberrresp(?E_NOTFOUND, "notfound"), State};
        {error, Reason} ->
            {reply, make_failed_delete_resp(Reason), State}
    end.


%% -----------
%% list_keys
%% -----------

sub_tslistkeysreq(Mod, DDL, #tslistkeysreq{table = Table,
                                           timeout = Timeout} = Req,
                  State) ->
    KeyConvFn =
        {riak_kv_ts_util, local_to_partition_key},
    Result =
        riak_client:stream_list_keys(
          riak_kv_ts_util:table_to_bucket(Table), Timeout, KeyConvFn,
          {riak_client, [node(), undefined]}),
    case Result of
        {ok, ReqId} ->
            ColumnInfo =
                [Mod:get_field_type(N)
                 || ?SQL_PARAM{name = N} <- DDL?DDL.local_key#key_v1.ast],
            EncodeStreamKeysFn =
                fun(CompoundKeys) ->
                    encode_rows_for_streaming(Mod, ColumnInfo, CompoundKeys)
                end,
            {reply, {stream, ReqId}, State#state{req = Req, req_ctx = ReqId,
                                                 column_info = ColumnInfo,
                                                 key_transform_fn = EncodeStreamKeysFn}};
        {error, Reason} ->
            {reply, make_failed_listkeys_resp(Reason), State}
    end.

%% -----------
%% coverage
%% -----------

sub_tscoveragereq(Mod, _DDL, #tscoveragereq{table = Table,
                                            query = Q,
                                            replace_cover=R,
                                            unavailable_cover=U},
                  State) ->
    Client = {riak_client, [node(), undefined]},
    %% all we need from decode_query is to compile the query,
    %% but also to check permissions
    case decode_query(Q, []) of
        {ok, {_QryType, SQL}} ->
            %% Make sure, if we pass a replacement cover, we use it to
            %% determine the proper where range
            case riak_kv_ts_api:compile_to_per_quantum_queries(Mod,
                                                               SQL?SQL_SELECT{cover_context=R}) of
                {ok, Compiled} ->
                    Bucket = riak_kv_ts_util:table_to_bucket(Table),
                    {reply,
                     {tscoverageresp,
                      riak_kv_ts_util:sql_to_cover(Client, Compiled, Bucket, R, U, [])},
                     State};
                {error, Reason} ->
                    {reply, make_rpberrresp(
                      ?E_BAD_QUERY, flat_format("Failed to compile query: ~p", [Reason])), State}
            end;
        {error, Reason} ->
            {reply, make_decoder_error_response(Reason), State}
    end.


%% ----------
%% query
%% ----------

%% NB: since this method deals with PB and TTB messages, the message must be fully
%% decoded before sub_tsqueryreq is called
-spec sub_tsqueryreq(module(), ?DDL{}, riak_kv_qry:sql_query_type_record(), #state{}) ->
                     {reply, ts_query_responses() | #rpberrorresp{}, #state{}}.
sub_tsqueryreq(_Mod, DDL = ?DDL{table = Table}, SQL, State) ->
    case riak_kv_ts_api:query(SQL, DDL) of
        {ok, {ColNames, ColTypes, LdbNativeRows}} ->
            Rows = [list_to_tuple(R) || R <- LdbNativeRows],
            {reply, make_tsqueryresp({ColNames, ColTypes, Rows}), State};

        %% the following timeouts are known and distinguished:
        {error, no_type} ->
            {reply, make_table_not_activated_resp(Table), State};
        {error, qry_worker_timeout} ->
            %% the eleveldb process didn't send us any response after
            %% 10 sec (hardcoded in riak_kv_qry), and probably died
            {reply, make_rpberrresp(?E_TIMEOUT, "no response from backend"), State};
        {error, backend_timeout} ->
            %% the eleveldb process did manage to send us a timeout
            %% response
            {reply, make_rpberrresp(?E_TIMEOUT, "backend timeout"), State};

        %% this one comes from riak_kv_qry_worker
        {error, divide_by_zero} ->
            {reply, make_rpberrresp(?E_SUBMIT, "Divide by zero"), State};

        %% from riak_kv_qry
        {error, {invalid_data, BadRowIdxs}} ->
            {reply, make_validate_rows_error_resp(BadRowIdxs), State};
        {error, {too_many_insert_values, BadRowIdxs}} ->
            {reply, make_too_many_insert_values_resp(BadRowIdxs), State};
        {error, {undefined_fields, BadFields}} ->
            {reply, make_undefined_field_in_insert_resp(BadFields), State};
        %% from the qbuf subsystem
        {error, select_result_too_big} ->
            {reply, make_select_result_too_big_error(), State};
        {error, {qbuf_create_error, Reason}} ->
            {reply, make_qbuf_create_error(Reason), State};
        {error, {qbuf_ldb_error, Reason}} ->
            {reply, make_qbuf_ldb_error(Reason), State};
        {error, {qbuf_internal_error, Reason}} ->
            {reply, make_qbuf_internal_error(Reason), State};
        {error, {identifier_unexpected, Identifier}} ->
            {reply, make_identifier_unexpected_resp(Identifier), State};

        %% these come from riak_kv_qry_compiler, even though the query is a valid SQL.
        {error, {_DDLCompilerErrType, DDLCompilerErrDesc}} when is_atom(_DDLCompilerErrType) ->
            {reply, make_rpberrresp(?E_SUBMIT, DDLCompilerErrDesc), State};
        {error, invalid_coverage_context_checksum} ->
            {reply, make_rpberrresp(?E_SUBMIT, "Query coverage context fails checksum"), State};
        {error, {too_many_subqueries, NQuanta, MaxQueryQuanta}} ->
            {reply, make_max_query_quanta_resp(NQuanta, MaxQueryQuanta), State};

        {error, Reason} when is_list(Reason) ->
            {reply, make_rpberrresp(?E_SUBMIT, Reason), State};
        {error, AReason} -> %%<< i.e. overload, primary_not_available
            {reply, make_rpberrresp(?E_SUBMIT, to_string(AReason)), State}
    end.


%% ---------------------------------------------------
%% local functions
%% ---------------------------------------------------

-spec check_table_and_call(Table::binary(),
                           WorkItem::fun((module(), ?DDL{},
                                          OrigMessage::tuple(), #state{}) ->
                                                process_retval()),
                           OrigMessage::tuple(),
                           #state{}) ->
                                  process_retval().
%% Check that Table is good wrt TS operations and call a specified
%% function with its Mod and DDL; generate an appropriate
%% #rpberrorresp{} if a corresponding bucket type has not been
%% activated or Table has no DDL (not a TS bucket). Otherwise,
%% transparently call the WorkItem function.
check_table_and_call(Table, Fun, TsMessage, State) ->
    case riak_kv_ts_util:get_table_ddl(Table) of
        {ok, Mod, DDL} ->
            Fun(Mod, DDL, TsMessage, State);
        {error, no_type} ->
            {reply, make_table_not_activated_resp(Table), State};
        {error, missing_helper_module} ->
            BucketProps = riak_core_bucket:get_bucket(
                            riak_kv_ts_util:table_to_bucket(Table)),
            {reply, make_missing_helper_module_resp(Table, BucketProps), State}
    end.



%%
-spec make_rpberrresp(integer(), string()|binary()) -> #rpberrorresp{}.
make_rpberrresp(Code, Message) when is_list(Message) ->
    make_rpberrresp(Code, list_to_binary(Message));
make_rpberrresp(Code, Message) when is_binary(Message) ->
    #rpberrorresp{errcode = Code,
                  errmsg = Message}.

%%
-spec make_missing_helper_module_resp(Table::binary(),
                            BucketProps::{error, any()} | [proplists:property()])
                           -> #rpberrorresp{}.
make_missing_helper_module_resp(Table, {error, _}) ->
    make_missing_type_resp(Table);
make_missing_helper_module_resp(Table, BucketProps)
  when is_binary(Table), is_list(BucketProps) ->
    case lists:keymember(ddl, 1, BucketProps) of
        true  -> make_missing_table_module_resp(Table);
        false -> make_nonts_type_resp(Table)
    end.

%%
-spec make_missing_type_resp(Table::binary()) -> #rpberrorresp{}.
make_missing_type_resp(Table) ->
    make_rpberrresp(
      ?E_MISSING_TYPE,
      flat_format("Time Series table ~ts does not exist", [Table])).

%%
-spec make_nonts_type_resp(Table::binary()) -> #rpberrorresp{}.
make_nonts_type_resp(Table) ->
    make_rpberrresp(
      ?E_NOT_TS_TYPE,
      flat_format("Attempt Time Series operation on non Time Series table ~ts", [Table])).

-spec make_missing_table_module_resp(Table::binary()) -> #rpberrorresp{}.
make_missing_table_module_resp(Table) ->
    make_rpberrresp(
      ?E_MISSING_TS_MODULE,
      flat_format("The compiled module for Time Series table ~ts cannot be loaded", [Table])).

-spec make_key_element_count_mismatch_resp(Got::integer(), Need::integer()) -> #rpberrorresp{}.
make_key_element_count_mismatch_resp(Got, Need) ->
    make_rpberrresp(
      ?E_BAD_KEY_LENGTH,
      flat_format("Key element count mismatch (key has ~b elements but ~b supplied)", [Need, Got])).

-spec make_bad_compound_key_resp() -> #rpberrorresp{}.
make_bad_compound_key_resp() ->
    make_rpberrresp(
      ?E_BAD_COMPND_KEY,
      flat_format("Value of inappropriate type in compound key", [])).

-spec make_validate_rows_error_resp([integer()]) -> #rpberrorresp{}.
make_validate_rows_error_resp(BadRowIdxs) ->
    BadRowsString = string:join([integer_to_list(I) || I <- BadRowIdxs],", "),
    make_rpberrresp(
      ?E_IRREG,
      flat_format("Invalid data found at row index(es) ~s", [BadRowsString])).

make_too_many_insert_values_resp(BadRowIdxs) ->
    BadRowsString = string:join([integer_to_list(I) || I <- BadRowIdxs],", "),
    make_rpberrresp(
      ?E_BAD_QUERY,
      flat_format("too many values in row index(es) ~s", [BadRowsString])).

make_undefined_field_in_insert_resp(BadFields) ->
    make_rpberrresp(
      ?E_BAD_QUERY,
      flat_format("undefined fields: ~s", [string:join(BadFields, ", ")])).

make_qbuf_create_error(Reason) ->
    make_rpberrresp(
      ?E_QBUF_CREATE_ERROR,
      flat_format("Failed to set up query buffer for an ORDER BY query (~p)", [Reason])).

make_select_result_too_big_error() ->
    make_rpberrresp(
      ?E_SELECT_RESULT_TOO_BIG,
      flat_format("Projected result of a SELECT query is too big", [])).

make_qbuf_ldb_error(Reason) ->
    make_rpberrresp(
      ?E_QBUF_LDB_ERROR,
      flat_format("Query buffer I/O error: ~p", [Reason])).

make_qbuf_internal_error(Reason) ->
    make_rpberrresp(
      ?E_QBUF_INTERNAL_ERROR,
      flat_format("Query buffer internal error: ~p", [Reason])).

make_max_query_quanta_resp(NQuanta, MaxQueryQuanta) ->
    make_rpberrresp(
      ?E_QUANTA_LIMIT,
      flat_format("Query spans too many quanta (~b, max ~b)", [NQuanta, MaxQueryQuanta])).

make_identifier_unexpected_resp(Identifier) ->
    make_rpberrresp(
        ?E_BAD_QUERY,
        flat_format("unexpected identifer: ~s", [Identifier])).

make_failed_put_resp(ErrorCount) ->
    make_rpberrresp(
      ?E_PUT,
      flat_format("Failed to put ~b record(s)", [ErrorCount])).

make_failed_delete_resp(Reason) ->
    make_rpberrresp(
      ?E_DELETE,
      flat_format("Failed to delete record: ~p", [Reason])).

make_failed_listkeys_resp(Reason) ->
    make_rpberrresp(
      ?E_LISTKEYS,
      flat_format("Failed to list keys: ~p", [Reason])).

make_table_create_fail_resp(Table, Reason) ->
    make_rpberrresp(
      ?E_CREATE, flat_format("Failed to create table ~ts: ~p", [Table, Reason])).

make_table_activate_error_timeout_resp(Table) ->
    make_rpberrresp(
      ?E_ACTIVATE,
      flat_format("Timed out while attempting to activate table ~ts", [Table])).

make_table_not_activated_resp(Table) ->
    make_rpberrresp(
      ?E_TABLE_INACTIVE,
      flat_format("~ts is not an active table", [Table])).

make_table_created_missing_resp(Table) ->
    make_rpberrresp(
      ?E_CREATED_GHOST,
      flat_format("Table ~ts has been created but found missing", [Table])).

to_string(X) when is_atom(X) ->
    atom_to_list(X);
to_string(X) ->
    flat_format("~p", [X]).


%% helpers to make various responses

make_tsgetresp(ColumnNames, ColumnTypes, Rows) ->
    {tsgetresp, {ColumnNames, ColumnTypes, Rows}}.

make_tsqueryresp({_ColumnNames, _ColumnTypes, []}) ->
    %% tests (and probably docs, too) expect an empty result set to be
    %% returned as {[], []} (with column names omitted). Before the
    %% TTB merge, the columns info was dropped in
    %% riak_kv_pb_ts:encode_response({reply, {tsqueryresp, Data}, _}).
    %% Now, because the TTB encoder is dumb, leaving the special case
    %% treatment in the PB-specific riak_kv_pb_ts lets empty query
    %% results going through TTB still have the columns info, which is
    %% not what the caller might expect. We ensure uniform {[], []}
    %% for bot PB and TTB by preparing this term in advance, here.
    {tsqueryresp, {[], [], []}};
make_tsqueryresp(Data = {_ColumnNames, _ColumnTypes, _Rows}) ->
    {tsqueryresp, Data}.

make_decoder_error_response(Error = {rpberrorresp, _Msg, _Code}) ->
    Error;
make_decoder_error_response(bad_coverage_context) ->
    make_rpberrresp(?E_SUBMIT, "Bad coverage context");
make_decoder_error_response({lexer_error, Msg}) ->
    make_rpberrresp(?E_PARSE_ERROR, flat_format("~s", [Msg]));
make_decoder_error_response({LineNo, riak_ql_parser, Msg}) when is_integer(LineNo) ->
    make_rpberrresp(?E_PARSE_ERROR, flat_format("~ts", [Msg]));
make_decoder_error_response({Token, riak_ql_parser, _}) when is_binary(Token) ->
    make_rpberrresp(?E_PARSE_ERROR, flat_format("Unexpected token '~s'", [Token]));
make_decoder_error_response({Token, riak_ql_parser, _}) ->
    make_rpberrresp(?E_PARSE_ERROR, flat_format("Unexpected token '~p'", [Token]));
make_decoder_error_response(Error) ->
    make_rpberrresp(?E_PARSE_ERROR, flat_format("~p", [Error])).

flat_format(Format, Args) ->
    lists:flatten(io_lib:format(Format, Args)).

sql_lex_parse(Sql) when is_binary(Sql) ->
    sql_lex_parse(binary_to_list(Sql));
sql_lex_parse(Sql) ->
    riak_ql_parser:parse(riak_ql_lexer:get_tokens(Sql)).

-ifdef(TEST).
-include_lib("eunit/include/eunit.hrl").

missing_helper_module_missing_type_test() ->
    ?assertMatch(
        #rpberrorresp{errcode = ?E_MISSING_TYPE },
        make_missing_helper_module_resp(<<"mytype">>, {error, any})
    ).

missing_helper_module_not_ts_type_test() ->
    ?assertMatch(
        #rpberrorresp{errcode = ?E_NOT_TS_TYPE },
        make_missing_helper_module_resp(<<"mytype">>, []) % no ddl property
    ).

%% if the bucket properties exist and they contain a ddl property then
%% the bucket properties are in the correct state but the module is still
%% missing.
missing_helper_module_test() ->
    ?assertMatch(
        #rpberrorresp{errcode = ?E_MISSING_TS_MODULE },
        make_missing_helper_module_resp(<<"mytype">>, [{ddl, ?DDL{}}])
    ).

get_create_table_sql(TableName) when is_binary(TableName) ->
    get_create_table_sql(binary_to_list(TableName));
get_create_table_sql(TableName) ->
    "CREATE TABLE " ++ TableName ++ "("
    "a VARCHAR NOT NULL,"
    "PRIMARY KEY((a), a))"
    " WITH(dw=1)".

create_test_tmp_table(TableName) ->
    TableDef = get_create_table_sql(TableName),
    {ok, {DDL, _}} = sql_lex_parse(TableDef),
    {module, _} = riak_ql_ddl_compiler:compile_and_load_from_tmp(DDL).

decode_query_common_invalid_sql_errors_test() ->
    Sql = <<"INVALID SQL">>,
    ?assertMatch(
       {ok, {rpberrorresp, _, 1020}},
       decode_query_common(#tsinterpolation{base = Sql}, undefined)).

assert_create_table_decoded(Decoded, TableExpected) when is_list(TableExpected) ->
    assert_create_table_decoded(Decoded, list_to_binary(TableExpected));
assert_create_table_decoded(Decoded, TableExpected) ->
    Ddl = element(1, element(2, Decoded)),
    WithProps = element(2, element(2, Decoded)),
    ?assertMatch([{<<"dw">>, 1}], WithProps),
    DdlV = element(1, Ddl),
    ?assertMatch(ddl_v2, DdlV),
    Table = element(2, Ddl),
    ?assertMatch(TableExpected, Table).

decode_query_common_create_table_dne_passes_test() ->
    TableName = "dne",
    Sql = get_create_table_sql(TableName),
    Decoded = decode_query_common(#tsinterpolation{base = Sql}, undefined),
    assert_create_table_decoded(Decoded, TableName).

decode_query_common_create_table_existing_passes_test() ->
    %% table existence is not checked for decoding of CREATE TABLE at this stage.
    TableName = "my_type1",
    create_test_tmp_table(TableName),
    Sql = get_create_table_sql(TableName),
    Decoded = decode_query_common(#tsinterpolation{base = Sql}, undefined),
    assert_create_table_decoded(Decoded, TableName).

%% whether a table is expected to be Active or not for testing purpose is
%% borrowed from riak_kv_compile_tab where the feature of establishing whether
%% a table is Active is implemented. my_type1 is Active, my_type2 is not.
decode_query_common_select_notactive_table_errors_test() ->
    TableName = "my_type2",
    create_test_tmp_table(TableName),
    Sql = list_to_binary("SELECT * FROM " ++ TableName),
    ?assertMatch(
       {ok, {rpberrorresp, _Msg, 1019}},
       decode_query_common(#tsinterpolation{base = Sql}, undefined)).

decode_query_common_select_active_table_passes_test() ->
    TableName = "my_type1",
    create_test_tmp_table(TableName),
    Sql = list_to_binary("SELECT * FROM " ++ TableName),
    Decoded = decode_query_common(#tsinterpolation{base = Sql}, undefined),
    QryType = element(1, element(2, Decoded)),
    ?assertMatch(riak_select_v3, QryType).

decode_query_common_insert_notactive_table_errors_test() ->
    TableName = "my_type2",
    create_test_tmp_table(TableName),
    Sql = list_to_binary("INSERT INTO " ++ TableName ++ " VALUES('a')"),
    ?assertMatch(
       {ok, {rpberrorresp, _Msg, 1019}},
       decode_query_common(#tsinterpolation{base = Sql}, undefined)).

decode_query_common_insert_active_table_passes_test() ->
    TableName = "my_type1",
    create_test_tmp_table(TableName),
    Sql = list_to_binary("INSERT INTO " ++ TableName ++ " VALUES('a')"),
    Decoded = decode_query_common(#tsinterpolation{base = Sql}, undefined),
    QryType = element(1, element(2, Decoded)),
    ?assertMatch(riak_sql_insert_v1, QryType).

%% NOTE: unit tests for decode_query_common for all SQL types is not necessary
%% since the patterns are restricted to EXIT, error, ddl (create table), and
%% queries of all types.

-endif.<|MERGE_RESOLUTION|>--- conflicted
+++ resolved
@@ -261,93 +261,16 @@
 
 -spec create_table({?DDL{}, proplists:proplist()}, #state{}) ->
                           {reply, tsqueryresp | #rpberrorresp{}, #state{}}.
-<<<<<<< HEAD
-create_table({?DDL{table = Table} = DDL1, WithProps}, State) ->
-    DDLRecCap = riak_core_capability:get({riak_kv, riak_ql_ddl_rec_version}),
-    DDL2 = convert_ddl_to_cluster_supported_version(DDLRecCap, DDL1),
-    {ok, Props1} = riak_kv_ts_util:apply_timeseries_bucket_props(
-                     DDL2, riak_ql_ddl_compiler:get_compiler_version(), WithProps),
-
-    ApplyProps =
-        fun(Props) ->
-                case riak_core_bucket_type:create(Table, Props) of
-                    ok ->
-                        wait_until_active(Table, State, ?TABLE_ACTIVATE_WAIT);
-                    {error, Reason} ->
-                        {reply, make_table_create_fail_resp(Table, Reason), State}
-                end
-        end,
-    apply_bucket_properties(Props1, Table, ApplyProps, State).
-
--spec alter_table(module(), ?DDL{}, {list(), list()}, #state{}) ->
-                         {reply, ts_query_responses() | #rpberrorresp{}, #state{}}.
-alter_table(_Mod, ?DDL{table=Table}, {_Changes, BucketProperties}, State) ->
-    ApplyProps =
-        fun(Props) ->
-                case riak_core_bucket_type:update(Table, Props) of
-                    ok ->
-                        {reply, tsqueryresp, State};
-                    {error, Reason} ->
-                        {reply, make_table_create_fail_resp(Table, Reason), State}
-                end
-        end,
-    apply_bucket_properties(BucketProperties, Table, ApplyProps, State).
-
-apply_bucket_properties(Properties, Table, Fun, State) ->
-    case catch [riak_kv_wm_utils:erlify_bucket_prop(P) || P <- Properties] of
-        {bad_linkfun_modfun, {M, F}} ->
-            {reply, make_table_create_fail_resp(
-                      Table, flat_format(
-                               "Invalid link mod or fun in bucket type properties: ~p:~p\n", [M, F])),
-             State};
-        {bad_linkfun_bkey, {B, K}} ->
-            {reply, make_table_create_fail_resp(
-                      Table, flat_format(
-                               "Malformed bucket/key for anon link fun in bucket type properties: ~p/~p\n", [B, K])),
-             State};
-        {bad_chash_keyfun, {M, F}} ->
-            {reply, make_table_create_fail_resp(
-                      Table, flat_format(
-                               "Invalid chash mod or fun in bucket type properties: ~p:~p\n", [M, F])),
-             State};
-        Props ->
-            Fun(Props)
-    end.
-
-
-%%
-convert_ddl_to_cluster_supported_version(DDLRecCap, DDL) when is_atom(DDLRecCap) ->
-    DDLConversions = riak_ql_ddl:convert(DDLRecCap, DDL),
-    [LowestDDL|_] = lists:sort(fun ddl_comparator/2, DDLConversions),
-    LowestDDL.
-
-%%
-ddl_comparator(A, B) ->
-    riak_ql_ddl:is_version_greater(element(1,A), element(1,B)) == true.
-
-wait_until_active(Table, State, 0) ->
-    {reply, make_table_activate_error_timeout_resp(Table), State};
-wait_until_active(Table, State, Seconds) ->
-    case riak_core_bucket_type:activate(Table) of
-        ok ->
-            {reply, tsqueryresp, State};
-        {error, not_ready} ->
-            timer:sleep(1000),
-            lager:info("Waiting for table ~ts to be ready for activation", [Table]),
-            wait_until_active(Table, State, Seconds - 1);
-        {error, undefined} ->
-            %% this is inconceivable because create(Table) has
-            %% just succeeded, so it's here mostly to pacify
-            %% the dialyzer (and of course, for the odd chance
-            %% of Erlang imps crashing nodes between create
-            %% and activate calls)
-            {reply, make_table_created_missing_resp(Table), State}
-=======
 create_table({?DDL{} = DDL1, WithProps}, State) ->
     case riak_kv_ts_api:create_table(?MODULE, DDL1, WithProps) of
         ok -> {reply, tsqueryresp, State};
         {error, Reason} -> {reply, Reason, State}
->>>>>>> d43e6e7b
+    end.
+
+alter_table(_Mod, ?DDL{table=Table}, {_Changes, BucketProperties}, State) ->
+    case riak_kv_ts_api:alter_table(?MODULE, Table, BucketProperties) of
+        ok -> {reply, tsqueryresp, State};
+        {error, Reason} -> {reply, Reason, State}
     end.
 
 %% ---------------------------------------------------
