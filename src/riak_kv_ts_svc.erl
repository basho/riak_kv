%% -------------------------------------------------------------------
%%
%% riak_kv_ts_svc.erl: Riak TS PB/TTB message handler services common
%%                     code
%%
%% Copyright (c) 2016 Basho Technologies, Inc.
%%
%% This file is provided to you under the Apache License,
%% Version 2.0 (the "License"); you may not use this file
%% except in compliance with the License.  You may obtain
%% a copy of the License at
%%
%%   http://www.apache.org/licenses/LICENSE-2.0
%%
%% Unless required by applicable law or agreed to in writing,
%% software distributed under the License is distributed on an
%% "AS IS" BASIS, WITHOUT WARRANTIES OR CONDITIONS OF ANY
%% KIND, either express or implied.  See the License for the
%% specific language governing permissions and limitations
%% under the License.
%%
%% -------------------------------------------------------------------
%% @doc Common code for callbacks for TS TCP messages [codes 90..104]

-module(riak_kv_ts_svc).

-include_lib("riak_pb/include/riak_kv_pb.hrl").
-include_lib("riak_pb/include/riak_ts_pb.hrl").
-include("riak_kv_ts.hrl").
-include("riak_kv_ts_svc.hrl").

%% per RIAK-1437, error codes assigned to TS are in the 1000-1500 range
-define(E_SUBMIT,                1001).
-define(E_FETCH,                 1002).
-define(E_IRREG,                 1003).
-define(E_PUT,                   1004).
-define(E_NOCREATE,              1005).   %% unused
-define(E_NOT_TS_TYPE,           1006).
-define(E_MISSING_TYPE,          1007).
-define(E_MISSING_TS_MODULE,     1008).
-define(E_DELETE,                1009).
-define(E_GET,                   1010).
-define(E_BAD_KEY_LENGTH,        1011).
-define(E_LISTKEYS,              1012).
-define(E_TIMEOUT,               1013).
-define(E_CREATE,                1014).
-define(E_CREATED_INACTIVE,      1015).
-define(E_CREATED_GHOST,         1016).
-define(E_ACTIVATE,              1017).
-define(E_BAD_QUERY,             1018).
-define(E_TABLE_INACTIVE,        1019).
-define(E_PARSE_ERROR,           1020).
-define(E_NOTFOUND,              1021).
-define(E_SELECT_RESULT_TOO_BIG, 1022).
-define(E_QBUF_CREATE_ERROR,     1023).
-define(E_QBUF_LDB_ERROR,        1024).
-define(E_QUANTA_LIMIT,          1025).
<<<<<<< HEAD
-define(E_QBUF_INTERNAL_ERROR,   1027).
=======
-define(E_BAD_COMPND_KEY,        1026).
>>>>>>> bd3ad893

-define(FETCH_RETRIES, 10).  %% TODO make it configurable in tsqueryreq
-define(TABLE_ACTIVATE_WAIT, 30). %% ditto
-define(EMPTYRESPONSE, {[], [], []}).

-export([decode_query_common/2,
         process/2,
         process_stream/3]).

-type ts_requests() :: #tsputreq{} | #tsdelreq{} | #tsgetreq{} |
                       #tslistkeysreq{} | #tsqueryreq{}.
-type ts_responses() :: #tsputresp{} | #tsdelresp{} | #tsgetresp{} |
                        #tslistkeysresp{} | #tsqueryresp{} |
                        #tscoverageresp{} |
                        #rpberrorresp{}.
-type ts_get_response() :: {tsgetresp, {list(binary()), list(atom()), list(list(term()))}}.
-type ts_query_response() :: {tsqueryresp, {list(binary()), list(atom()), list(list(term()))}}.
-type ts_query_responses() :: #tsqueryresp{} | ts_query_response().
-type ts_query_types() :: ?DDL{} | riak_kv_qry:sql_query_type_record().
-export_type([ts_requests/0, ts_responses/0,
              ts_query_response/0, ts_query_responses/0,
              ts_query_types/0]).

decode_query_common(Q, Options) ->
    case decode_query(Q, Options) of
        {ok, {QueryType, Query}} ->
            {ok, Query, decode_query_permissions(QueryType, Query)};
        {error, Error} ->
            %% convert error returns to ok's, this means it will be passed into
            %% process which will not process it and return the error.
            {ok, make_decoder_error_response(Error)}
    end.

-spec decode_query(Query::#tsinterpolation{}, proplists:proplist()) ->
    {error, _} | {ok, {ddl, {?DDL{}, proplists:proplist()}}}
               | {ok, {ts_query_types(), riak_kv_qry:sql_query_type_record()}}.
decode_query(#tsinterpolation{base = BaseQuery}, Options) ->
    case catch sql_lex_parse(BaseQuery) of
        {'EXIT', {Reason, _StackTrace}} ->
            {error, {lexer_error, flat_format("~s", [Reason])}};
        {error, Other} ->
            {error, Other};
        {ok, {DDL = ?DDL{}, WithProperties}} ->
            %% CREATE TABLE, so don't check if the table exists
            {ok, {ddl, {DDL, WithProperties}}};
        {ok, [{type, QryType}|SQL]} ->
            Table = extract_table_name(SQL),
            case is_table_query_ready(QryType, Table) of
                true ->
                    case riak_kv_ts_util:build_sql_record(QryType, SQL, Options) of
                        {ok, SQLRec} ->
                            {ok, {QryType, SQLRec}};
                        {error, Reason} ->
                            {error, Reason}
                    end;
                _ ->
                    {error, make_table_not_activated_resp(Table)}
            end
    end.

%% for SHOW TABLES and other such queries which have no table(s), the "table" is
%% effectively ready for the query
is_table_query_ready(_QryType, _Table = << >>) -> true;
is_table_query_ready(_QryType, Table) ->
    riak_kv_compile_tab:get_table_status(Table) =:= <<"Active">>.

extract_table_name(SQL) ->
    proplists:get_value(table, SQL,
                        proplists:get_value(tables, SQL,
                                            << >>)).

decode_query_permissions(QryType, {DDL = ?DDL{}, _WithProps}) ->
    decode_query_permissions(QryType, DDL);
decode_query_permissions(QryType, Qry) ->
    SqlType = riak_kv_ts_api:api_call_from_sql_type(QryType),
    Perm = riak_kv_ts_api:api_call_to_perm(SqlType),
    {Perm, riak_kv_ts_util:queried_table(Qry)}.


-spec process(atom() | ts_requests() | ts_query_types(), #state{}) ->
                     {reply, ts_query_responses(), #state{}} |
                     {reply, ts_get_response(), #state{}} |
                     {reply, ts_responses(), #state{}}.
process(#rpberrorresp{} = Error, State) ->
    {reply, Error, State};

process(M = #tsputreq{table = Table}, State) ->
    check_table_and_call(Table, fun sub_tsputreq/4, M, State);

process(M = #tsgetreq{table = Table}, State) ->
    check_table_and_call(Table, fun sub_tsgetreq/4, M, State);

process(M = #tsdelreq{table = Table}, State) ->
    check_table_and_call(Table, fun sub_tsdelreq/4, M, State);

process(M = #tslistkeysreq{table = Table}, State) ->
    check_table_and_call(Table, fun sub_tslistkeysreq/4, M, State);

process(M = #tscoveragereq{table = Table}, State) ->
    check_table_and_call(Table, fun sub_tscoveragereq/4, M, State);

%% The following heads of `process' are all, in terms of protobuffer
%% structures, a `#tsqueryreq{}', subdivided per query type (CREATE
%% TABLE, SELECT, DESCRIBE, INSERT, SHOW TABLES). The first argument will
%% be the specific SQL converted from the original `#tsqueryreq{}' in
%% `riak_kv_pb_ts:decode' via `decode_query_common').
process({DDL = ?DDL{}, WithProperties}, State) ->
    %% the only one that doesn't require an activated table
    create_table({DDL, WithProperties}, State);

process(M = ?SQL_SELECT{'FROM' = Table}, State) ->
    check_table_and_call(Table, fun sub_tsqueryreq/4, M, State);

process(M = #riak_sql_delete_query_v1{}, State) ->
    case riak_kv_qry:submit(M, ?DDL{}) of
        {ok, ?EMPTYRESPONSE} ->
            {reply, make_tsqueryresp(?EMPTYRESPONSE), State};
        {error, Err} ->
            {reply, make_rpberrresp(?E_DELETE, Err), State}
    end;

process(M = #riak_sql_describe_v1{'DESCRIBE' = Table}, State) ->
    check_table_and_call(Table, fun sub_tsqueryreq/4, M, State);

process(M = #riak_sql_insert_v1{'INSERT' = Table}, State) ->
    check_table_and_call(Table, fun sub_tsqueryreq/4, M, State);

process(#riak_sql_show_tables_v1{}, State) ->
    {ok, {ColNames, ColTypes, LdbNativeRows}} =
        riak_kv_qry:submit(#riak_sql_show_tables_v1{}, ?DDL{}),
    Rows = [list_to_tuple(R) || R <- LdbNativeRows],
    {reply, make_tsqueryresp({ColNames, ColTypes, Rows}), State};

process(M = #riak_sql_explain_query_v1{'EXPLAIN' = ?SQL_SELECT{'FROM' = Table}}, State) ->
    check_table_and_call(Table, fun sub_tsqueryreq/4, M, State);

process(M = #riak_sql_show_create_table_v1{'SHOW_CREATE_TABLE' = Table}, State) ->
    check_table_and_call(Table, fun sub_tsqueryreq/4, M, State).

%% There is no two-tuple variants of process_stream for tslistkeysresp
%% as TS list_keys senders always use backpressure.
process_stream({ReqId, done}, ReqId,
               State = #state{req = #tslistkeysreq{}, req_ctx = ReqId}) ->
    {done, #tslistkeysresp{done = true}, State};

process_stream({ReqId, From, {keys, []}}, ReqId,
               State = #state{req = #tslistkeysreq{}, req_ctx = ReqId}) ->
    riak_kv_keys_fsm:ack_keys(From),
    {ignore, State};

process_stream({ReqId, From, {keys, CompoundKeys}}, ReqId,
               #state{req = #tslistkeysreq{},
                      req_ctx = ReqId,
                      key_transform_fn = EncodeStreamKeysFn} = State) ->
    riak_kv_keys_fsm:ack_keys(From),
    Keys = EncodeStreamKeysFn(CompoundKeys),
    {reply, #tslistkeysresp{keys = Keys, done = false}, State};

process_stream({ReqId, {error, Error}}, ReqId,
               #state{req = #tslistkeysreq{}, req_ctx = ReqId}) ->
    {error, {format, Error}, #state{}};
process_stream({ReqId, Error}, ReqId,
               #state{req = #tslistkeysreq{}, req_ctx = ReqId}) ->
    {error, {format, Error}, #state{}}.

%%
encode_rows_for_streaming(Mod, ColumnInfo, CompoundKeys1) ->
    CompoundKeys2 = decode_keys_for_streaming(Mod, CompoundKeys1),
    riak_pb_ts_codec:encode_rows(ColumnInfo, CompoundKeys2).

%%
decode_keys_for_streaming(_, []) ->
    [];
decode_keys_for_streaming(Mod, [[]|Tail]) ->
    decode_keys_for_streaming(Mod, Tail);
decode_keys_for_streaming(Mod, [K1|Tail]) ->
    K2 = Mod:revert_ordering_on_local_key(sext:decode(K1)),
    [K2|decode_keys_for_streaming(Mod, Tail)].

%% ---------------------------------
%% create_table, the only function for which we don't do
%% check_table_and_call

-spec create_table({?DDL{}, proplists:proplist()}, #state{}) ->
                          {reply, tsqueryresp | #rpberrorresp{}, #state{}}.
create_table({?DDL{table = Table} = DDL1, WithProps}, State) ->
    DDLRecCap = riak_core_capability:get({riak_kv, riak_ql_ddl_rec_version}),
    DDL2 = convert_ddl_to_cluster_supported_version(DDLRecCap, DDL1),
    {ok, Props1} = riak_kv_ts_util:apply_timeseries_bucket_props(
                     DDL2, riak_ql_ddl_compiler:get_compiler_version(), WithProps),
    case catch [riak_kv_wm_utils:erlify_bucket_prop(P) || P <- Props1] of
        {bad_linkfun_modfun, {M, F}} ->
            {reply, make_table_create_fail_resp(
                      Table, flat_format(
                               "Invalid link mod or fun in bucket type properties: ~p:~p\n", [M, F])),
             State};
        {bad_linkfun_bkey, {B, K}} ->
            {reply, make_table_create_fail_resp(
                      Table, flat_format(
                               "Malformed bucket/key for anon link fun in bucket type properties: ~p/~p\n", [B, K])),
             State};
        {bad_chash_keyfun, {M, F}} ->
            {reply, make_table_create_fail_resp(
                      Table, flat_format(
                               "Invalid chash mod or fun in bucket type properties: ~p:~p\n", [M, F])),
             State};
        Props2 ->
            case riak_core_bucket_type:create(Table, Props2) of
                ok ->
                    wait_until_active(Table, State, ?TABLE_ACTIVATE_WAIT);
                {error, Reason} ->
                    {reply, make_table_create_fail_resp(Table, Reason), State}
            end
    end.

%%
convert_ddl_to_cluster_supported_version(DDLRecCap, DDL) when is_atom(DDLRecCap) ->
    DDLConversions = riak_ql_ddl:convert(DDLRecCap, DDL),
    [LowestDDL|_] = lists:sort(fun ddl_comparator/2, DDLConversions),
    LowestDDL.

%%
ddl_comparator(A, B) ->
    riak_ql_ddl:is_version_greater(element(1,A), element(1,B)) == true.

wait_until_active(Table, State, 0) ->
    {reply, make_table_activate_error_timeout_resp(Table), State};
wait_until_active(Table, State, Seconds) ->
    case riak_core_bucket_type:activate(Table) of
        ok ->
            {reply, tsqueryresp, State};
        {error, not_ready} ->
            timer:sleep(1000),
            lager:info("Waiting for table ~ts to be ready for activation", [Table]),
            wait_until_active(Table, State, Seconds - 1);
        {error, undefined} ->
            %% this is inconceivable because create(Table) has
            %% just succeeded, so it's here mostly to pacify
            %% the dialyzer (and of course, for the odd chance
            %% of Erlang imps crashing nodes between create
            %% and activate calls)
            {reply, make_table_created_missing_resp(Table), State}
    end.


%% ---------------------------------------------------
%% functions called from check_table_and_call, one per ts* request
%% ---------------------------------------------------


%% -----------
%% put
%% -----------

%% NB: since this method deals with PB and TTB messages, the message must be fully
%% decoded before sub_tsputreq is called
sub_tsputreq(Mod, _DDL, #tsputreq{table = Table, rows = Rows},
             State) ->
    case riak_kv_ts_util:validate_rows(Mod, Rows) of
        [] ->
            case riak_kv_ts_api:put_data(Rows, Table, Mod) of
                ok ->
                    {reply, #tsputresp{}, State};
                {error, {some_failed, ErrorCount}} ->
                    {reply, make_failed_put_resp(ErrorCount), State};
                {error, no_type} ->
                    {reply, make_table_not_activated_resp(Table), State};
                {error, OtherReason} ->
                    {reply, make_rpberrresp(?E_PUT, to_string(OtherReason)), State}
            end;
        BadRowIdxs ->
            {reply, make_validate_rows_error_resp(BadRowIdxs), State}
    end.

%% -----------
%% get
%% -----------

%% NB: since this method deals with PB and TTB messages, the message must be fully
%% decoded before sub_tsgetreq is called
sub_tsgetreq(Mod, _DDL, #tsgetreq{table = Table,
                                  key    = CompoundKey,
                                  timeout = Timeout},
             State) ->
    Options =
        if Timeout == undefined -> [];
           true -> [{timeout, Timeout}]
        end,
    %%CompoundKey = riak_pb_ts_codec:decode_cells(PbCompoundKey),
    %% decoding is done per wire protocol (ttb or pb), see riak_kv_ts.erl
    Mod = riak_ql_ddl:make_module_name(Table),
    case riak_kv_ts_api:get_data(
           CompoundKey, Table, Mod, Options) of
        {ok, Record} ->
            {ColumnNames, Row} = lists:unzip(Record),
            %% the columns stored in riak_object are just
            %% names; we need names with types, so:
            ColumnTypes = riak_kv_ts_util:get_column_types(ColumnNames, Mod),
            {reply, make_tsgetresp(ColumnNames, ColumnTypes, [list_to_tuple(Row)]), State};
        {error, no_type} ->
            {reply, make_table_not_activated_resp(Table), State};
        {error, {bad_key_length, Got, Need}} ->
            {reply, make_key_element_count_mismatch_resp(Got, Need), State};
        {error, bad_compound_key} ->
            {reply, make_bad_compound_key_resp(), State};
        {error, notfound} ->
            {reply, make_tsgetresp([], [], []), State};
        {error, Reason} ->
            {reply, make_rpberrresp(?E_GET, to_string(Reason)), State}
    end.


%% -----------
%% delete
%% -----------

sub_tsdelreq(Mod, _DDL, #tsdelreq{table = Table,
                                  key    = PbCompoundKey,
                                  vclock  = VClock,
                                  timeout  = Timeout},
             State) ->
    Options =
        if Timeout == undefined -> [];
           true -> [{timeout, Timeout}]
        end,
    CompoundKey = riak_pb_ts_codec:decode_cells(PbCompoundKey),
    Mod = riak_ql_ddl:make_module_name(Table),
    case riak_kv_ts_api:delete_data(
           CompoundKey, Table, Mod, Options, VClock) of
        ok ->
            {reply, tsdelresp, State};
        {error, no_type} ->
            {reply, make_table_not_activated_resp(Table), State};
        {error, {bad_key_length, Got, Need}} ->
            {reply, make_key_element_count_mismatch_resp(Got, Need), State};
        {error, bad_compound_key} ->
            {reply, make_bad_compound_key_resp(), State};
        {error, notfound} ->
            {reply, make_rpberrresp(?E_NOTFOUND, "notfound"), State};
        {error, Reason} ->
            {reply, make_failed_delete_resp(Reason), State}
    end.


%% -----------
%% list_keys
%% -----------

sub_tslistkeysreq(Mod, DDL, #tslistkeysreq{table = Table,
                                           timeout = Timeout} = Req,
                  State) ->
    KeyConvFn =
        {riak_kv_ts_util, local_to_partition_key},
    Result =
        riak_client:stream_list_keys(
          riak_kv_ts_util:table_to_bucket(Table), Timeout, KeyConvFn,
          {riak_client, [node(), undefined]}),
    case Result of
        {ok, ReqId} ->
            ColumnInfo =
                [Mod:get_field_type(N)
                 || ?SQL_PARAM{name = N} <- DDL?DDL.local_key#key_v1.ast],
            EncodeStreamKeysFn =
                fun(CompoundKeys) ->
                    encode_rows_for_streaming(Mod, ColumnInfo, CompoundKeys)
                end,
            {reply, {stream, ReqId}, State#state{req = Req, req_ctx = ReqId,
                                                 column_info = ColumnInfo,
                                                 key_transform_fn = EncodeStreamKeysFn}};
        {error, Reason} ->
            {reply, make_failed_listkeys_resp(Reason), State}
    end.

%% -----------
%% coverage
%% -----------

sub_tscoveragereq(Mod, _DDL, #tscoveragereq{table = Table,
                                            query = Q,
                                            replace_cover=R,
                                            unavailable_cover=U},
                  State) ->
    Client = {riak_client, [node(), undefined]},
    %% all we need from decode_query is to compile the query,
    %% but also to check permissions
    case decode_query(Q, []) of
        {ok, {_QryType, SQL}} ->
            %% Make sure, if we pass a replacement cover, we use it to
            %% determine the proper where range
            case riak_kv_ts_api:compile_to_per_quantum_queries(Mod,
                                                               SQL?SQL_SELECT{cover_context=R}) of
                {ok, Compiled} ->
                    Bucket = riak_kv_ts_util:table_to_bucket(Table),
                    {reply,
                     {tscoverageresp,
                      riak_kv_ts_util:sql_to_cover(Client, Compiled, Bucket, R, U, [])},
                     State};
                {error, Reason} ->
                    {reply, make_rpberrresp(
                      ?E_BAD_QUERY, flat_format("Failed to compile query: ~p", [Reason])), State}
            end;
        {error, Reason} ->
            {reply, make_decoder_error_response(Reason), State}
    end.


%% ----------
%% query
%% ----------

%% NB: since this method deals with PB and TTB messages, the message must be fully
%% decoded before sub_tsqueryreq is called
-spec sub_tsqueryreq(module(), ?DDL{}, riak_kv_qry:sql_query_type_record(), #state{}) ->
                     {reply, ts_query_responses() | #rpberrorresp{}, #state{}}.
sub_tsqueryreq(_Mod, DDL = ?DDL{table = Table}, SQL, State) ->
    case riak_kv_ts_api:query(SQL, DDL) of
        {ok, {ColNames, ColTypes, LdbNativeRows}} ->
            Rows = [list_to_tuple(R) || R <- LdbNativeRows],
            {reply, make_tsqueryresp({ColNames, ColTypes, Rows}), State};

        %% the following timeouts are known and distinguished:
        {error, no_type} ->
            {reply, make_table_not_activated_resp(Table), State};
        {error, qry_worker_timeout} ->
            %% the eleveldb process didn't send us any response after
            %% 10 sec (hardcoded in riak_kv_qry), and probably died
            {reply, make_rpberrresp(?E_TIMEOUT, "no response from backend"), State};
        {error, backend_timeout} ->
            %% the eleveldb process did manage to send us a timeout
            %% response
            {reply, make_rpberrresp(?E_TIMEOUT, "backend timeout"), State};

        %% this one comes from riak_kv_qry_worker
        {error, divide_by_zero} ->
            {reply, make_rpberrresp(?E_SUBMIT, "Divide by zero"), State};

        %% from riak_kv_qry
        {error, {invalid_data, BadRowIdxs}} ->
            {reply, make_validate_rows_error_resp(BadRowIdxs), State};
        {error, {too_many_insert_values, BadRowIdxs}} ->
            {reply, make_too_many_insert_values_resp(BadRowIdxs), State};
        {error, {undefined_fields, BadFields}} ->
            {reply, make_undefined_field_in_insert_resp(BadFields), State};
        %% from the qbuf subsystem
        {error, select_result_too_big} ->
            {reply, make_select_result_too_big_error(), State};
        {error, {qbuf_create_error, Reason}} ->
            {reply, make_qbuf_create_error(Reason), State};
        {error, {qbuf_ldb_error, Reason}} ->
            {reply, make_qbuf_ldb_error(Reason), State};
        {error, {qbuf_internal_error, Reason}} ->
            {reply, make_qbuf_internal_error(Reason), State};
        {error, {identifier_unexpected, Identifier}} ->
            {reply, make_identifier_unexpected_resp(Identifier), State};

        %% these come from riak_kv_qry_compiler, even though the query is a valid SQL.
        {error, {_DDLCompilerErrType, DDLCompilerErrDesc}} when is_atom(_DDLCompilerErrType) ->
            {reply, make_rpberrresp(?E_SUBMIT, DDLCompilerErrDesc), State};
        {error, invalid_coverage_context_checksum} ->
            {reply, make_rpberrresp(?E_SUBMIT, "Query coverage context fails checksum"), State};
        {error, {too_many_subqueries, NQuanta, MaxQueryQuanta}} ->
            {reply, make_max_query_quanta_resp(NQuanta, MaxQueryQuanta), State};

        {error, Reason} when is_list(Reason) ->
            {reply, make_rpberrresp(?E_SUBMIT, Reason), State};
        {error, AReason} -> %%<< i.e. overload, primary_not_available
            {reply, make_rpberrresp(?E_SUBMIT, to_string(AReason)), State}
    end.


%% ---------------------------------------------------
%% local functions
%% ---------------------------------------------------

-spec check_table_and_call(Table::binary(),
                           WorkItem::fun((module(), ?DDL{},
                                          OrigMessage::tuple(), #state{}) ->
                                                process_retval()),
                           OrigMessage::tuple(),
                           #state{}) ->
                                  process_retval().
%% Check that Table is good wrt TS operations and call a specified
%% function with its Mod and DDL; generate an appropriate
%% #rpberrorresp{} if a corresponding bucket type has not been
%% activated or Table has no DDL (not a TS bucket). Otherwise,
%% transparently call the WorkItem function.
check_table_and_call(Table, Fun, TsMessage, State) ->
    case riak_kv_ts_util:get_table_ddl(Table) of
        {ok, Mod, DDL} ->
            Fun(Mod, DDL, TsMessage, State);
        {error, no_type} ->
            {reply, make_table_not_activated_resp(Table), State};
        {error, missing_helper_module} ->
            BucketProps = riak_core_bucket:get_bucket(
                            riak_kv_ts_util:table_to_bucket(Table)),
            {reply, make_missing_helper_module_resp(Table, BucketProps), State}
    end.



%%
-spec make_rpberrresp(integer(), string()|binary()) -> #rpberrorresp{}.
make_rpberrresp(Code, Message) when is_list(Message) ->
    make_rpberrresp(Code, list_to_binary(Message));
make_rpberrresp(Code, Message) when is_binary(Message) ->
    #rpberrorresp{errcode = Code,
                  errmsg = Message}.

%%
-spec make_missing_helper_module_resp(Table::binary(),
                            BucketProps::{error, any()} | [proplists:property()])
                           -> #rpberrorresp{}.
make_missing_helper_module_resp(Table, {error, _}) ->
    make_missing_type_resp(Table);
make_missing_helper_module_resp(Table, BucketProps)
  when is_binary(Table), is_list(BucketProps) ->
    case lists:keymember(ddl, 1, BucketProps) of
        true  -> make_missing_table_module_resp(Table);
        false -> make_nonts_type_resp(Table)
    end.

%%
-spec make_missing_type_resp(Table::binary()) -> #rpberrorresp{}.
make_missing_type_resp(Table) ->
    make_rpberrresp(
      ?E_MISSING_TYPE,
      flat_format("Time Series table ~s does not exist", [Table])).

%%
-spec make_nonts_type_resp(Table::binary()) -> #rpberrorresp{}.
make_nonts_type_resp(Table) ->
    make_rpberrresp(
      ?E_NOT_TS_TYPE,
      flat_format("Attempt Time Series operation on non Time Series table ~s", [Table])).

-spec make_missing_table_module_resp(Table::binary()) -> #rpberrorresp{}.
make_missing_table_module_resp(Table) ->
    make_rpberrresp(
      ?E_MISSING_TS_MODULE,
      flat_format("The compiled module for Time Series table ~s cannot be loaded", [Table])).

-spec make_key_element_count_mismatch_resp(Got::integer(), Need::integer()) -> #rpberrorresp{}.
make_key_element_count_mismatch_resp(Got, Need) ->
    make_rpberrresp(
      ?E_BAD_KEY_LENGTH,
      flat_format("Key element count mismatch (key has ~b elements but ~b supplied)", [Need, Got])).

-spec make_bad_compound_key_resp() -> #rpberrorresp{}.
make_bad_compound_key_resp() ->
    make_rpberrresp(
      ?E_BAD_COMPND_KEY,
      flat_format("Value of inappropriate type in compound key", [])).

-spec make_validate_rows_error_resp([integer()]) -> #rpberrorresp{}.
make_validate_rows_error_resp(BadRowIdxs) ->
    BadRowsString = string:join([integer_to_list(I) || I <- BadRowIdxs],", "),
    make_rpberrresp(
      ?E_IRREG,
      flat_format("Invalid data found at row index(es) ~s", [BadRowsString])).

make_too_many_insert_values_resp(BadRowIdxs) ->
    BadRowsString = string:join([integer_to_list(I) || I <- BadRowIdxs],", "),
    make_rpberrresp(
      ?E_BAD_QUERY,
      flat_format("too many values in row index(es) ~s", [BadRowsString])).

make_undefined_field_in_insert_resp(BadFields) ->
    make_rpberrresp(
      ?E_BAD_QUERY,
      flat_format("undefined fields: ~s", [string:join(BadFields, ", ")])).

make_qbuf_create_error(Reason) ->
    make_rpberrresp(
      ?E_QBUF_CREATE_ERROR,
      flat_format("Failed to set up query buffer for an ORDER BY query (~p)", [Reason])).

make_select_result_too_big_error() ->
    make_rpberrresp(
      ?E_SELECT_RESULT_TOO_BIG,
      flat_format("Projected result of a SELECT query is too big", [])).

make_qbuf_ldb_error(Reason) ->
    make_rpberrresp(
      ?E_QBUF_LDB_ERROR,
      flat_format("Query buffer I/O error: ~p", [Reason])).

make_qbuf_internal_error(Reason) ->
    make_rpberrresp(
      ?E_QBUF_INTERNAL_ERROR,
      flat_format("Query buffer internal error: ~p", [Reason])).

make_max_query_quanta_resp(NQuanta, MaxQueryQuanta) ->
    make_rpberrresp(
      ?E_QUANTA_LIMIT,
      flat_format("Query spans too many quanta (~b, max ~b)", [NQuanta, MaxQueryQuanta])).

make_identifier_unexpected_resp(Identifier) ->
    make_rpberrresp(
        ?E_BAD_QUERY,
        flat_format("unexpected identifer: ~s", [Identifier])).

make_failed_put_resp(ErrorCount) ->
    make_rpberrresp(
      ?E_PUT,
      flat_format("Failed to put ~b record(s)", [ErrorCount])).

make_failed_delete_resp(Reason) ->
    make_rpberrresp(
      ?E_DELETE,
      flat_format("Failed to delete record: ~p", [Reason])).

make_failed_listkeys_resp(Reason) ->
    make_rpberrresp(
      ?E_LISTKEYS,
      flat_format("Failed to list keys: ~p", [Reason])).

make_table_create_fail_resp(Table, Reason) ->
    make_rpberrresp(
      ?E_CREATE, flat_format("Failed to create table ~s: ~p", [Table, Reason])).

make_table_activate_error_timeout_resp(Table) ->
    make_rpberrresp(
      ?E_ACTIVATE,
      flat_format("Timed out while attempting to activate table ~ts", [Table])).

make_table_not_activated_resp(Table) ->
    make_rpberrresp(
      ?E_TABLE_INACTIVE,
      flat_format("~ts is not an active table", [Table])).

make_table_created_missing_resp(Table) ->
    make_rpberrresp(
      ?E_CREATED_GHOST,
      flat_format("Table ~s has been created but found missing", [Table])).

to_string(X) when is_atom(X) ->
    atom_to_list(X);
to_string(X) ->
    flat_format("~p", [X]).


%% helpers to make various responses

make_tsgetresp(ColumnNames, ColumnTypes, Rows) ->
    {tsgetresp, {ColumnNames, ColumnTypes, Rows}}.

make_tsqueryresp({_ColumnNames, _ColumnTypes, []}) ->
    %% tests (and probably docs, too) expect an empty result set to be
    %% returned as {[], []} (with column names omitted). Before the
    %% TTB merge, the columns info was dropped in
    %% riak_kv_pb_ts:encode_response({reply, {tsqueryresp, Data}, _}).
    %% Now, because the TTB encoder is dumb, leaving the special case
    %% treatment in the PB-specific riak_kv_pb_ts lets empty query
    %% results going through TTB still have the columns info, which is
    %% not what the caller might expect. We ensure uniform {[], []}
    %% for bot PB and TTB by preparing this term in advance, here.
    {tsqueryresp, {[], [], []}};
make_tsqueryresp(Data = {_ColumnNames, _ColumnTypes, _Rows}) ->
    {tsqueryresp, Data}.

make_decoder_error_response(Error = {rpberrorresp, _Msg, _Code}) ->
    Error;
make_decoder_error_response(bad_coverage_context) ->
    make_rpberrresp(?E_SUBMIT, "Bad coverage context");
make_decoder_error_response({lexer_error, Msg}) ->
    make_rpberrresp(?E_PARSE_ERROR, flat_format("~s", [Msg]));
make_decoder_error_response({LineNo, riak_ql_parser, Msg}) when is_integer(LineNo) ->
    make_rpberrresp(?E_PARSE_ERROR, flat_format("~ts", [Msg]));
make_decoder_error_response({Token, riak_ql_parser, _}) when is_binary(Token) ->
    make_rpberrresp(?E_PARSE_ERROR, flat_format("Unexpected token '~s'", [Token]));
make_decoder_error_response({Token, riak_ql_parser, _}) ->
    make_rpberrresp(?E_PARSE_ERROR, flat_format("Unexpected token '~p'", [Token]));
make_decoder_error_response(Error) ->
    make_rpberrresp(?E_PARSE_ERROR, flat_format("~p", [Error])).

flat_format(Format, Args) ->
    lists:flatten(io_lib:format(Format, Args)).

sql_lex_parse(Sql) when is_binary(Sql) ->
    sql_lex_parse(binary_to_list(Sql));
sql_lex_parse(Sql) ->
    riak_ql_parser:parse(riak_ql_lexer:get_tokens(Sql)).

-ifdef(TEST).
-include_lib("eunit/include/eunit.hrl").

missing_helper_module_missing_type_test() ->
    ?assertMatch(
        #rpberrorresp{errcode = ?E_MISSING_TYPE },
        make_missing_helper_module_resp(<<"mytype">>, {error, any})
    ).

missing_helper_module_not_ts_type_test() ->
    ?assertMatch(
        #rpberrorresp{errcode = ?E_NOT_TS_TYPE },
        make_missing_helper_module_resp(<<"mytype">>, []) % no ddl property
    ).

%% if the bucket properties exist and they contain a ddl property then
%% the bucket properties are in the correct state but the module is still
%% missing.
missing_helper_module_test() ->
    ?assertMatch(
        #rpberrorresp{errcode = ?E_MISSING_TS_MODULE },
        make_missing_helper_module_resp(<<"mytype">>, [{ddl, ?DDL{}}])
    ).

convert_ddl_to_cluster_supported_version_v1_test() ->
    ?assertMatch(
        #ddl_v1{},
        convert_ddl_to_cluster_supported_version(
          v1, #ddl_v2{local_key = ?DDL_KEY{ast = []}, partition_key = ?DDL_KEY{ast = []}, fields=[#riak_field_v1{type=varchar}]})
    ).

convert_ddl_to_cluster_supported_version_v2_test() ->
    DDLV2 = #ddl_v2{
        local_key = ?DDL_KEY{ast = []},
        partition_key = ?DDL_KEY{ast = []},
        fields=[#riak_field_v1{type=varchar}]},
    ?assertMatch(
        DDLV2,
        convert_ddl_to_cluster_supported_version(v2, DDLV2)
    ).

get_create_table_sql(TableName) when is_binary(TableName) ->
    get_create_table_sql(binary_to_list(TableName));
get_create_table_sql(TableName) ->
    "CREATE TABLE " ++ TableName ++ "("
    "a VARCHAR NOT NULL,"
    "PRIMARY KEY((a), a))"
    " WITH(dw=1)".

create_test_tmp_table(TableName) ->
    TableDef = get_create_table_sql(TableName),
    {ok, {DDL, _}} = sql_lex_parse(TableDef),
    {module, _} = riak_ql_ddl_compiler:compile_and_load_from_tmp(DDL).

decode_query_common_invalid_sql_errors_test() ->
    Sql = <<"INVALID SQL">>,
    ?assertMatch(
       {ok, {rpberrorresp, _, 1020}},
       decode_query_common(#tsinterpolation{base = Sql}, undefined)).

assert_create_table_decoded(Decoded, TableExpected) when is_list(TableExpected) ->
    assert_create_table_decoded(Decoded, list_to_binary(TableExpected));
assert_create_table_decoded(Decoded, TableExpected) ->
    Ddl = element(1, element(2, Decoded)),
    WithProps = element(2, element(2, Decoded)),
    ?assertMatch([{<<"dw">>, 1}], WithProps),
    DdlV = element(1, Ddl),
    ?assertMatch(ddl_v2, DdlV),
    Table = element(2, Ddl),
    ?assertMatch(TableExpected, Table).

decode_query_common_create_table_dne_passes_test() ->
    TableName = "dne",
    Sql = get_create_table_sql(TableName),
    Decoded = decode_query_common(#tsinterpolation{base = Sql}, undefined),
    assert_create_table_decoded(Decoded, TableName).

decode_query_common_create_table_existing_passes_test() ->
    %% table existence is not checked for decoding of CREATE TABLE at this stage.
    TableName = "my_type1",
    create_test_tmp_table(TableName),
    Sql = get_create_table_sql(TableName),
    Decoded = decode_query_common(#tsinterpolation{base = Sql}, undefined),
    assert_create_table_decoded(Decoded, TableName).

%% whether a table is expected to be Active or not for testing purpose is
%% borrowed from riak_kv_compile_tab where the feature of establishing whether
%% a table is Active is implemented. my_type1 is Active, my_type2 is not.
decode_query_common_select_notactive_table_errors_test() ->
    TableName = "my_type2",
    create_test_tmp_table(TableName),
    Sql = list_to_binary("SELECT * FROM " ++ TableName),
    ?assertMatch(
       {ok, {rpberrorresp, _Msg, 1019}},
       decode_query_common(#tsinterpolation{base = Sql}, undefined)).

decode_query_common_select_active_table_passes_test() ->
    TableName = "my_type1",
    create_test_tmp_table(TableName),
    Sql = list_to_binary("SELECT * FROM " ++ TableName),
    Decoded = decode_query_common(#tsinterpolation{base = Sql}, undefined),
    QryType = element(1, element(2, Decoded)),
    ?assertMatch(riak_select_v3, QryType).

decode_query_common_insert_notactive_table_errors_test() ->
    TableName = "my_type2",
    create_test_tmp_table(TableName),
    Sql = list_to_binary("INSERT INTO " ++ TableName ++ " VALUES('a')"),
    ?assertMatch(
       {ok, {rpberrorresp, _Msg, 1019}},
       decode_query_common(#tsinterpolation{base = Sql}, undefined)).

decode_query_common_insert_active_table_passes_test() ->
    TableName = "my_type1",
    create_test_tmp_table(TableName),
    Sql = list_to_binary("INSERT INTO " ++ TableName ++ " VALUES('a')"),
    Decoded = decode_query_common(#tsinterpolation{base = Sql}, undefined),
    QryType = element(1, element(2, Decoded)),
    ?assertMatch(riak_sql_insert_v1, QryType).

%% NOTE: unit tests for decode_query_common for all SQL types is not necessary
%% since the patterns are restricted to EXIT, error, ddl (create table), and
%% queries of all types.

-endif.<|MERGE_RESOLUTION|>--- conflicted
+++ resolved
@@ -55,11 +55,8 @@
 -define(E_QBUF_CREATE_ERROR,     1023).
 -define(E_QBUF_LDB_ERROR,        1024).
 -define(E_QUANTA_LIMIT,          1025).
-<<<<<<< HEAD
+-define(E_BAD_COMPND_KEY,        1026).
 -define(E_QBUF_INTERNAL_ERROR,   1027).
-=======
--define(E_BAD_COMPND_KEY,        1026).
->>>>>>> bd3ad893
 
 -define(FETCH_RETRIES, 10).  %% TODO make it configurable in tsqueryreq
 -define(TABLE_ACTIVATE_WAIT, 30). %% ditto
