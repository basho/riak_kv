%% -------------------------------------------------------------------
%%
%% riak_sup: supervise the core Riak services
%%
%% Copyright (c) 2007-2010 Basho Technologies, Inc.  All Rights Reserved.
%%
%% This file is provided to you under the Apache License,
%% Version 2.0 (the "License"); you may not use this file
%% except in compliance with the License.  You may obtain
%% a copy of the License at
%%
%%   http://www.apache.org/licenses/LICENSE-2.0
%%
%% Unless required by applicable law or agreed to in writing,
%% software distributed under the License is distributed on an
%% "AS IS" BASIS, WITHOUT WARRANTIES OR CONDITIONS OF ANY
%% KIND, either express or implied.  See the License for the
%% specific language governing permissions and limitations
%% under the License.
%%
%% -------------------------------------------------------------------

%% @doc supervise the core Riak services

-module(riak_kv_sup).

-include_lib("riak_kv_js_pools.hrl").

-behaviour(supervisor).

-export([start_link/0]).
-export([init/1]).

-define (IF (Bool, A, B), if Bool -> A; true -> B end).

%% @spec start_link() -> ServerRet
%% @doc API for starting the supervisor.
start_link() ->
    supervisor:start_link({local, ?MODULE}, ?MODULE, []).

%% @spec init([]) -> SupervisorTree
%% @doc supervisor callback.
init([]) ->
    catch dtrace:init(),                   % NIF load trigger (R14B04)
    catch dyntrace:p(),                    % NIF load trigger (R15B01+)
    VMaster = {riak_kv_vnode_master,
               {riak_core_vnode_master, start_link,
                [riak_kv_vnode, riak_kv_legacy_vnode, riak_kv]},
               permanent, 5000, worker, [riak_core_vnode_master]},
    MapJSPool = {?JSPOOL_MAP,
                 {riak_kv_js_manager, start_link,
                  [?JSPOOL_MAP, read_js_pool_size(map_js_vm_count, "map")]},
                 permanent, 30000, worker, [riak_kv_js_manager]},
    ReduceJSPool = {?JSPOOL_REDUCE,
                    {riak_kv_js_manager, start_link,
                     [?JSPOOL_REDUCE, read_js_pool_size(reduce_js_vm_count, "reduce")]},
                    permanent, 30000, worker, [riak_kv_js_manager]},
    HookJSPool = {?JSPOOL_HOOK,
                  {riak_kv_js_manager, start_link,
                  [?JSPOOL_HOOK, read_js_pool_size(hook_js_vm_count, "hook callback")]},
                  permanent, 30000, worker, [riak_kv_js_manager]},
    JSSup = {riak_kv_js_sup,
             {riak_kv_js_sup, start_link, []},
             permanent, infinity, supervisor, [riak_kv_js_sup]},
    GetFsmSup = {riak_kv_get_fsm_sup,
                 {riak_kv_get_fsm_sup, start_link, []},
                 permanent, infinity, supervisor, [riak_kv_get_fsm_sup]},
    PutFsmSup = {riak_kv_put_fsm_sup,
                 {riak_kv_put_fsm_sup, start_link, []},
                 permanent, infinity, supervisor, [riak_kv_put_fsm_sup]},
    DeleteSup = {riak_kv_delete_sup,
                 {riak_kv_delete_sup, start_link, []},
                 permanent, infinity, supervisor, [riak_kv_delete_sup]},
    BucketsFsmSup = {riak_kv_buckets_fsm_sup,
                 {riak_kv_buckets_fsm_sup, start_link, []},
                 permanent, infinity, supervisor, [riak_kv_buckets_fsm_sup]},
    KeysFsmSup = {riak_kv_keys_fsm_sup,
                 {riak_kv_keys_fsm_sup, start_link, []},
                 permanent, infinity, supervisor, [riak_kv_keys_fsm_sup]},
    IndexFsmSup = {riak_kv_index_fsm_sup,
                   {riak_kv_index_fsm_sup, start_link, []},
                   permanent, infinity, supervisor, [riak_kv_index_fsm_sup]},
    SinkFsmSup = {riak_kv_mrc_sink_sup,
                  {riak_kv_mrc_sink_sup, start_link, []},
                  permanent, infinity, supervisor, [riak_kv_mrc_sink_sup]},
<<<<<<< HEAD
=======
    GetPutMonitor = {riak_kv_get_put_monitor,
                     {riak_kv_get_put_monitor, start_link, []},
                     permanent, 5000, worker, [riak_kv_get_put_monitor]},

    EntropyManager = {riak_kv_entropy_manager,
                      {riak_kv_entropy_manager, start_link, []},
                      permanent, 30000, worker, [riak_kv_entropy_manager]},
>>>>>>> 07797883

    % Figure out which processes we should run...
    HasStorageBackend = (app_helper:get_env(riak_kv, storage_backend) /= undefined),

    % Build the process list...
    Processes = lists:flatten([
        ?IF(HasStorageBackend, VMaster, []),
        GetFsmSup,
        PutFsmSup,
        DeleteSup,
        SinkFsmSup,
        BucketsFsmSup,
        KeysFsmSup,
        IndexFsmSup,
<<<<<<< HEAD
=======
        EntropyManager,
        GetPutMonitor,
>>>>>>> 07797883
        JSSup,
        MapJSPool,
        ReduceJSPool,
        HookJSPool
    ]),

    % Run the proesses...
    {ok, {{one_for_one, 10, 10}, Processes}}.

%% Internal functions
read_js_pool_size(Entry, PoolType) ->
    case app_helper:get_env(riak_kv, Entry, undefined) of
        undefined ->
            OldSize = app_helper:get_env(riak_kv, js_vm_count, 0),
            lager:warning("js_vm_count has been deprecated. "
                            "Please use ~p to configure the ~s pool.", [Entry, PoolType]),
            case OldSize > 8 of
                true ->
                    OldSize div 3;
                false ->
                    OldSize
            end;
        Size ->
            Size
    end.<|MERGE_RESOLUTION|>--- conflicted
+++ resolved
@@ -83,8 +83,6 @@
     SinkFsmSup = {riak_kv_mrc_sink_sup,
                   {riak_kv_mrc_sink_sup, start_link, []},
                   permanent, infinity, supervisor, [riak_kv_mrc_sink_sup]},
-<<<<<<< HEAD
-=======
     GetPutMonitor = {riak_kv_get_put_monitor,
                      {riak_kv_get_put_monitor, start_link, []},
                      permanent, 5000, worker, [riak_kv_get_put_monitor]},
@@ -92,7 +90,6 @@
     EntropyManager = {riak_kv_entropy_manager,
                       {riak_kv_entropy_manager, start_link, []},
                       permanent, 30000, worker, [riak_kv_entropy_manager]},
->>>>>>> 07797883
 
     % Figure out which processes we should run...
     HasStorageBackend = (app_helper:get_env(riak_kv, storage_backend) /= undefined),
@@ -107,11 +104,8 @@
         BucketsFsmSup,
         KeysFsmSup,
         IndexFsmSup,
-<<<<<<< HEAD
-=======
         EntropyManager,
         GetPutMonitor,
->>>>>>> 07797883
         JSSup,
         MapJSPool,
         ReduceJSPool,
