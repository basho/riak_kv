%% -------------------------------------------------------------------
%%
%% riak_kv_wm_object: Webmachine resource for KV object level operations.
%%
%% Copyright (c) 2007-2013 Basho Technologies, Inc.  All Rights Reserved.
%%
%% This file is provided to you under the Apache License,
%% Version 2.0 (the "License"); you may not use this file
%% except in compliance with the License.  You may obtain
%% a copy of the License at
%%
%%   http://www.apache.org/licenses/LICENSE-2.0
%%
%% Unless required by applicable law or agreed to in writing,
%% software distributed under the License is distributed on an
%% "AS IS" BASIS, WITHOUT WARRANTIES OR CONDITIONS OF ANY
%% KIND, either express or implied.  See the License for the
%% specific language governing permissions and limitations
%% under the License.
%%
%% -------------------------------------------------------------------

%% @doc Resource for serving Riak objects over HTTP.
%%
%% URLs that begin with `/types' are necessary for the new bucket
%% types implementation in Riak 2.0, those that begin with `/buckets'
%% are for the default bucket type, and `/riak' is an old URL style,
%% also only works for the default bucket type.
%%
%% It is possible to reconfigure the `/riak' prefix but that seems to
%% be rarely if ever used.
%%
%% ```
%% POST /types/Type/buckets/Bucket/keys
%% POST /buckets/Bucket/keys
%% POST /riak/Bucket'''
%%
%%   Allow the server to choose a key for the data.
%%
%% ```
%% GET /types/Type/buckets/Bucket/keys/Key
%% GET /buckets/Bucket/keys/Key
%% GET /riak/Bucket/Key'''
%%
%%   Get the data stored in the named Bucket under the named Key.
%%
%%   Content-type of the response will be taken from the
%%   Content-type was used in the request that stored the data.
%%
%%   Additional headers will include:
%% <ul>
%%     <li>`X-Riak-Vclock': The vclock of the object</li>
%%     <li>`Link': The links the object has</li>
%%     <li>`Etag': The Riak "vtag" metadata of the object</li>
%%     <li>`Last-Modified': The last-modified time of the object</li>
%%     <li>`Encoding': The value of the incoming Encoding header from
%%       the request that stored the data.</li>
%%     <li>`X-Riak-Meta-': Any headers prefixed by X-Riak-Meta- supplied
%%       on PUT are returned verbatim</li>
%% </ul>
%%
%%   Specifying the query param `r=R', where `R' is an integer will
%%   cause Riak to use `R' as the r-value for the read request. A
%%   default r-value of 2 will be used if none is specified.
%%
%%   If the object is found to have siblings (only possible if the
%%   bucket property `allow_mult' is true), then
%%   Content-type will be `text/plain'; `Link', `Etag', and `Last-Modified'
%%   headers will be omitted; and the body of the response will
%%   be a list of the vtags of each sibling.  To request a specific
%%   sibling, include the query param `vtag=V', where `V' is the vtag
%%   of the sibling you want.
%%
%% ```
%% PUT /types/Type/buckets/Bucket/keys/Key
%% PUT /buckets/Bucket/keys/Key
%% PUT /riak/Bucket/Key'''
%%
%%   Store new data in the named Bucket under the named Key.
%%
%%   A Content-type header *must* be included in the request.  The
%%   value of this header will be used in the response to subsequent
%%   GET requests.
%%
%%   The body of the request will be stored literally as the value
%%   of the riak_object, and will be served literally as the body of
%%   the response to subsequent GET requests.
%%
%%   Include an X-Riak-Vclock header to modify data without creating
%%   siblings.
%%
%%   Include a Link header to set the links of the object.
%%
%%   Include an Encoding header if you would like an Encoding header
%%   to be included in the response to subsequent GET requests.
%%
%%   Include custom metadata using headers prefixed with X-Riak-Meta-.
%%   They will be returned verbatim on subsequent GET requests.
%%
%%   Specifying the query param `w=W', where W is an integer will
%%   cause Riak to use W as the w-value for the write request. A
%%   default w-value of 2 will be used if none is specified.
%%
%%   Specifying the query param `dw=DW', where DW is an integer will
%%   cause Riak to use DW as the dw-value for the write request. A
%%   default dw-value of 2 will be used if none is specified.
%%
%%   Specifying the query param `r=R', where R is an integer will
%%   cause Riak to use R as the r-value for the read request (used
%%   to determine whether or not the resource exists). A default
%%   r-value of 2 will be used if none is specified.
%%
%% ```
%% POST /types/Type/buckets/Bucket/keys/Key
%% POST /buckets/Bucket/keys/Key
%% POST /riak/Bucket/Key'''
%%
%%   Equivalent to `PUT /riak/Bucket/Key' (useful for clients that
%%   do not support the PUT method).
%%
%% ```
%% DELETE /types/Type/buckets/Bucket/keys/Key (with bucket-type)
%% DELETE /buckets/Bucket/keys/Key (NEW)
%% DELETE /riak/Bucket/Key (OLD)'''
%%
%%   Delete the data stored in the named Bucket under the named Key.

-module(riak_kv_wm_object).

%% webmachine resource exports
-export([
         init/1,
         service_available/2,
         is_authorized/2,
         forbidden/2,
         allowed_methods/2,
         allow_missing_post/2,
         malformed_request/2,
         resource_exists/2,
         last_modified/2,
         generate_etag/2,
         content_types_provided/2,
         charsets_provided/2,
         encodings_provided/2,
         content_types_accepted/2,
         post_is_create/2,
         create_path/2,
         process_post/2,
         produce_doc_body/2,
         accept_doc_body/2,
         produce_sibling_message_body/2,
         produce_multipart_body/2,
         multiple_choices/2,
         delete_resource/2
        ]).

-record(ctx, {api_version,  %% integer() - Determine which version of the API to use.
              bucket_type,  %% binary() - Bucket type (from uri)
              bucket,       %% binary() - Bucket name (from uri)
              key,          %% binary() - Key (from uri)
              client,       %% riak_client() - the store client
              r,            %% integer() - r-value for reads
              w,            %% integer() - w-value for writes
              dw,           %% integer() - dw-value for writes
              rw,           %% integer() - rw-value for deletes
              pr,           %% integer() - number of primary nodes required in preflist on read
              pw,           %% integer() - number of primary nodes required in preflist on write
              node_confirms,%% integer() - number of physically diverse nodes required in preflist on write
              basic_quorum, %% boolean() - whether to use basic_quorum
              notfound_ok,  %% boolean() - whether to treat notfounds as successes
              asis,         %% boolean() - whether to send the put without modifying the vclock
              sync_on_write,%% string() - sync on write behaviour to pass to backend
              prefix,       %% string() - prefix for resource uris
              riak,         %% local | {node(), atom()} - params for riak client
              doc,          %% {ok, riak_object()}|{error, term()} - the object found
              vtag,         %% string() - vtag the user asked for
              bucketprops,  %% proplist() - properties of the bucket
              links,        %% [link()] - links of the object
              index_fields, %% [index_field()]
              method,       %% atom() - HTTP method for the request
              timeout,      %% integer() - passed-in timeout value in ms
              security      %% security context
             }).

-ifdef(namespaced_types).
-type riak_kv_wm_object_dict() :: dict:dict().
-else.
-type riak_kv_wm_object_dict() :: dict().
-endif.

-type context() :: #ctx{}.

-type link() :: {{Bucket::binary(), Key::binary()}, Tag::binary()}.

-define(DEFAULT_TIMEOUT, 60000).

-include_lib("webmachine/include/webmachine.hrl").
-include("riak_kv_wm_raw.hrl").

-spec init(proplists:proplist()) -> {ok, context()}.
%% @doc Initialize this resource.  This function extracts the
%%      'prefix' and 'riak' properties from the dispatch args.
init(Props) ->
    {ok, #ctx{api_version=proplists:get_value(api_version, Props),
              prefix=proplists:get_value(prefix, Props),
              riak=proplists:get_value(riak, Props),
              bucket_type=proplists:get_value(bucket_type, Props)}}.

-spec service_available(#wm_reqdata{}, context()) ->
    {boolean(), #wm_reqdata{}, context()}.
%% @doc Determine whether or not a connection to Riak
%%      can be established.  This function also takes this
%%      opportunity to extract the 'bucket' and 'key' path
%%      bindings from the dispatch, as well as any vtag
%%      query parameter.
service_available(RD, Ctx0=#ctx{riak=RiakProps}) ->
    Ctx = riak_kv_wm_utils:ensure_bucket_type(RD, Ctx0, #ctx.bucket_type),
    case riak_kv_wm_utils:get_riak_client(RiakProps, riak_kv_wm_utils:get_client_id(RD)) of
        {ok, C} ->
            {true,
             RD,
             Ctx#ctx{
               method=wrq:method(RD),
               client=C,
               bucket=case wrq:path_info(bucket, RD) of
                         undefined -> undefined;
                         B -> list_to_binary(riak_kv_wm_utils:maybe_decode_uri(RD, B))
                      end,
               key=case wrq:path_info(key, RD) of
                       undefined -> undefined;
                       K -> list_to_binary(riak_kv_wm_utils:maybe_decode_uri(RD, K))
                   end,
               vtag=wrq:get_qs_value(?Q_VTAG, RD)
              }};
        Error ->
            {false,
             wrq:set_resp_body(
               io_lib:format("Unable to connect to Riak: ~p~n", [Error]),
               wrq:set_resp_header(?HEAD_CTYPE, "text/plain", RD)),
             Ctx}
    end.

is_authorized(ReqData, Ctx) ->
    case riak_api_web_security:is_authorized(ReqData) of
        false ->
            {"Basic realm=\"Riak\"", ReqData, Ctx};
        {true, SecContext} ->
            {true, ReqData, Ctx#ctx{security=SecContext}};
        insecure ->
            %% XXX 301 may be more appropriate here, but since the http and
            %% https port are different and configurable, it is hard to figure
            %% out the redirect URL to serve.
            {{halt, 426}, wrq:append_to_resp_body(<<"Security is enabled and "
                    "Riak does not accept credentials over HTTP. Try HTTPS "
                    "instead.">>, ReqData), Ctx}
    end.

-spec forbidden(#wm_reqdata{}, context()) -> term().
forbidden(RD, Ctx) ->
    case riak_kv_wm_utils:is_forbidden(RD) of
        true ->
            {true, RD, Ctx};
        false ->
            validate(RD, Ctx)
    end.

-spec validate(#wm_reqdata{}, context()) -> term().
validate(RD, Ctx=#ctx{security=undefined}) ->
    validate_resource(RD, Ctx, riak_kv_wm_utils:method_to_perm(Ctx#ctx.method));
validate(RD, Ctx=#ctx{security=Security}) ->
    Perm = riak_kv_wm_utils:method_to_perm(Ctx#ctx.method),
    Res = riak_core_security:check_permission({Perm,
                                              {Ctx#ctx.bucket_type,
                                              Ctx#ctx.bucket}},
                                              Security),
    maybe_validate_resource(Res, RD, Ctx, Perm).

-spec maybe_validate_resource(term(), #wm_reqdata{}, context(), string()) -> term().
maybe_validate_resource({false, Error, _}, RD, Ctx, _Perm) ->
    RD1 = wrq:set_resp_header("Content-Type", "text/plain", RD),
    {true, wrq:append_to_resp_body(
             unicode:characters_to_binary(Error, utf8, utf8),
             RD1), Ctx};
maybe_validate_resource({true, _}, RD, Ctx, Perm) ->
    validate_resource(RD, Ctx, Perm).

-spec validate_resource(#wm_reqdata{}, context(), string()) -> term().
validate_resource(RD, Ctx, Perm) when (Perm == "riak_kv.get" orelse Perm == "riak_kv.delete") ->
    %% Ensure the key is here, otherwise 404
    %% we do this early as it used to be done in the
    %% malformed check, so the rest of the resource
    %% assumes that the key is present.
    validate_doc(RD, Ctx);
validate_resource(RD, Ctx, _Perm) ->
    %% Ensure the bucket type exists, otherwise 404 early.
    validate_bucket_type(RD, Ctx).

%% @doc Detects whether fetching the requested object results in an
%% error.
validate_doc(RD, Ctx) ->
    DocCtx = ensure_doc(Ctx),
    case DocCtx#ctx.doc of
        {error, Reason} ->
            handle_common_error(Reason, RD, DocCtx);
        _ ->
            {false, RD, DocCtx}
    end.

%% @doc Detects whether the requested object's bucket-type exists.
validate_bucket_type(RD, Ctx) ->
    case riak_kv_wm_utils:bucket_type_exists(Ctx#ctx.bucket_type) of
        true ->
            {false, RD, Ctx};
        false ->
            handle_common_error(bucket_type_unknown, RD, Ctx)
    end.

-spec allowed_methods(#wm_reqdata{}, context()) ->
    {[atom()], #wm_reqdata{}, context()}.
%% @doc Get the list of methods this resource supports.
allowed_methods(RD, Ctx) ->
    {['HEAD', 'GET', 'POST', 'PUT', 'DELETE'], RD, Ctx}.

-spec allow_missing_post(#wm_reqdata{}, context()) ->
    {true, #wm_reqdata{}, context()}.
%% @doc Makes POST and PUT equivalent for creating new
%%      bucket entries.
allow_missing_post(RD, Ctx) ->
    {true, RD, Ctx}.

-spec malformed_request(#wm_reqdata{}, context()) ->
    {boolean(), #wm_reqdata{}, context()}.
%% @doc Determine whether query parameters, request headers,
%%      and request body are badly-formed.
%%      Body format is checked to be valid JSON, including
%%      a "props" object for a bucket-PUT.  Body format
%%      is not tested for a key-level request (since the
%%      body may be any content the client desires).
%%      Query parameters r, w, dw, and rw are checked to
%%      be valid integers.  Their values are stored in
%%      the context() at this time.
%%      Link headers are checked for the form:
%%        &lt;/Prefix/Bucket/Key&gt;; riaktag="Tag",...
%%      The parsed links are stored in the context()
%%      at this time.
malformed_request(RD, Ctx) when Ctx#ctx.method =:= 'POST'
                                orelse Ctx#ctx.method =:= 'PUT' ->
    malformed_request([fun malformed_content_type/2,
                       fun malformed_timeout_param/2,
                       fun malformed_rw_params/2,
                       fun malformed_link_headers/2,
                       fun malformed_index_headers/2],
                      RD, Ctx);
malformed_request(RD, Ctx) ->
    malformed_request([fun malformed_timeout_param/2,
                       fun malformed_rw_params/2], RD, Ctx).

%% @doc Given a list of 2-arity funs, threads through the request data
%% and context, returning as soon as a single fun discovers a
%% malformed request or halts.
-spec malformed_request([fun()], #wm_reqdata{}, #ctx{}) -> {boolean() | {halt, non_neg_integer()}, #wm_reqdata{}, #ctx{}}.
malformed_request([], RD, Ctx) ->
    {false, RD, Ctx};
malformed_request([H|T], RD, Ctx) ->
    case H(RD, Ctx) of
        {true, _, _} = Result -> Result;
        {{halt,_}, _, _} = Halt -> Halt;
        {false, RD1, Ctx1} ->
            malformed_request(T, RD1, Ctx1)
    end.

%% @doc Detects whether the Content-Type header is missing on
%% PUT/POST.
malformed_content_type(RD, Ctx) ->
    case wrq:get_req_header("Content-Type", RD) of
        undefined ->
            {true, missing_content_type(RD), Ctx};
        _ -> {false, RD, Ctx}
    end.

-spec malformed_timeout_param(#wm_reqdata{}, context()) ->
    {boolean(), #wm_reqdata{}, context()}.
%% @doc Check that the timeout parameter is are a
%%      string-encoded integer.  Store the integer value
%%      in context() if so.
malformed_timeout_param(RD, Ctx) ->
    case wrq:get_qs_value("timeout", RD) of
        undefined ->
            {false, RD, Ctx};
        TimeoutStr ->
            try
                Timeout = list_to_integer(TimeoutStr),
                {false, RD, Ctx#ctx{timeout=Timeout}}
            catch
                _:_ ->
                    {true,
                     wrq:append_to_resp_body(io_lib:format("Bad timeout "
                                                           "value ~p~n",
                                                           [TimeoutStr]),
                                             wrq:set_resp_header(?HEAD_CTYPE,
                                                                 "text/plain", RD)),
                     Ctx}
            end
    end.

-spec malformed_rw_params(#wm_reqdata{}, context()) ->
    {boolean(), #wm_reqdata{}, context()}.
%% @doc Check that r, w, dw, and rw query parameters are
%%      string-encoded integers.  Store the integer values
%%      in context() if so.
malformed_rw_params(RD, Ctx) ->
    Res =
    lists:foldl(fun malformed_rw_param/2,
                {false, RD, Ctx},
                [{#ctx.r, "r", "default"},
                 {#ctx.w, "w", "default"},
                 {#ctx.dw, "dw", "default"},
                 {#ctx.rw, "rw", "default"},
                 {#ctx.pw, "pw", "default"},
                 {#ctx.node_confirms, "node_confirms", "default"},
                 {#ctx.pr, "pr", "default"}]),
    Res2 =
    lists:foldl(fun malformed_custom_param/2,
                 Res,
                 [{#ctx.sync_on_write, "sync_on_write", "default", [default, backend, one, all]}]),
    lists:foldl(fun malformed_boolean_param/2,
                Res2,
                [{#ctx.basic_quorum, "basic_quorum", "default"},
                 {#ctx.notfound_ok, "notfound_ok", "default"},
                 {#ctx.asis, "asis", "false"}]).

-spec malformed_rw_param({Idx::integer(), Name::string(), Default::string()},
                         {boolean(), #wm_reqdata{}, context()}) ->
    {boolean(), #wm_reqdata{}, context()}.
%% @doc Check that a specific r, w, dw, or rw query param is a
%%      string-encoded integer.  Store its result in context() if it
%%      is, or print an error message in #wm_reqdata{} if it is not.
malformed_rw_param({Idx, Name, Default}, {Result, RD, Ctx}) ->
    case catch normalize_rw_param(wrq:get_qs_value(Name, Default, RD)) of
        P when (is_atom(P) orelse is_integer(P)) ->
            {Result, RD, setelement(Idx, Ctx, P)};
        _ ->
            {true,
             wrq:append_to_resp_body(
               io_lib:format("~s query parameter must be an integer or "
                   "one of the following words: 'one', 'quorum' or 'all'~n",
                             [Name]),
               wrq:set_resp_header(?HEAD_CTYPE, "text/plain", RD)),
             Ctx}
    end.

-spec malformed_custom_param({Idx::integer(), Name::string(), Default::string(), AllowedValues::[atom()]},
                             {boolean(), #wm_reqdata{}, context()}) ->
   {boolean(), #wm_reqdata{}, context()}.
%% @doc Check that a custom parameter is one of the AllowedValues
%% Store its result in context() if it is, or print an error message
%% in #wm_reqdata{} if it is not.
malformed_custom_param({Idx, Name, Default, AllowedValues}, {Result, RD, Ctx}) ->
    AllowedValueTuples = [{V} || V <- AllowedValues],
    Option=lists:keyfind(list_to_atom(string:to_lower(wrq:get_qs_value(Name, Default, RD))),1, AllowedValueTuples),
    case Option of
        false ->
            {true,
             wrq:append_to_resp_body(
               io:format("~s query parameter must be one of the following words: ~p~n",
                             [Name, AllowedValues]),
               wrq:set_resp_header(?HEAD_CTYPE, "text/plain", RD)),
             Ctx};
        _ ->
            {Value} = Option,
            {Result, RD, setelement(Idx, Ctx, Value)}
    end.

%% @doc Check that a specific query param is a
%%      string-encoded boolean.  Store its result in context() if it
%%      is, or print an error message in #wm_reqdata{} if it is not.
malformed_boolean_param({Idx, Name, Default}, {Result, RD, Ctx}) ->
    case string:to_lower(wrq:get_qs_value(Name, Default, RD)) of
        "true" ->
            {Result, RD, setelement(Idx, Ctx, true)};
        "false" ->
            {Result, RD, setelement(Idx, Ctx, false)};
        "default" ->
            {Result, RD, setelement(Idx, Ctx, default)};
        _ ->
            {true,
            wrq:append_to_resp_body(
              io_lib:format("~s query parameter must be true or false~n",
                            [Name]),
              wrq:set_resp_header(?HEAD_CTYPE, "text/plain", RD)),
             Ctx}
    end.

normalize_rw_param("backend") -> backend;
normalize_rw_param("default") -> default;
normalize_rw_param("one") -> one;
normalize_rw_param("quorum") -> quorum;
normalize_rw_param("all") -> all;
normalize_rw_param(V) -> list_to_integer(V).

-spec malformed_link_headers(#wm_reqdata{}, context()) ->
    {boolean(), #wm_reqdata{}, context()}.
%% @doc Check that the Link header in the request() is valid.
%%      Store the parsed links in context() if the header is valid,
%%      or print an error in #wm_reqdata{} if it is not.
%%      A link header should be of the form:
%%        &lt;/Prefix/Bucket/Key&gt;; riaktag="Tag",...
malformed_link_headers(RD, Ctx) ->
    case catch get_link_heads(RD, Ctx) of
        Links when is_list(Links) ->
            {false, RD, Ctx#ctx{links=Links}};
        _Error when Ctx#ctx.api_version == 1->
            {true,
             wrq:append_to_resp_body(
               io_lib:format("Invalid Link header. Links must be of the form~n"
                             "</~s/BUCKET/KEY>; riaktag=\"TAG\"~n",
                             [Ctx#ctx.prefix]),
               wrq:set_resp_header(?HEAD_CTYPE, "text/plain", RD)),
             Ctx};
        _Error when Ctx#ctx.api_version == 2 ->
            {true,
             wrq:append_to_resp_body(
               io_lib:format("Invalid Link header. Links must be of the form~n"
                             "</buckets/BUCKET/keys/KEY>; riaktag=\"TAG\"~n", []),
               wrq:set_resp_header(?HEAD_CTYPE, "text/plain", RD)),
             Ctx}

    end.

-spec malformed_index_headers(#wm_reqdata{}, context()) ->
    {boolean(), #wm_reqdata{}, context()}.
%% @doc Check that the Index headers (HTTP headers prefixed with index_")
%%      are valid. Store the parsed headers in context() if valid,
%%      or print an error in #wm_reqdata{} if not.
%%      An index field should be of the form "index_fieldname_type"
malformed_index_headers(RD, Ctx) ->
    %% Get a list of index_headers...
    IndexFields1 = extract_index_fields(RD),

    %% Validate the fields. If validation passes, then the index
    %% headers are correctly formed.
    case riak_index:parse_fields(IndexFields1) of
        {ok, IndexFields2} ->
            {false, RD, Ctx#ctx { index_fields=IndexFields2 }};
        {error, Reasons} ->
            {true,
             wrq:append_to_resp_body(
               [riak_index:format_failure_reason(X) || X <- Reasons],
               wrq:set_resp_header(?HEAD_CTYPE, "text/plain", RD)),
             Ctx}
    end.

-spec extract_index_fields(#wm_reqdata{}) -> proplists:proplist().
%% @doc Extract fields from headers prefixed by "x-riak-index-" in the
%%      client's PUT request, to be indexed at write time.
extract_index_fields(RD) ->
    PrefixSize = length(?HEAD_INDEX_PREFIX),
    {ok, RE} = re:compile(",\\s"),
    F = fun({K,V}, Acc) ->
                KList = riak_kv_wm_utils:any_to_list(K),
                case lists:prefix(?HEAD_INDEX_PREFIX, string:to_lower(KList)) of
                    true ->
                        %% Isolate the name of the index field.
                        IndexField = list_to_binary(element(2, lists:split(PrefixSize, KList))),

                        %% HACK ALERT: Split values on comma. The HTTP
                        %% spec allows for comma separated tokens
                        %% where the tokens can be quoted strings. We
                        %% don't currently support quoted strings.
                        %% (http://www.w3.org/Protocols/rfc2616/rfc2616-sec14.html)
                        Values = re:split(V, RE, [{return, binary}]),
                        [{IndexField, X} || X <- Values] ++ Acc;
                    false ->
                        Acc
                end
        end,
    lists:foldl(F, [], mochiweb_headers:to_list(wrq:req_headers(RD))).

-spec content_types_provided(#wm_reqdata{}, context()) ->
    {[{ContentType::string(), Producer::atom()}], #wm_reqdata{}, context()}.
%% @doc List the content types available for representing this resource.
%%      The content-type for a key-level request is the content-type that
%%      was used in the PUT request that stored the document in Riak.
content_types_provided(RD, Ctx=#ctx{method=Method}=Ctx) when Method =:= 'PUT';
                                                             Method =:= 'POST' ->
    {ContentType, _} = extract_content_type(RD),
    {[{ContentType, produce_doc_body}], RD, Ctx};
content_types_provided(RD, Ctx0) ->
    DocCtx = ensure_doc(Ctx0),
    %% we can assume DocCtx#ctx.doc is {ok,Doc} because of malformed_request
    case select_doc(DocCtx) of
        {MD, V} ->
            {[{get_ctype(MD,V), produce_doc_body}], RD, DocCtx};
        multiple_choices ->
            {[{"text/plain", produce_sibling_message_body},
              {"multipart/mixed", produce_multipart_body}], RD, DocCtx}
    end.

-spec charsets_provided(#wm_reqdata{}, context()) ->
    {no_charset|[{Charset::string(), Producer::function()}],
     #wm_reqdata{}, context()}.
%% @doc List the charsets available for representing this resource.
%%      The charset for a key-level request is the charset that was used
%%      in the PUT request that stored the document in Riak (none if
%%      no charset was specified at PUT-time).
charsets_provided(RD, #ctx{method=Method}=Ctx) when Method =:= 'PUT';
                                                    Method =:= 'POST' ->
    case extract_content_type(RD) of
        {_, undefined} ->
            {no_charset, RD, Ctx};
        {_, Charset} ->
            {[{Charset, fun(X) -> X end}], RD, Ctx}
    end;
charsets_provided(RD, Ctx0) ->
    DocCtx = ensure_doc(Ctx0),
    case DocCtx#ctx.doc of
        {ok, _} ->
            case select_doc(DocCtx) of
                {MD, _} ->
                    case dict:find(?MD_CHARSET, MD) of
                        {ok, CS} ->
                            {[{CS, fun(X) -> X end}], RD, DocCtx};
                        error ->
                            {no_charset, RD, DocCtx}
                    end;
                multiple_choices ->
                    {no_charset, RD, DocCtx}
            end;
        {error, _} ->
            {no_charset, RD, DocCtx}
    end.

-spec encodings_provided(#wm_reqdata{}, context()) ->
    {[{Encoding::string(), Producer::function()}], #wm_reqdata{}, context()}.
%% @doc List the encodings available for representing this resource.
%%      The encoding for a key-level request is the encoding that was
%%      used in the PUT request that stored the document in Riak, or
%%      "identity" and "gzip" if no encoding was specified at PUT-time.
encodings_provided(RD, Ctx0) ->
    DocCtx = ensure_doc(Ctx0),
    case DocCtx#ctx.doc of
        {ok, _} ->
            case select_doc(DocCtx) of
                {MD, _} ->
                    case dict:find(?MD_ENCODING, MD) of
                        {ok, Enc} ->
                            {[{Enc, fun(X) -> X end}], RD, DocCtx};
                        error ->
                            {riak_kv_wm_utils:default_encodings(), RD, DocCtx}
                    end;
                multiple_choices ->
                    {riak_kv_wm_utils:default_encodings(), RD, DocCtx}
            end;
        {error, _} ->
            {riak_kv_wm_utils:default_encodings(), RD, DocCtx}
    end.

-spec content_types_accepted(#wm_reqdata{}, context()) ->
    {[{ContentType::string(), Acceptor::atom()}],
     #wm_reqdata{}, context()}.
%% @doc Get the list of content types this resource will accept.
%%      Whatever content type is specified by the Content-Type header
%%      of a key-level PUT request will be accepted by this resource.
%%      (A key-level put *must* include a Content-Type header.)
content_types_accepted(RD, Ctx) ->
    case wrq:get_req_header(?HEAD_CTYPE, RD) of
        undefined ->
            %% user must specify content type of the data
            {[], RD, Ctx};
        CType ->
            Media = hd(string:tokens(CType, ";")),
            case string:tokens(Media, "/") of
                [_Type, _Subtype] ->
                    %% accept whatever the user says
                    {[{Media, accept_doc_body}], RD, Ctx};
                _ ->
                    {[],
                     wrq:set_resp_header(
                       ?HEAD_CTYPE,
                       "text/plain",
                       wrq:set_resp_body(
                         ["\"", Media, "\""
                          " is not a valid media type"
                          " for the Content-type header.\n"],
                         RD)),
                     Ctx}
            end
    end.

-spec resource_exists(#wm_reqdata{}, context()) ->
    {boolean(), #wm_reqdata{}, context()}.
%% @doc Determine whether or not the requested item exists.
%%      Documents exists if a read request to Riak returns {ok, riak_object()},
%%      and either no vtag query parameter was specified, or the value of the
%%      vtag param matches the vtag of some value of the Riak object.
resource_exists(RD, Ctx0) ->
    DocCtx = ensure_doc(Ctx0),
    case DocCtx#ctx.doc of
        {ok, Doc} ->
            case DocCtx#ctx.vtag of
                undefined ->
                    {true, RD, DocCtx};
                Vtag ->
                    MDs = riak_object:get_metadatas(Doc),
                    {lists:any(fun(M) ->
                                       dict:fetch(?MD_VTAG, M) =:= Vtag
                               end,
                               MDs),
                     RD, DocCtx#ctx{vtag=Vtag}}
            end;
        {error, _} ->
            %% This should never actually be reached because all the error
            %% conditions from ensure_doc are handled up in malformed_request.
            {false, RD, DocCtx}
    end.

-spec post_is_create(#wm_reqdata{}, context()) ->
    {boolean(), #wm_reqdata{}, context()}.
%% @doc POST is considered a document-creation operation for bucket-level
%%      requests (this makes webmachine call create_path/2, where the key
%%      for the created document will be chosen).
post_is_create(RD, Ctx=#ctx{key=undefined}) ->
    %% bucket-POST is create
    {true, RD, Ctx};
post_is_create(RD, Ctx) ->
    %% key-POST is not create
    {false, RD, Ctx}.

-spec create_path(#wm_reqdata{}, context()) ->
    {string(), #wm_reqdata{}, context()}.
%% @doc Choose the Key for the document created during a bucket-level POST.
%%      This function also sets the Location header to generate a
%%      201 Created response.
create_path(RD, Ctx=#ctx{prefix=P, bucket_type=T, bucket=B, api_version=V}) ->
    K = riak_core_util:unique_id_62(),
    {K,
     wrq:set_resp_header("Location",
                         riak_kv_wm_utils:format_uri(T, B, K, P, V),
                         RD),
     Ctx#ctx{key=list_to_binary(K)}}.

-spec process_post(#wm_reqdata{}, context()) ->
    {true, #wm_reqdata{}, context()}.
%% @doc Pass-through for key-level requests to allow POST to function
%%      as PUT for clients that do not support PUT.
process_post(RD, Ctx) -> accept_doc_body(RD, Ctx).

-spec accept_doc_body(#wm_reqdata{}, context()) ->
    {true, #wm_reqdata{}, context()}.
%% @doc Store the data the client is PUTing in the document.
%%      This function translates the headers and body of the HTTP request
%%      into their final riak_object() form, and executes the Riak put.
accept_doc_body(RD, Ctx=#ctx{bucket_type=T, bucket=B, key=K, client=C, links=L, index_fields=IF}) ->
    Doc0 = case Ctx#ctx.doc of
               {ok, D} -> D;
               _       -> riak_object:new(riak_kv_wm_utils:maybe_bucket_type(T,B), K, <<>>)
           end,
    VclockDoc = riak_object:set_vclock(Doc0, decode_vclock_header(RD)),
    {CType, Charset} = extract_content_type(RD),
    UserMeta = extract_user_meta(RD),
    CTypeMD = dict:store(?MD_CTYPE, CType, dict:new()),
    CharsetMD = if Charset /= undefined ->
                        dict:store(?MD_CHARSET, Charset, CTypeMD);
                   true -> CTypeMD
                end,
    EncMD = case wrq:get_req_header(?HEAD_ENCODING, RD) of
                undefined -> CharsetMD;
                E -> dict:store(?MD_ENCODING, E, CharsetMD)
            end,
    LinkMD = dict:store(?MD_LINKS, L, EncMD),
    UserMetaMD = dict:store(?MD_USERMETA, UserMeta, LinkMD),
    IndexMD = dict:store(?MD_INDEX, IF, UserMetaMD),
    MDDoc = riak_object:update_metadata(VclockDoc, IndexMD),
    Doc = riak_object:update_value(MDDoc, riak_kv_wm_utils:accept_value(CType, wrq:req_body(RD))),
    Options0 = case wrq:get_qs_value(?Q_RETURNBODY, RD) of ?Q_TRUE -> [returnbody]; _ -> [] end,
    Options = make_options(Options0, Ctx),
    NoneMatch = (wrq:get_req_header("If-None-Match", RD) =/= undefined),
    Options2 = case riak_kv_util:consistent_object(B) and NoneMatch of
                   true ->
                       [{if_none_match, true}|Options];
                   false ->
                       Options
               end,
    case riak_client:put(Doc, Options2, C) of
        {error, Reason} ->
            handle_common_error(Reason, RD, Ctx);
        ok ->
            {true, RD, Ctx#ctx{doc={ok, Doc}}};
        {ok, RObj} ->
            DocCtx = Ctx#ctx{doc={ok, RObj}},
            HasSiblings = (select_doc(DocCtx) == multiple_choices),
            send_returnbody(RD, DocCtx, HasSiblings)
    end.

%% Handle the no-sibling case. Just send the object.
send_returnbody(RD, DocCtx, _HasSiblings = false) ->
    {Body, DocRD, DocCtx2} = produce_doc_body(RD, DocCtx),
    {DocRD2, DocCtx3} = add_conditional_headers(DocRD, DocCtx2),
    {true, wrq:append_to_response_body(Body, DocRD2), DocCtx3};

%% Handle the sibling case. Send either the sibling message body, or a
%% multipart body, depending on what the client accepts.
send_returnbody(RD, DocCtx, _HasSiblings = true) ->
    AcceptHdr = wrq:get_req_header("Accept", RD),
    case webmachine_util:choose_media_type(["multipart/mixed", "text/plain"], AcceptHdr) of
        "multipart/mixed"  ->
            {Body, DocRD, DocCtx2} = produce_multipart_body(RD, DocCtx),
            {DocRD2, DocCtx3} = add_conditional_headers(DocRD, DocCtx2),
            {true, wrq:append_to_response_body(Body, DocRD2), DocCtx3};
        _ ->
            {Body, DocRD, DocCtx2} = produce_sibling_message_body(RD, DocCtx),
            {DocRD2, DocCtx3} = add_conditional_headers(DocRD, DocCtx2),
            {true, wrq:append_to_response_body(Body, DocRD2), DocCtx3}
    end.

%% Add ETag and Last-Modified headers to responses that might not
%% necessarily include them, specifically when the client requests
%% returnbody on a PUT or POST.
add_conditional_headers(RD, Ctx) ->
    {ETag, RD2, Ctx2} = generate_etag(RD, Ctx),
    {LM, RD3, Ctx3} = last_modified(RD2, Ctx2),
    RD4 = wrq:set_resp_header("ETag", webmachine_util:quoted_string(ETag), RD3),
    RD5 = wrq:set_resp_header("Last-Modified",
                              httpd_util:rfc1123_date(calendar:universal_time_to_local_time(LM)), RD4),
    {RD5,Ctx3}.

-spec extract_content_type(#wm_reqdata{}) ->
    {ContentType::string(), Charset::string()|undefined}.
%% @doc Interpret the Content-Type header in the client's PUT request.
%%      This function extracts the content type and charset for use
%%      in subsequent GET requests.
extract_content_type(RD) ->
    case wrq:get_req_header(?HEAD_CTYPE, RD) of
        undefined ->
            undefined;
        RawCType ->
            [CType|RawParams] = string:tokens(RawCType, "; "),
            Params = [ list_to_tuple(string:tokens(P, "=")) || P <- RawParams],
            {CType, proplists:get_value("charset", Params)}
    end.

-spec extract_user_meta(#wm_reqdata{}) -> proplists:proplist().
%% @doc Extract headers prefixed by X-Riak-Meta- in the client's PUT request
%%      to be returned by subsequent GET requests.
extract_user_meta(RD) ->
    lists:filter(fun({K,_V}) ->
                    lists:prefix(
                        ?HEAD_USERMETA_PREFIX,
                        string:to_lower(riak_kv_wm_utils:any_to_list(K)))
                end,
                mochiweb_headers:to_list(wrq:req_headers(RD))).

-spec multiple_choices(#wm_reqdata{}, context()) ->
          {boolean(), #wm_reqdata{}, context()}.
%% @doc Determine whether a document has siblings.  If the user has
%%      specified a specific vtag, the document is considered not to
%%      have sibling versions.  This is a safe assumption, because
%%      resource_exists will have filtered out requests earlier for
%%      vtags that are invalid for this version of the document.
multiple_choices(RD, Ctx=#ctx{vtag=undefined, doc={ok, Doc}}) ->
    %% user didn't specify a vtag, so there better not be siblings
    case riak_object:get_update_value(Doc) of
        undefined ->
            case riak_object:value_count(Doc) of
                1 -> {false, RD, Ctx};
                _ -> {true, RD, Ctx}
            end;
        _ ->
            %% just updated can't have multiple
            {false, RD, Ctx}
    end;
multiple_choices(RD, Ctx) ->
    %% specific vtag was specified
    %% if it's a tombstone add the X-Riak-Deleted header
    case select_doc(Ctx) of
        {M, _} ->
            case dict:find(?MD_DELETED, M) of
                {ok, "true"} ->
                    {false,
                        wrq:set_resp_header(?HEAD_DELETED, "true", RD),
                        Ctx};
                error ->
                    {false, RD, Ctx}
            end;
        multiple_choices ->
            throw({unexpected_code_path, ?MODULE, multiple_choices, multiple_choices})
    end.

-spec produce_doc_body(#wm_reqdata{}, context()) ->
    {binary(), #wm_reqdata{}, context()}.
%% @doc Extract the value of the document, and place it in the
%%      response body of the request.  This function also adds the
%%      Link, X-Riak-Meta- headers, and X-Riak-Index- headers to the
%%      response.  One link will point to the bucket, with the
%%      property "rel=container".  The rest of the links will be
%%      constructed from the links of the document.
produce_doc_body(RD, Ctx) ->
    Prefix = Ctx#ctx.prefix,
    Bucket = Ctx#ctx.bucket,
    APIVersion = Ctx#ctx.api_version,
    case select_doc(Ctx) of
        {MD, Doc} ->
            %% Add links to response...
            Links1 = case dict:find(?MD_LINKS, MD) of
                        {ok, L} -> L;
                        error -> []
                    end,
            Links2 = riak_kv_wm_utils:format_links([{Bucket, "up"}|Links1], Prefix, APIVersion),
            LinkRD = wrq:merge_resp_headers(Links2, RD),

            %% Add user metadata to response...
            UserMetaRD = case dict:find(?MD_USERMETA, MD) of
                        {ok, UserMeta} ->
                            lists:foldl(fun({K,V},Acc) ->
                                            wrq:merge_resp_headers([{K,V}],Acc)
                                        end,
                                        LinkRD, UserMeta);
                        error -> LinkRD
                    end,

            %% Add index metadata to response...
            IndexRD = case dict:find(?MD_INDEX, MD) of
                          {ok, IndexMeta} ->
                              lists:foldl(fun({K,V}, Acc) ->
                                                  K1 = riak_kv_wm_utils:any_to_list(K),
                                                  V1 = riak_kv_wm_utils:any_to_list(V),
                                                  wrq:merge_resp_headers([{?HEAD_INDEX_PREFIX ++ K1, V1}], Acc)
                                          end,
                                          UserMetaRD, IndexMeta);
                          error -> UserMetaRD
                      end,
            {riak_kv_wm_utils:encode_value(Doc), encode_vclock_header(IndexRD, Ctx), Ctx};
        multiple_choices ->
            throw({unexpected_code_path, ?MODULE, produce_doc_body, multiple_choices})
    end.

-spec produce_sibling_message_body(#wm_reqdata{}, context()) ->
    {iolist(), #wm_reqdata{}, context()}.
%% @doc Produce the text message informing the user that there are multiple
%%      values for this document, and giving that user the vtags of those
%%      values so they can get to them with the vtag query param.
produce_sibling_message_body(RD, Ctx=#ctx{doc={ok, Doc}}) ->
    Vtags = [ dict:fetch(?MD_VTAG, M)
              || M <- riak_object:get_metadatas(Doc) ],
    {[<<"Siblings:\n">>, [ [V,<<"\n">>] || V <- Vtags]],
     wrq:set_resp_header(?HEAD_CTYPE, "text/plain",
                         encode_vclock_header(RD, Ctx)),
     Ctx}.

-spec produce_multipart_body(#wm_reqdata{}, context()) ->
    {iolist(), #wm_reqdata{}, context()}.
%% @doc Produce a multipart body representation of an object with multiple
%%      values (siblings), each sibling being one part of the larger
%%      document.
produce_multipart_body(RD, Ctx=#ctx{doc={ok, Doc}, bucket=B, prefix=P}) ->
    APIVersion = Ctx#ctx.api_version,
    Boundary = riak_core_util:unique_id_62(),
    {[[["\r\n--",Boundary,"\r\n",
        riak_kv_wm_utils:multipart_encode_body(P, B, Content, APIVersion)]
       || Content <- riak_object:get_contents(Doc)],
      "\r\n--",Boundary,"--\r\n"],
     wrq:set_resp_header(?HEAD_CTYPE,
                         "multipart/mixed; boundary="++Boundary,
                         encode_vclock_header(RD, Ctx)),
     Ctx}.


-spec select_doc(context()) ->
    {Metadata :: term(), Value :: term()}|multiple_choices.
%% @doc Selects the "proper" document:
%%  - chooses update-value/metadata if update-value is set
%%  - chooses only val/md if only one exists
%%  - chooses val/md matching given Vtag if multiple contents exist
%%      (assumes a vtag has been specified)
select_doc(#ctx{doc={ok, Doc}, vtag=Vtag}) ->
    case riak_object:get_update_value(Doc) of
        undefined ->
            case riak_object:get_contents(Doc) of
                [Single] -> Single;
                Mult ->
                    case lists:dropwhile(
                           fun({M,_}) ->
                                   dict:fetch(?MD_VTAG, M) /= Vtag
                           end,
                           Mult) of
                        [Match|_] -> Match;
                        [] -> multiple_choices
                    end
            end;
        UpdateValue ->
            {riak_object:get_update_metadata(Doc), UpdateValue}
    end.

-spec encode_vclock_header(#wm_reqdata{}, context()) -> #wm_reqdata{}.
%% @doc Add the X-Riak-Vclock header to the response.
encode_vclock_header(RD, #ctx{doc={ok, Doc}}) ->
    {Head, Val} = riak_object:vclock_header(Doc),
    wrq:set_resp_header(Head, Val, RD);
encode_vclock_header(RD, #ctx{doc={error, {deleted, VClock}}}) ->
    BinVClock = riak_object:encode_vclock(VClock),
    wrq:set_resp_header(?HEAD_VCLOCK, binary_to_list(base64:encode(BinVClock)), RD).

-spec decode_vclock_header(#wm_reqdata{}) -> vclock:vclock().
%% @doc Translate the X-Riak-Vclock header value from the request into
%%      its Erlang representation.  If no vclock header exists, a fresh
%%      vclock is returned.
decode_vclock_header(RD) ->
    case wrq:get_req_header(?HEAD_VCLOCK, RD) of
        undefined -> vclock:fresh();
             Head -> riak_object:decode_vclock(base64:decode(Head))
    end.

-spec ensure_doc(context()) -> context().
%% @doc Ensure that the 'doc' field of the context() has been filled
%%      with the result of a riak_client:get request.  This is a
%%      convenience for memoizing the result of a get so it can be
%%      used in multiple places in this resource, without having to
%%      worry about the order of executing of those places.
ensure_doc(Ctx=#ctx{doc=undefined, key=undefined}) ->
    Ctx#ctx{doc={error, notfound}};
ensure_doc(Ctx=#ctx{doc=undefined, bucket_type=T, bucket=B, key=K, client=C,
                    basic_quorum=Quorum, notfound_ok=NotFoundOK}) ->
    case riak_kv_wm_utils:bucket_type_exists(T) of
        true ->
            Options0 = [deletedvclock, {basic_quorum, Quorum},
                        {notfound_ok, NotFoundOK}],
            Options = make_options(Options0, Ctx),
            BT = riak_kv_wm_utils:maybe_bucket_type(T,B),
            Ctx#ctx{doc=riak_client:get(BT, K, Options, C)};
        false ->
            Ctx#ctx{doc={error, bucket_type_unknown}}
    end;
ensure_doc(Ctx) -> Ctx.

-spec delete_resource(#wm_reqdata{}, context()) ->
    {true, #wm_reqdata{}, context()}.
%% @doc Delete the document specified.
delete_resource(RD, Ctx=#ctx{bucket_type=T, bucket=B, key=K, client=C}) ->
    Options = make_options([], Ctx),
    BT = riak_kv_wm_utils:maybe_bucket_type(T,B),
    Result =
        case wrq:get_req_header(?HEAD_VCLOCK, RD) of
            undefined ->
                riak_client:delete(BT, K, Options, C);
            _ ->
                VC = decode_vclock_header(RD),
                riak_client:delete_vclock(BT, K, VC, Options, C)
        end,
    case Result of
        {error, Reason} ->
            handle_common_error(Reason, RD, Ctx);
        ok ->
            {true, RD, Ctx}
    end.

-ifndef(old_hash).
md5(Bin) ->
    crypto:hash(md5, Bin).
-else.
md5(Bin) ->
    crypto:md5(Bin).
-endif.

-spec generate_etag(#wm_reqdata{}, context()) ->
    {undefined|string(), #wm_reqdata{}, context()}.
%% @doc Get the etag for this resource.
%%      Documents will have an etag equal to their vtag. For documents with
%%      siblings when no vtag is specified, this will be an etag derived from
%%      the vector clock.
generate_etag(RD, Ctx) ->
    case select_doc(Ctx) of
        {MD, _} ->
            {dict:fetch(?MD_VTAG, MD), RD, Ctx};
        multiple_choices ->
            {ok, Doc} = Ctx#ctx.doc,
            <<ETag:128/integer>> =
                md5(term_to_binary(riak_object:vclock(Doc))),
            {riak_core_util:integer_to_list(ETag, 62), RD, Ctx}
    end.

-spec last_modified(#wm_reqdata{}, context()) ->
    {undefined|calendar:datetime(), #wm_reqdata{}, context()}.
%% @doc Get the last-modified time for this resource.
%%      Documents will have the last-modified time specified by the riak_object.
%%      For documents with siblings, this is the last-modified time of the latest
%%      sibling.
last_modified(RD, Ctx) ->
    case select_doc(Ctx) of
        {MD, _} ->
            {normalize_last_modified(MD),RD, Ctx};
        multiple_choices ->
            {ok, Doc} = Ctx#ctx.doc,
            LMDates = [ normalize_last_modified(MD) ||
                          MD <- riak_object:get_metadatas(Doc) ],
            {lists:max(LMDates), RD, Ctx}
    end.

-spec normalize_last_modified(riak_kv_wm_object_dict()) -> calendar:datetime().
%% @doc Extract and convert the Last-Modified metadata into a normalized form
%%      for use in the last_modified/2 callback.
normalize_last_modified(MD) ->
    case dict:fetch(?MD_LASTMOD, MD) of
        Now={_,_,_} ->
            calendar:now_to_universal_time(Now);
        Rfc1123 when is_list(Rfc1123) ->
            httpd_util:convert_request_date(Rfc1123)
    end.

-spec get_link_heads(#wm_reqdata{}, context()) -> [link()].
%% @doc Extract the list of links from the Link request header.
%%      This function will die if an invalid link header format
%%      is found.
get_link_heads(RD, Ctx) ->
    APIVersion = Ctx#ctx.api_version,
    Prefix = Ctx#ctx.prefix,
    Bucket = Ctx#ctx.bucket,

    %% Get a list of link headers...
    LinkHeaders1 =
        case wrq:get_req_header(?HEAD_LINK, RD) of
            undefined -> [];
            Heads -> string:tokens(Heads, ",")
        end,

    %% Decode the link headers. Throw an exception if we can't
    %% properly parse any of the headers...
    {BucketLinks, KeyLinks} =
        case APIVersion of
            1 ->
                {ok, BucketRegex} = re:compile("</" ++ Prefix ++ "/([^/]+)>; ?rel=\"([^\"]+)\""),
                {ok, KeyRegex} = re:compile("</" ++ Prefix ++ "/([^/]+)/([^/]+)>; ?riaktag=\"([^\"]+)\""),
                extract_links(LinkHeaders1, BucketRegex, KeyRegex);
            %% @todo Handle links in API Version 3?
            Two when Two >= 2 ->
                {ok, BucketRegex} = re:compile("</buckets/([^/]+)>; ?rel=\"([^\"]+)\""),
                {ok, KeyRegex} = re:compile("</buckets/([^/]+)/keys/([^/]+)>; ?riaktag=\"([^\"]+)\""),
                extract_links(LinkHeaders1, BucketRegex, KeyRegex)
        end,

    %% Validate that the only bucket header is pointing to the parent
    %% bucket...
    IsValid = (BucketLinks == []) orelse (BucketLinks == [{Bucket, <<"up">>}]),
    case IsValid of
        true ->
            KeyLinks;
        false ->
            throw({invalid_link_headers, LinkHeaders1})
    end.

%% Run each LinkHeader string() through the BucketRegex and
%% KeyRegex. Return {BucketLinks, KeyLinks}.
extract_links(LinkHeaders, BucketRegex, KeyRegex) ->
    %% Run each regex against each string...
    extract_links_1(LinkHeaders, BucketRegex, KeyRegex, [], []).
extract_links_1([LinkHeader|Rest], BucketRegex, KeyRegex, BucketAcc, KeyAcc) ->
    case re:run(LinkHeader, BucketRegex, [{capture, all_but_first, list}]) of
        {match, [Bucket, Tag]} ->
            Bucket1 = list_to_binary(mochiweb_util:unquote(Bucket)),
            Tag1 = list_to_binary(mochiweb_util:unquote(Tag)),
            NewBucketAcc = [{Bucket1, Tag1}|BucketAcc],
            extract_links_1(Rest, BucketRegex, KeyRegex, NewBucketAcc, KeyAcc);
        nomatch ->
            case re:run(LinkHeader, KeyRegex, [{capture, all_but_first, list}]) of
                {match, [Bucket, Key, Tag]} ->
                    Bucket1 = list_to_binary(mochiweb_util:unquote(Bucket)),
                    Key1 = list_to_binary(mochiweb_util:unquote(Key)),
                    Tag1 = list_to_binary(mochiweb_util:unquote(Tag)),
                    NewKeyAcc = [{{Bucket1, Key1}, Tag1}|KeyAcc],
                    extract_links_1(Rest, BucketRegex, KeyRegex, BucketAcc, NewKeyAcc);
                nomatch ->
                    throw({invalid_link_header, LinkHeader})
            end
    end;
extract_links_1([], _BucketRegex, _KeyRegex, BucketAcc, KeyAcc) ->
    {BucketAcc, KeyAcc}.

-spec get_ctype(riak_kv_wm_object_dict(), term()) -> string().
%% @doc Work out the content type for this object - use the metadata if provided
get_ctype(MD,V) ->
    case dict:find(?MD_CTYPE, MD) of
        {ok, Ctype} ->
            Ctype;
        error when is_binary(V) ->
            "application/octet-stream";
        error ->
            "application/x-erlang-binary"
    end.

missing_content_type(RD) ->
    RD1 = wrq:set_resp_header("Content-Type", "text/plain", RD),
    wrq:append_to_response_body(<<"Missing Content-Type request header">>, RD1).

send_precommit_error(RD, Reason) ->
    RD1 = wrq:set_resp_header("Content-Type", "text/plain", RD),
    Error = if
                Reason =:= undefined ->
                    list_to_binary([atom_to_binary(wrq:method(RD1), utf8),
                                    <<" aborted by pre-commit hook.">>]);
                true ->
                    Reason
            end,
    wrq:append_to_response_body(Error, RD1).

handle_common_error(Reason, RD, Ctx) ->
    case {error, Reason} of
        {error, precommit_fail} ->
            {{halt, 403}, send_precommit_error(RD, undefined), Ctx};
        {error, {precommit_fail, Message}} ->
            {{halt, 403}, send_precommit_error(RD, Message), Ctx};
        {error, too_many_fails} ->
            {{halt, 503}, wrq:append_to_response_body("Too Many write failures"
                    " to satisfy W/DW\n", RD), Ctx};
        {error, timeout} ->
            {{halt, 503},
                wrq:set_resp_header("Content-Type", "text/plain",
                    wrq:append_to_response_body(
                        io_lib:format("request timed out~n",[]),
                        RD)),
                Ctx};
        {error, notfound} ->
            {{halt, 404},
                wrq:set_resp_header("Content-Type", "text/plain",
                    wrq:append_to_response_body(
                        io_lib:format("not found~n",[]),
                        RD)),
                Ctx};
        {error, bucket_type_unknown} ->
            {{halt, 404},
             wrq:set_resp_body(
               io_lib:format("Unknown bucket type: ~s", [Ctx#ctx.bucket_type]),
               wrq:set_resp_header(?HEAD_CTYPE, "text/plain", RD)),
             Ctx};
        {error, {deleted, _VClock}} ->
            {{halt, 404},
                wrq:set_resp_header("Content-Type", "text/plain",
                    wrq:set_resp_header(?HEAD_DELETED, "true",
                        wrq:append_to_response_body(
                            io_lib:format("not found~n",[]),
                            encode_vclock_header(RD, Ctx)))),
                Ctx};
        {error, {n_val_violation, N}} ->
            Msg = io_lib:format("Specified w/dw/pw/node_confirms values invalid for bucket"
                " n value of ~p~n", [N]),
            {{halt, 400}, wrq:append_to_response_body(Msg, RD), Ctx};
        {error, {r_val_unsatisfied, Requested, Returned}} ->
            {{halt, 503},
                wrq:set_resp_header("Content-Type", "text/plain",
                    wrq:append_to_response_body(
                        io_lib:format("R-value unsatisfied: ~p/~p~n",
                            [Returned, Requested]),
                        RD)),
                Ctx};
        {error, {dw_val_unsatisfied, DW, NumDW}} ->
            {{halt, 503},
                wrq:set_resp_header("Content-Type", "text/plain",
                    wrq:append_to_response_body(
                        io_lib:format("DW-value unsatisfied: ~p/~p~n",
                            [NumDW, DW]),
                        RD)),
                Ctx};
        {error, {pr_val_unsatisfied, Requested, Returned}} ->
            {{halt, 503},
                wrq:set_resp_header("Content-Type", "text/plain",
                    wrq:append_to_response_body(
                        io_lib:format("PR-value unsatisfied: ~p/~p~n",
                            [Returned, Requested]),
                        RD)),
                Ctx};
        {error, {pw_val_unsatisfied, Requested, Returned}} ->
            Msg = io_lib:format("PW-value unsatisfied: ~p/~p~n", [Returned,
                    Requested]),
            {{halt, 503}, wrq:append_to_response_body(Msg, RD), Ctx};
        {error, {node_confirms_val_unsatisfied, Requested, Returned}} ->
            Msg = io_lib:format("node_confirms-value unsatisfied: ~p/~p~n", [Returned,
                    Requested]),
            {{halt, 503}, wrq:append_to_response_body(Msg, RD), Ctx};
        {error, failed} ->
            {{halt, 412}, RD, Ctx};
        {error, Err} ->
            {{halt, 500},
                wrq:set_resp_header("Content-Type", "text/plain",
                    wrq:append_to_response_body(
                        io_lib:format("Error:~n~p~n",[Err]),
                        RD)),
                Ctx}
    end.

make_options(Prev, Ctx) ->
    NewOpts0 = [{rw, Ctx#ctx.rw}, {r, Ctx#ctx.r}, {w, Ctx#ctx.w},
<<<<<<< HEAD
                {pr, Ctx#ctx.pr}, {pw, Ctx#ctx.pw},
                {node_confirms, Ctx#ctx.node_confirms}, {dw, Ctx#ctx.dw},
=======
                {pr, Ctx#ctx.pr}, {pw, Ctx#ctx.pw}, {dw, Ctx#ctx.dw},
                {sync_on_write, Ctx#ctx.sync_on_write},
>>>>>>> 62f00221
                {timeout, Ctx#ctx.timeout}, {asis, Ctx#ctx.asis}],
    NewOpts = [ {Opt, Val} || {Opt, Val} <- NewOpts0,
                              Val /= undefined, Val /= default ],
    Prev ++ NewOpts.<|MERGE_RESOLUTION|>--- conflicted
+++ resolved
@@ -1287,14 +1287,11 @@
 
 make_options(Prev, Ctx) ->
     NewOpts0 = [{rw, Ctx#ctx.rw}, {r, Ctx#ctx.r}, {w, Ctx#ctx.w},
-<<<<<<< HEAD
-                {pr, Ctx#ctx.pr}, {pw, Ctx#ctx.pw},
-                {node_confirms, Ctx#ctx.node_confirms}, {dw, Ctx#ctx.dw},
-=======
                 {pr, Ctx#ctx.pr}, {pw, Ctx#ctx.pw}, {dw, Ctx#ctx.dw},
+                {node_confirms, Ctx#ctx.node_confirms},
                 {sync_on_write, Ctx#ctx.sync_on_write},
->>>>>>> 62f00221
-                {timeout, Ctx#ctx.timeout}, {asis, Ctx#ctx.asis}],
+                {timeout, Ctx#ctx.timeout},
+                {asis, Ctx#ctx.asis}],
     NewOpts = [ {Opt, Val} || {Opt, Val} <- NewOpts0,
                               Val /= undefined, Val /= default ],
     Prev ++ NewOpts.